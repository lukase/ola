#                                               -*- Autoconf -*-
# Process this file with autoconf to produce a configure script.

AC_PREREQ(2.57)
AC_INIT([OLA], m4_esyscmd([./version.sh | tr -d '\n']),
        [open-lighting@googlegroups.com])
AC_CONFIG_SRCDIR([libola.pc.in])
AC_CONFIG_AUX_DIR([config])
AC_SUBST([ac_aux_dir])
AC_CONFIG_HEADERS([config.h])
AC_CONFIG_MACRO_DIR([config])
AM_INIT_AUTOMAKE()

# Checks for programs.
AC_LANG([C++])
AC_PROG_CXX
AC_PROG_AWK
AC_PROG_CC
AC_PROG_CPP
AC_PROG_INSTALL
AC_PROG_LN_S
AC_PROG_MAKE_SET
AC_PROG_MKDIR_P
AC_LIBTOOL_WIN32_DLL

# Checks for header files.
AC_HEADER_DIRENT
AC_HEADER_RESOLV
AC_HEADER_STDC
AC_CHECK_HEADERS([arpa/inet.h fcntl.h float.h limits.h malloc.h netinet/in.h stdint.h stdlib.h string.h strings.h sys/file.h sys/ioctl.h sys/socket.h sys/time.h sys/timeb.h syslog.h termios.h unistd.h])
AC_CHECK_HEADERS([assert.h endian.h errno.h execinfo.h \
                  linux/if_packet.h math.h net/ethernet.h \
                  net/if_arp.h net/route.h sys/sysctl.h sys/types.h sys/uio.h \
                  sysexits.h])
AC_CHECK_HEADERS([random])

# These both need sa_family_t from bits/sockaddr.h
AC_CHECK_HEADERS([bits/sockaddr.h linux/netlink.h linux/rtnetlink.h], [], [],
                 [[#ifdef HAVE_BITS_SOCKADDR_H
                     #include <bits/sockaddr.h>
                   #endif
                  ]])

# Checks for typedefs, structures, and compiler characteristics.
AC_HEADER_STDBOOL
AC_TYPE_UID_T
AC_C_INLINE
AC_TYPE_INT16_T
AC_TYPE_INT32_T
AC_TYPE_INT64_T
AC_TYPE_INT8_T
AC_TYPE_PID_T
AC_C_RESTRICT
AC_TYPE_SIZE_T
AC_TYPE_SSIZE_T
AC_TYPE_UINT16_T
AC_TYPE_UINT32_T
AC_TYPE_UINT64_T
AC_TYPE_UINT8_T
AC_CXX_STL_HASH  # hash_map

# Checks for library functions.
AC_FUNC_FORK
AC_FUNC_MALLOC
AC_FUNC_REALLOC
AC_FUNC_MEMCMP
AC_FUNC_SELECT_ARGTYPES
AC_FUNC_STAT
AC_FUNC_CLOSEDIR_VOID
AC_FUNC_VPRINTF
AC_CHECK_FUNCS([bzero gettimeofday memmove memset mkdir strdup strrchr \
                inet_ntoa inet_aton select socket strerror getifaddrs \
                getloadavg getpwnam_r getpwuid_r getgrnam_r getgrgid_r])
AX_HAVE_EPOLL([AC_DEFINE([HAVE_EPOLL], [1], [Defined if epoll exists])]) # epoll

LT_INIT
AC_PROG_LIBTOOL

# Doxygen
DX_PDF_FEATURE(OFF)
DX_PS_FEATURE(OFF)
DX_INIT_DOXYGEN($PACKAGE_NAME, Doxyfile)

# Decide if we're building on Windows early on.
AM_CONDITIONAL([USING_WIN32], [test "x$host_os" = xmingw32])

# check if the compiler supports -rdyanmic
AC_MSG_CHECKING(for -rdynamic support)
old_cppflags=$CPPFLAGS
CPPFLAGS="${CPPFLAGS} -rdynamic -Wall -Werror"
AC_CACHE_VAL(ac_cv_rdynamic,
  AC_TRY_COMPILE([], [], ac_cv_rdynamic=yes, ac_cv_rdynamic=no))
CPPFLAGS=$old_cppflags
AC_MSG_RESULT($ac_cv_rdynamic)

AM_CONDITIONAL([SUPPORTS_RDYNAMIC], [test "x$ac_cv_rdynamic" = xyes])

# check for ipv6 support - taken from unp
AC_MSG_CHECKING(for IPv6 support)
AC_CACHE_VAL(ac_cv_ipv6,
        AC_TRY_RUN([
#       include <stdlib.h>
#       include <sys/types.h>
#       include <sys/socket.h>
#       include <netinet/in.h>
        /* Make sure the definitions for AF_INET6 and struct sockaddr_in6
         * are defined, and that we can actually create an IPv6 TCP socket.
         */
        main()
        {
                int fd;
                struct sockaddr_in6 foo;
                fd = socket(AF_INET6, SOCK_STREAM, 0);
                exit(fd >= 0 ? 0 : 1);
        }],
        ac_cv_ipv6=yes,
        ac_cv_ipv6=no,
        ac_cv_ipv6=no))
AC_MSG_RESULT($ac_cv_ipv6)
AS_IF([test "x$ac_cv_ipv6" = xyes],
      [AC_DEFINE([IPV6], [1], [Define to 1 if the system supports IPv6])])

# Check if sockaddr{} has sa_len member.
AC_CHECK_MEMBER(
  [struct sockaddr.sa_len],
  AC_DEFINE([HAVE_SOCKADDR_SA_LEN], [1],
            [Define if socket address structures have length fields]),
  ,
  [#include <sys/types.h>
   #include <sys/socket.h>])

AC_CHECK_MEMBER(
  struct sockaddr_dl.sdl_family,
  AC_DEFINE([HAVE_SOCKADDR_DL_STRUCT], [1], [define if we have sockaddr_dl]),
  ,
  [#include <sys/types.h>
   #include <net/if_dl.h>])

# check for time_t and suseconds_t
AC_CHECK_TYPE(time_t,
              AC_DEFINE([HAVE_TIME_T], [1], [define if we have time_t]),
              ,
              [#include <sys/time.h>])
AC_CHECK_TYPE(suseconds_t,
              AC_DEFINE([HAVE_SUSECONDS_T], [1],
                        [define if we have suseconds_t]),
              ,
              [#include <sys/time.h>])

# check for SO_NOSIGPIPE or MSG_NOSIGNAL
AC_CHECK_DECLS(MSG_NOSIGNAL, , have_msg_no_signal=no,
               [#include <sys/types.h>
                #include <sys/socket.h>])

AC_CHECK_DECLS(SO_NOSIGPIPE, , have_so_no_pipe=no,
               [#include <sys/types.h>
                #include <sys/socket.h>])

<<<<<<< HEAD
AC_CHECK_DECLS(PF_ROUTE, , have_msg_no_signal=no,
=======
AC_CHECK_DECLS(PF_ROUTE, , ,
>>>>>>> 0ed6c94e
               [#include <sys/types.h>
                #include <sys/socket.h>])

AC_CHECK_DECLS(NET_RT_DUMP, , ,
               [#include <sys/types.h>
                #include <sys/socket.h>])


AC_CHECK_DECLS(SO_REUSEADDR, , ,
               [#include <sys/types.h>
                #include <sys/socket.h>])

AC_CHECK_DECLS(SO_REUSEPORT, , ,
               [#include <sys/types.h>
                #include <sys/socket.h>])

if test -z "${USING_WIN32_FALSE}" && test "${have_msg_no_signal}" = "no" && \
   test "${have_so_no_pipe}" = "no"; then
 AC_MSG_ERROR([Your system needs either MSG_NOSIGNAL or SO_NOSIGPIPE])
fi

# Headers.
#####################################################
AC_CHECK_HEADER([linux/spi/spidev.h], [have_spi="yes"], [have_spi="no"])

# Programs.
#####################################################

# bison
BISON=""
AC_CHECK_PROG(BISON, [bison -V], bison)
AS_IF([test "x$BISON" != xbison],
      [AC_MSG_ERROR([bison not found, please install it])])
AC_SUBST(BISON)

# lex
AC_PROG_LEX
AS_IF([test "x$LEX" = "x:"],
      [AC_MSG_ERROR([lex not found, please install flex or lex])])

# pkg-config
PKG_PROG_PKG_CONFIG
AS_IF([test -z "$PKG_CONFIG"],
      [AC_MSG_ERROR([Missing pkg-config, please install it])])

# Libraries.
#####################################################

# dmx4linux
have_dmx4linux="no"
AC_CHECK_LIB(dmx4linux, DMXdev, [have_dmx4linux="yes"])
AC_CHECK_HEADER([dmx/dmxioctl.h], [], [have_dmx4linux="no"])

AS_IF([test "x$have_dmx4linux" = xyes],
      [AC_DEFINE([HAVE_DMX4LINUX], [1], [define if dmx4linux is installed])])

# libexecinfo
# FreeBSD required -lexecinfo to call backtrace - checking for presence of
# header execinfo.h isn't enough
AC_CHECK_LIB([execinfo], [backtrace], [use_lexecinfo="yes"])
case "${host_os}" in
  *freebsd*)
  LIBS="$LIBS -lexecinfo"
  ;;
esac

# libftd2xx (for now this is intentionally disabled, TODO)
have_libftd2xx="no"
AM_CONDITIONAL([HAVE_LIBFTD2XX], [test "x$have_libftd2xx" = xyes])

# ncurses
AC_CHECK_LIB([ncurses], [initscr], [have_ncurses="yes"])
AM_CONDITIONAL([HAVE_NCURSES], [test "x$have_ncurses" = xyes])

# pthread
ACX_PTHREAD([
             LIBS="$PTHREAD_LIBS $LIBS"
             CFLAGS="$CFLAGS $PTHREAD_CFLAGS"
             CXXFLAGS="$CXXFLAGS $PTHREAD_CXXFLAGS"
             CC="$PTHREAD_CC"
             CXX="$PTHREAD_CXX"],
            [AC_MSG_ERROR([Missing pthread, please install it])])

# resolv
SAVED_LDFLAGS=$LDFLAGS
LDFLAGS="$LDFLAGS -lresolv"
AC_LINK_IFELSE(
  [AC_LANG_PROGRAM([#include <resolv.h>],
    [res_init()])],
  [TEST_LIBS="$TEST_LIBS -lresolv"] [],
  [AC_MSG_ERROR([Missing resolv, please install it])])
LDFLAGS=$SAVED_LDFLAGS

# uuid
# We've had to revert to os matching here because ossp uuid conflicts with the
# built in uuid on OS X.
# On other platforms, we can use either the OSSP uuid or the one
# with e2fsprogs. On top of that the header file is different on different
# platforms :(.

# default values for everything
uuid_CFLAGS=
uuid_LIBS=
use_ossp_uuid="no"

case "${host_os}" in
  *darwin*)
    # Running on mac, just use the built in UUID
    # If we try to use ossp/uuid then we can get conflicts with <unistd.h>, if
    # <unistd.h> is #include'd before ossp/uuid.h. The errors take the form:
    #   /opt/local/include/ossp/uuid.h:94: error: conflicting declaration
    #    'typedef struct uuid_st uuid_t'
    #   /usr/include/unistd.h:133: error: 'uuid_t' has a previous declaration as
    #     'typedef unsigned char uuid_t [16]'
    AC_CHECK_HEADERS(
      [uuid/uuid.h],
      [],
      [AC_MSG_ERROR([Missing the uuid library])])
    ;;
  *)
    # non-mac, first look for uuid using pkg-config
    pkg_config_found_uuid="no"
    PKG_CHECK_MODULES(
      base_uuid,
      [uuid],
      [pkg_config_found_uuid="yes"],
      [true])

    if test ${pkg_config_found_uuid} = "yes"; then
      # uuid was found, now we need to determine which uuid library it is.
      # First modify the CPPFLAGS to use the correct include location.
      old_cppflags=$CPPFLAGS
      old_libs=$LIBS
      CPPFLAGS="${CPPFLAGS} ${base_uuid_CFLAGS}"
      LIBS="${LIBS} ${base_uuid_LIBS}"
      # see if we need to include uuid/uuid.h or just uuid.h
      AC_CHECK_HEADERS(
        [uuid/uuid.h],
        [],
        [true])
      # check if this is actually ossp uuid (this is true in win32)
      AC_CHECK_LIB([uuid],
                   [uuid_generate],
                   [],
                   [use_ossp_uuid="yes"])
      # restore CPPFLAGS
      CPPFLAGS=$old_cppflags
      LIBS=$old_libs
      uuid_CFLAGS="${base_uuid_CFLAGS}"
      uuid_LIBS="${base_uuid_LIBS}"
    else
      # the uuid pkg wasn't found, let's try ossp-uuid instead
      PKG_CHECK_MODULES(
        ossp_uuid,
        [ossp-uuid],
        [use_ossp_uuid="yes"],
        [AC_MSG_ERROR([Missing the uuid library])])
      # see if we need to include ossp/uuid.h, otherwise fall back to uuid.h
      AC_CHECK_HEADERS(
        [ossp/uuid.h],
        [],
        [true])
      uuid_CFLAGS="${ossp_uuid_CFLAGS}"
      uuid_LIBS="${ossp_uuid_LIBS}"
    fi
    ;;
esac

# now create the variables we actually use.
AC_SUBST(uuid_CFLAGS)
AC_SUBST(uuid_LIBS)

AS_IF([test "x$use_ossp_uuid" = xyes],
      [AC_DEFINE([USE_OSSP_UUID], [1],
                 [Defined if we should use the ossp uuid lib])])

# DNS-SD support
# We use either avahi or the Apple DNS-SD library.

# dns_sd
AC_CHECK_HEADER(
  [dns_sd.h],
  [AC_SEARCH_LIBS(DNSServiceRegister, [dns_sd], [have_dnssd="yes"])])

AS_IF([test "x$have_dnssd" = xyes],
      [AC_DEFINE([HAVE_DNSSD], [1], [Defined to use Bonjour DNS_SD])])
AM_CONDITIONAL([HAVE_DNSSD], [test "x$have_dnssd" = xyes])

# avahi
PKG_CHECK_MODULES(
  avahi,
  [avahi-client],
  [have_avahi="yes"],
  [true])

AS_IF([test "x$have_avahi" = xyes],
      [AC_DEFINE([HAVE_AVAHI], [1], [Defined to use Avahi])])
AM_CONDITIONAL([HAVE_AVAHI], [test "x$have_avahi" = xyes])

# Look for -lSaleaeDevice, if we have it we build the logic sniffer.
SALEAE_DEVICE


# Features
#####################################################

# Cppunit, which is used by the tests.
AC_ARG_ENABLE(
  [unittests],
  [AS_HELP_STRING([--disable-unittests], [Disable all unittests])])
AS_IF([test "x$enable_unittests" != xno],
      [AM_PATH_CPPUNIT([1.9.6], [],
          [AC_MSG_ERROR([Missing cppunit, please install >= 1.9.6])])
      ])
AM_CONDITIONAL([BUILD_TESTS], [test "x$enable_unittests" != xno])

# Optionally install the E1.33 library.
AC_ARG_ENABLE(
  [e133],
  [AS_HELP_STRING([--install-e133], [Install the E1.33 library])])
# For now we install the ACN lib if the E1.33 lib is requested
AM_CONDITIONAL([INSTALL_ACN], [test "x$enable_e133" = xyes])
AM_CONDITIONAL([INSTALL_E133], [test "x$enable_e133" = xyes])

# Decide if we should build the example programs.
AC_ARG_ENABLE(
  [examples],
  [AS_HELP_STRING([--disable-examples],
                  [Disable the OLA example client programs])])
AM_CONDITIONAL([BUILD_EXAMPLES], [test "x$enable_examples" != xno])

# Make -Werror non-fatal. By default errors cause the build to abort. We do
# this to catch problems early so lets be nice and give the user a work around.
AC_ARG_ENABLE(
  [fatal-warnings],
  [AS_HELP_STRING([--disable-fatal-warnings],
                  [Make compiler warnings non-fatal])])
AM_CONDITIONAL([FATAL_WARNINGS], [test "x$enable_fatal_warnings" != xno])

# Enable gcov to produce coverage data.
AC_ARG_ENABLE(
  [gcov],
  [AS_HELP_STRING([--enable-gcov], [Turn on code coverage analysis tools])])
AS_IF([test "x$enable_gov" = xyes],
      [CFLAGS="$CFLAGS -fprofile-arcs -ftest-coverage"
       CXXFLAGS="$CFLAGS -fprofile-arcs -ftest-coverage"])

# Enable HTTP support. This requires libmicrohttpd.
AC_ARG_ENABLE(
  [http],
  [AS_HELP_STRING([--disable-http], [Disable the built in HTTP server])])

have_microhttpd="no"
AS_IF([test "x$enable_http" != xno],
      [PKG_CHECK_MODULES([libmicrohttpd], [libmicrohttpd],
                         [have_microhttpd="yes"], [true])])
AM_CONDITIONAL([HAVE_LIBMICROHTTPD], [test "x$have_microhttpd" = xyes])
AS_IF([test "x$have_microhttpd" = xyes],
      [AC_DEFINE([HAVE_LIBMICROHTTPD], [1],
                 [define if libmicrohttpd is installed])])

# Java API, this requires Maven
AC_ARG_ENABLE(
  [java-libs],
  [AS_HELP_STRING([--enable-java-libs], [Build the Java interface])])
AS_IF([test "x$enable_java_libs" = xyes],
      [AC_PROG_JAVA_CC()
       MAVEN_SUPPORT([2.2.1])])
AM_CONDITIONAL([BUILD_JAVA_LIBS], [test "x$enable_java_libs" = xyes])

# libftdi: this requires libusb-0.1.4+ don't know if I should also
# check for it, since the libusb check above is not for 0.1.4 but for libusb-1
AC_ARG_ENABLE(
  [libftdi],
  [AS_HELP_STRING([--disable-libftdi],
                  [Avoid using libftdi even if it exists])])

have_libftdi="no"
AS_IF([test "x$enable_libftdi" != xno],
      [PKG_CHECK_MODULES([libftdi], [libftdi >= 0.18], [have_libftdi="yes"],
                         [true])])
AS_IF([test "x$have_libftdi" = xyes],
      [AC_DEFINE([HAVE_LIBFTDI], [1], [define if libftdi is installed])])

# libusb
AC_ARG_ENABLE(
  [libusb],
  [AS_HELP_STRING([--disable-libusb], [Avoid using libusb even if it exists])])

have_libusb="no"
AS_IF([test "x$enable_libusb" != xno],
      [PKG_CHECK_MODULES([libusb], [libusb-1.0 >= 1.0.2], [have_libusb="yes"],
                         [true])])
AS_IF([test "x$have_libusb" = xyes],
      [AC_DEFINE([HAVE_LIBUSB], [1], [define if libusb is installed])])

# OSC Support.
# look for liblo if the user asked us to
AC_ARG_ENABLE(
  [osc],
  [AS_HELP_STRING([--disable-osc],
                  [Disable the OSC plugin even if liblo exists])])

have_liblo="no"
AS_IF([test "x$enable_osc" != xno],
      [PKG_CHECK_MODULES(liblo, [liblo >= 0.26], [have_liblo="yes"], [true])])
AS_IF([test "x$have_liblo" = xyes],
      [AC_DEFINE([HAVE_LIBLO], [1], [define if liblo is installed])])

# Python API
AC_ARG_ENABLE(
  [python-libs],
  [AS_HELP_STRING([--enable-python-libs], [Build the Python API Module])])

# RDM tests, if requested this enables the Python API as well.
AC_ARG_ENABLE(
  [rdm-tests],
  [AS_HELP_STRING([--enable-rdm-tests], [Install the RDM responder tests])])
AS_IF([test "x$enable_rdm_tests" = xyes], [enable_python_libs="yes"])
AM_CONDITIONAL([INSTALL_RDM_TESTS], [test "x$enable_rdm_tests" = xyes])

# By default olad refuses to run as root. However some people want to use root
# for embedded platforms so we give them an option.
AC_ARG_ENABLE(
  [root-check],
  [AS_HELP_STRING([--disable-root-check],
                  [Disable the check that prevents olad from running as root])])
AS_IF([test "x$enable_root_check" = xno],
      [AC_DEFINE([OLAD_SKIP_ROOT_CHECK], [1],
                 [Defined if olad is allowed to run as root])])

# OpenSLP is used for E1.33 support
# This should be removed if we decide that E1.33 is going to use DNS-SD.
# Openslp doesn't use pkg-config, so the users may need to pass CPPFLAGS
# & LDFLAGS so we can find it.
AC_ARG_ENABLE(
  [slp],
  AS_HELP_STRING([--disable-slp], [Disable the SLP tools]),)

openslp_LIBS=""
have_slp=no
AS_IF([test "x$enable_slp" != xno],
      [AC_CHECK_LIB([slp], [SLPOpen],
                    [have_slp="yes" openslp_LIBS="-lslp"])])

AM_CONDITIONAL([HAVE_SLP], [test "x$have_slp" = xyes])
AS_IF([test "x$have_slp" = xyes],
      [AC_DEFINE([HAVE_LIBSLP], [1], [define if libslp is installed])])
AC_SUBST(openslp_LIBS)

# Use tcmalloc. This is used by the buildbot leak checks.
AC_ARG_ENABLE([tcmalloc], AS_HELP_STRING([--enable-tcmalloc], [Use tcmalloc]))
AS_IF([test "x$enable_tcmalloc" = xyes],
      [LDFLAGS="$LDFLAGS -ltcmalloc"])


# Python wrappers & RDM Responder tests.
#####################################################
AM_CONDITIONAL([BUILD_PYTHON_LIBS], [test "x$enable_python_libs" = xyes])

AS_IF([test "${enable_python_libs}" = "yes"],
      [AM_PATH_PYTHON(2.6)
       AS_IF([test -z $PYTHON], [PYTHON="python"])
       PYTHON_NAME=`basename $PYTHON`
       AC_CACHE_CHECK([for $PYTHON_NAME module: google.protobuf],
          [ac_cv_have_pymod_google_protobuf],
          [AX_PYTHON_MODULE([google.protobuf], [fatal])
           eval ac_cv_have_pymod_google_protobuf=\$AS_TR_CPP([HAVE_PYMOD_google.protobuf])])
     ])

# Libraries, that depend on the feature args above.
#####################################################

# LIBRARY: protobuf
# We require 2.4.0 for the java libs
AS_IF([test "x$build_java_libs" = xyes],
      [PROTOBUF_SUPPORT([2.4.0])],
      [PROTOBUF_SUPPORT([2.3.0])])


# Plugins
#####################################################

# We build a list of plugins that we're going to compile here so the olad
# knows what to link against.
PLUGINS=""

PLUGIN_SUPPORT(artnet, USE_ARTNET)
PLUGIN_SUPPORT(dmx4linux, USE_DMX4LINUX, [$have_dmx4linux])
PLUGIN_SUPPORT(dummy, USE_DUMMY)
PLUGIN_SUPPORT(e131, USE_E131)
PLUGIN_SUPPORT(espnet, USE_ESPNET)
PLUGIN_SUPPORT(ftdidmx, USE_FTDI, [$have_libftdi])
PLUGIN_SUPPORT(karate, USE_KARATE)
PLUGIN_SUPPORT(kinet, USE_KINET)
PLUGIN_SUPPORT(milinst, USE_MILINST)
PLUGIN_SUPPORT(opendmx, USE_OPENDMX)
PLUGIN_SUPPORT(osc, USE_OSC, [$have_liblo])
PLUGIN_SUPPORT(pathport, USE_PATHPORT)
PLUGIN_SUPPORT(renard, USE_RENARD)
PLUGIN_SUPPORT(sandnet, USE_SANDNET)
PLUGIN_SUPPORT(shownet, USE_SHOWNET)
PLUGIN_SUPPORT(spi, USE_SPI, [$have_spi])
PLUGIN_SUPPORT(stageprofi, USE_STAGEPROFI)
PLUGIN_SUPPORT(usbpro, USE_USBPRO)
PLUGIN_SUPPORT(usbdmx, USE_LIBUSB, [$have_libusb])

# Finally build a list of the required plugin libs.
PLUGIN_LIBS=''
OLA_SERVER_LIBS=''
for p in $PLUGINS; do
  PLUGIN_LIBS="$PLUGIN_LIBS \$(top_builddir)/plugins/${p}/libola${p}.la"
  OLA_SERVER_LIBS="$OLA_SERVER_LIBS -lola${p}"
done

AC_SUBST(PLUGIN_LIBS)
AC_SUBST(OLA_SERVER_LIBS)

# plugin & html data directories
plugindir=$libdir/olad
ola_datadir=$datadir/olad
www_datadir=$ola_datadir/www
piddatadir=$datadir/ola/pids
AC_SUBST(plugindir)
AC_SUBST(www_datadir)
AC_SUBST(piddatadir)

# Output
#####################################################
# Hack alert!
# Python modules can't be split over two directories. This is a problem when
# doing VPATH builds since the generated files like
# ${builddir}/python/ola/Ola_pb.py will be in a separate path ( $builddir ) from
# the non-generated files $srcdir/python/ols/PidStore.py). To get the tests
# to pass we symlink the files we need for the tests from the builddir to the
# srcdir and set PYTHONPATH=${top_builddir}/python in data/rdm/Makefile.am
AC_CONFIG_LINKS([python/ola/PidStore.py:python/ola/PidStore.py
                 python/ola/MACAddress.py:python/ola/MACAddress.py
                 python/ola/RDMConstants.py:python/ola/RDMConstants.py
                 python/ola/UID.py:python/ola/UID.py
                 python/ola/__init__.py:python/ola/__init__.py])

# Non-makefile generted files.
AC_CONFIG_FILES([Doxyfile
                 libola.pc
                 libolaserver.pc
                 plugins/artnet/messages/libolaartnetconf.pc
                 plugins/e131/e131/libolaacn.pc
                 plugins/e131/messages/libolae131conf.pc
                 plugins/usbpro/messages/libolausbproconf.pc
                 slp/libolaslpclient.pc
                 slp/libolaslpserver.pc
                 tools/e133/libolae133common.pc
                 tools/e133/libolae133controller.pc
                 tools/e133/libolae133slp.pc
                 ])
# Makefiles
AC_CONFIG_FILES([Makefile
                 common/Makefile
                 common/base/Makefile
                 common/dmx/Makefile
                 common/export_map/Makefile
                 common/file/Makefile
                 common/http/Makefile
                 common/io/Makefile
                 common/math/Makefile
                 common/messaging/Makefile
                 common/network/Makefile
                 common/protocol/Makefile
                 common/rdm/Makefile
                 common/rdm/testdata/Makefile
                 common/rdm/testdata/pids/Makefile
                 common/rpc/Makefile
                 common/system/Makefile
                 common/testing/Makefile
                 common/thread/Makefile
                 common/timecode/Makefile
                 common/utils/Makefile
                 common/web/Makefile
                 data/Makefile
                 data/rdm/Makefile
                 debian/Makefile
                 doxygen/Makefile
                 doxygen/examples/Makefile
                 examples/Makefile
                 include/Makefile
                 include/ola/Makefile
                 include/ola/acn/Makefile
                 include/ola/base/Makefile
                 include/ola/client/Makefile
                 include/ola/dmx/Makefile
                 include/ola/e133/Makefile
                 include/ola/file/Makefile
                 include/ola/http/Makefile
                 include/ola/io/Makefile
                 include/ola/math/Makefile
                 include/ola/messaging/Makefile
                 include/ola/network/Makefile
                 include/ola/rdm/Makefile
                 include/ola/slp/Makefile
                 include/ola/stl/Makefile
                 include/ola/system/Makefile
                 include/ola/testing/Makefile
                 include/ola/thread/Makefile
                 include/ola/timecode/Makefile
                 include/ola/util/Makefile
                 include/ola/web/Makefile
                 include/olad/Makefile
                 java/Makefile
                 man/Makefile
                 ola/Makefile
                 olad/Makefile
                 olad/www/Makefile
                 plugins/Makefile
                 plugins/artnet/Makefile
                 plugins/artnet/messages/Makefile
                 plugins/dmx4linux/Makefile
                 plugins/dummy/Makefile
                 plugins/e131/Makefile
                 plugins/e131/e131/Makefile
                 plugins/e131/messages/Makefile
                 plugins/espnet/Makefile
                 plugins/ftdidmx/Makefile
                 plugins/karate/Makefile
                 plugins/kinet/Makefile
                 plugins/milinst/Makefile
                 plugins/opendmx/Makefile
                 plugins/osc/Makefile
                 plugins/pathport/Makefile
                 plugins/renard/Makefile
                 plugins/sandnet/Makefile
                 plugins/shownet/Makefile
                 plugins/spi/Makefile
                 plugins/stageprofi/Makefile
                 plugins/usbdmx/Makefile
                 plugins/usbpro/Makefile
                 plugins/usbpro/messages/Makefile
                 protoc/Makefile
                 python/Makefile
                 python/examples/Makefile
                 python/ola/Makefile
                 python/ola/rpc/Makefile
                 slp/Makefile
                 tools/Makefile
                 tools/e133/Makefile
                 tools/logic/Makefile
                 tools/ola_trigger/Makefile
                 tools/rdm/Makefile
                 tools/rdmpro/Makefile
                 tools/usbpro/Makefile])
AC_OUTPUT

echo \
"-------------------------------------------------------
${PACKAGE_NAME} Version ${PACKAGE_VERSION}

Prefix: '${prefix}'
Compiler: '${CXX} ${CXXFLAGS} ${CPPFLAGS}'
Linker: '${LD} ${LDFLAGS} ${LIBS}'

Now type 'make @<:@<target>@:>@'
  where the optional <target> is:
    all          - build everything
    check        - run the tests
    doxygen-doc  - generate the html documentation
-------------------------------------------------------"<|MERGE_RESOLUTION|>--- conflicted
+++ resolved
@@ -156,11 +156,7 @@
                [#include <sys/types.h>
                 #include <sys/socket.h>])
 
-<<<<<<< HEAD
-AC_CHECK_DECLS(PF_ROUTE, , have_msg_no_signal=no,
-=======
 AC_CHECK_DECLS(PF_ROUTE, , ,
->>>>>>> 0ed6c94e
                [#include <sys/types.h>
                 #include <sys/socket.h>])
 
