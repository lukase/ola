#                                               -*- Autoconf -*-
# Process this file with autoconf to produce a configure script.

AC_PREREQ(2.57)
AC_INIT([OLA], m4_esyscmd([./version.sh | tr -d '\n']),
        [open-lighting@googlegroups.com])
AC_CONFIG_SRCDIR([libola.pc.in])
AC_CONFIG_AUX_DIR([config])
AC_SUBST([ac_aux_dir])
AC_CONFIG_HEADERS([config.h])
AC_CONFIG_MACRO_DIR([config])
AM_INIT_AUTOMAKE()

# Checks for programs.
AC_LANG([C++])
AC_PROG_CXX
AC_PROG_AWK
AC_PROG_CC
AC_PROG_CPP
AC_PROG_INSTALL
AC_PROG_LN_S
AC_PROG_MAKE_SET
AC_PROG_MKDIR_P
AC_LIBTOOL_WIN32_DLL

# Checks for header files.
AC_HEADER_DIRENT
AC_HEADER_RESOLV
AC_HEADER_STDC
AC_CHECK_HEADERS([arpa/inet.h bits/sockaddr.h fcntl.h float.h limits.h malloc.h netinet/in.h stdint.h stdlib.h string.h strings.h sys/file.h sys/ioctl.h sys/socket.h sys/time.h sys/timeb.h syslog.h termios.h unistd.h])
AC_CHECK_HEADERS([assert.h endian.h errno.h execinfo.h \
                  linux/if_packet.h math.h net/ethernet.h \
<<<<<<< HEAD
                  sys/param.h sys/types.h sys/uio.h sysexits.h])
=======
                  net/if_arp.h net/route.h sys/sysctl.h sys/types.h sys/uio.h \
                  sysexits.h])
AC_CHECK_HEADERS([winsock2.h])
>>>>>>> a4ae9690
AC_CHECK_HEADERS([random])

# This needs stuff in sys/param.h on OpenBSD
AC_CHECK_HEADERS([sys/sysctl.h], [], [],
                 [[#ifdef HAVE_SYS_PARAM_H
                     #include <sys/param.h>
                   #endif
                  ]])

# These all need stuff in sys/types.h and sys/socket.h on FreeBSD/OpenBSD
# OpenBSD is fussy about the ordering
AC_CHECK_HEADERS([net/if.h net/if_arp.h net/route.h], [], [],
                 [[#ifdef HAVE_SYS_TYPES_H
                     #include <sys/types.h>
                   #endif
                   #ifdef HAVE_SYS_SOCKET_H
                     #include <sys/socket.h>
                   #endif
                  ]])

# This needs stuff in net/if.h on NetBSD
AC_CHECK_HEADERS([net/if_ether.h], [], [],
                 [[#ifdef HAVE_NET_IF_H
                     #include <net/if.h>
                   #endif
                  ]])

# This needs stuff in lots of headers on OpenBSD
AC_CHECK_HEADERS([netinet/if_ether.h], [], [],
                 [[#ifdef HAVE_SYS_TYPES_H
                     #include <sys/types.h>
                   #endif
                   #ifdef HAVE_SYS_SOCKET_H
                     #include <sys/socket.h>
                   #endif
                   #ifdef HAVE_NET_IF_H
                     #include <net/if.h>
                   #endif
                   #ifdef HAVE_NET_IF_ARP_H
                     #include <net/if_arp.h>
                   #endif
                   #ifdef HAVE_ARPA_INET_H
                     #include <arpa/inet.h>
                   #endif
                  ]])

# These both need sa_family_t from bits/sockaddr.h
AC_CHECK_HEADERS([linux/netlink.h linux/rtnetlink.h], [], [],
                 [[#ifdef HAVE_BITS_SOCKADDR_H
                     #include <bits/sockaddr.h>
                   #endif
                  ]])

# Checks for typedefs, structures, and compiler characteristics.
AC_HEADER_STDBOOL
AC_TYPE_UID_T
AC_C_INLINE
AC_TYPE_INT16_T
AC_TYPE_INT32_T
AC_TYPE_INT64_T
AC_TYPE_INT8_T
AC_TYPE_PID_T
AC_C_RESTRICT
AC_TYPE_SIZE_T
AC_TYPE_SSIZE_T
AC_TYPE_UINT16_T
AC_TYPE_UINT32_T
AC_TYPE_UINT64_T
AC_TYPE_UINT8_T
AC_CXX_STL_HASH  # hash_map

# Checks for library functions.
AC_FUNC_FORK
AC_FUNC_MALLOC
AC_FUNC_REALLOC
AC_FUNC_MEMCMP
AC_FUNC_SELECT_ARGTYPES
AC_FUNC_STAT
AC_FUNC_CLOSEDIR_VOID
AC_FUNC_VPRINTF
AC_CHECK_FUNCS([bzero gettimeofday memmove memset mkdir strdup strrchr \
                inet_ntoa inet_aton select socket strerror getifaddrs \
                getloadavg getpwnam_r getpwuid_r getgrnam_r getgrgid_r])
AX_HAVE_EPOLL([AC_DEFINE([HAVE_EPOLL], [1], [Defined if epoll exists])]) # epoll

LT_INIT
AC_PROG_LIBTOOL

# Doxygen
DX_PDF_FEATURE(OFF)
DX_PS_FEATURE(OFF)
DX_INIT_DOXYGEN($PACKAGE_NAME, Doxyfile)

# Decide if we're building on Windows early on.
AM_CONDITIONAL([USING_WIN32], [test "x$host_os" = xmingw32])

# check if the compiler supports -rdyanmic
AC_MSG_CHECKING(for -rdynamic support)
old_cppflags=$CPPFLAGS
CPPFLAGS="${CPPFLAGS} -rdynamic -Wall -Werror"
AC_CACHE_VAL(ac_cv_rdynamic,
  AC_TRY_COMPILE([], [], ac_cv_rdynamic=yes, ac_cv_rdynamic=no))
CPPFLAGS=$old_cppflags
AC_MSG_RESULT($ac_cv_rdynamic)

AM_CONDITIONAL([SUPPORTS_RDYNAMIC], [test "x$ac_cv_rdynamic" = xyes])

# check for ipv6 support - taken from unp
AC_MSG_CHECKING(for IPv6 support)
AC_CACHE_VAL(ac_cv_ipv6,
        AC_TRY_RUN([
#       include <stdlib.h>
#       include <sys/types.h>
#       include <sys/socket.h>
#       include <netinet/in.h>
        /* Make sure the definitions for AF_INET6 and struct sockaddr_in6
         * are defined, and that we can actually create an IPv6 TCP socket.
         */
        main()
        {
                int fd;
                struct sockaddr_in6 foo;
                fd = socket(AF_INET6, SOCK_STREAM, 0);
                exit(fd >= 0 ? 0 : 1);
        }],
        ac_cv_ipv6=yes,
        ac_cv_ipv6=no,
        ac_cv_ipv6=no))
AC_MSG_RESULT($ac_cv_ipv6)
AS_IF([test "x$ac_cv_ipv6" = xyes],
      [AC_DEFINE([IPV6], [1], [Define to 1 if the system supports IPv6])])

# Check if sockaddr{} has sa_len member.
AC_CHECK_MEMBER(
  [struct sockaddr.sa_len],
  AC_DEFINE([HAVE_SOCKADDR_SA_LEN], [1],
            [Define if socket address structures have length fields]),
  ,
  [#include <sys/types.h>
   #include <sys/socket.h>])

AC_CHECK_MEMBER(
  struct sockaddr_dl.sdl_family,
  AC_DEFINE([HAVE_SOCKADDR_DL_STRUCT], [1], [define if we have sockaddr_dl]),
  ,
  [#include <sys/types.h>
   #include <net/if_dl.h>])

# check for time_t and suseconds_t
AC_CHECK_TYPE(time_t,
              AC_DEFINE([HAVE_TIME_T], [1], [define if we have time_t]),
              ,
              [#include <sys/time.h>])
AC_CHECK_TYPE(suseconds_t,
              AC_DEFINE([HAVE_SUSECONDS_T], [1],
                        [define if we have suseconds_t]),
              ,
              [#include <sys/time.h>])

# check for SO_NOSIGPIPE or MSG_NOSIGNAL
AC_CHECK_DECLS(MSG_NOSIGNAL, , have_msg_no_signal=no,
               [#include <sys/types.h>
                #include <sys/socket.h>])

AC_CHECK_DECLS(SO_NOSIGPIPE, , have_so_no_pipe=no,
               [#include <sys/types.h>
                #include <sys/socket.h>])

AC_CHECK_DECLS(PF_ROUTE, , ,
               [#include <sys/types.h>
                #include <sys/socket.h>])

AC_CHECK_DECLS(NET_RT_DUMP, , ,
               [#include <sys/types.h>
                #include <sys/socket.h>])


AC_CHECK_DECLS(SO_REUSEADDR, , ,
               [#include <sys/types.h>
                #include <sys/socket.h>])

AC_CHECK_DECLS(SO_REUSEPORT, , ,
               [#include <sys/types.h>
                #include <sys/socket.h>])

if test -z "${USING_WIN32_FALSE}" && test "${have_msg_no_signal}" = "no" && \
   test "${have_so_no_pipe}" = "no"; then
 AC_MSG_ERROR([Your system needs either MSG_NOSIGNAL or SO_NOSIGPIPE])
fi

# Headers.
#####################################################
AC_CHECK_HEADER([linux/spi/spidev.h], [have_spi="yes"], [have_spi="no"])

# Programs.
#####################################################

# bison
BISON=""
AC_CHECK_PROG(BISON, [bison -V], bison)
AS_IF([test "x$BISON" != xbison],
      [AC_MSG_ERROR([bison not found, please install it])])
AC_SUBST(BISON)

# lex
AC_PROG_LEX
AS_IF([test "x$LEX" = "x:"],
      [AC_MSG_ERROR([lex not found, please install flex or lex])])

# pkg-config
PKG_PROG_PKG_CONFIG
AS_IF([test -z "$PKG_CONFIG"],
      [AC_MSG_ERROR([Missing pkg-config, please install it])])

# Libraries.
#####################################################

# dmx4linux
have_dmx4linux="no"
AC_CHECK_LIB(dmx4linux, DMXdev, [have_dmx4linux="yes"])
AC_CHECK_HEADER([dmx/dmxioctl.h], [], [have_dmx4linux="no"])

AS_IF([test "x$have_dmx4linux" = xyes],
      [AC_DEFINE([HAVE_DMX4LINUX], [1], [define if dmx4linux is installed])])

# libexecinfo
# FreeBSD required -lexecinfo to call backtrace - checking for presence of
# header execinfo.h isn't enough
AC_CHECK_LIB([execinfo], [backtrace], [use_lexecinfo="yes"])
case "${host_os}" in
  *freebsd*)
  LIBS="$LIBS -lexecinfo"
  ;;
esac

# libftd2xx (for now this is intentionally disabled, TODO)
have_libftd2xx="no"
AM_CONDITIONAL([HAVE_LIBFTD2XX], [test "x$have_libftd2xx" = xyes])

# ncurses
AC_CHECK_LIB([ncurses], [initscr], [have_ncurses="yes"])
AM_CONDITIONAL([HAVE_NCURSES], [test "x$have_ncurses" = xyes])

# pthread
ACX_PTHREAD([
             LIBS="$PTHREAD_LIBS $LIBS"
             CFLAGS="$CFLAGS $PTHREAD_CFLAGS"
             CXXFLAGS="$CXXFLAGS $PTHREAD_CXXFLAGS"
             CC="$PTHREAD_CC"
             CXX="$PTHREAD_CXX"],
            [AC_MSG_ERROR([Missing pthread, please install it])])

# resolv
ACX_RESOLV()

# uuid
# We've had to revert to os matching here because ossp uuid conflicts with the
# built in uuid on OS X.
# On other platforms, we can use either the OSSP uuid or the one
# with e2fsprogs. On top of that the header file is different on different
# platforms :(.

# default values for everything
uuid_CFLAGS=
uuid_LIBS=
use_ossp_uuid="no"

case "${host_os}" in
  *darwin*)
    # Running on mac, just use the built in UUID
    # If we try to use ossp/uuid then we can get conflicts with <unistd.h>, if
    # <unistd.h> is #include'd before ossp/uuid.h. The errors take the form:
    #   /opt/local/include/ossp/uuid.h:94: error: conflicting declaration
    #    'typedef struct uuid_st uuid_t'
    #   /usr/include/unistd.h:133: error: 'uuid_t' has a previous declaration as
    #     'typedef unsigned char uuid_t [16]'
    AC_CHECK_HEADERS(
      [uuid/uuid.h],
      [],
      [AC_MSG_ERROR([Missing the uuid library])])
    ;;
  *)
    # non-mac, first look for uuid using pkg-config
    pkg_config_found_uuid="no"
    PKG_CHECK_MODULES(
      base_uuid,
      [uuid],
      [pkg_config_found_uuid="yes"],
      [true])

    if test ${pkg_config_found_uuid} = "yes"; then
      # uuid was found, now we need to determine which uuid library it is.
      # First modify the CPPFLAGS to use the correct include location.
      old_cppflags=$CPPFLAGS
      old_libs=$LIBS
      CPPFLAGS="${CPPFLAGS} ${base_uuid_CFLAGS}"
      LIBS="${LIBS} ${base_uuid_LIBS}"
      # see if we need to include uuid/uuid.h or just uuid.h
      AC_CHECK_HEADERS(
        [uuid/uuid.h],
        [],
        [true])
      # check if this is actually ossp uuid (this is true in win32)
      AC_CHECK_LIB([uuid],
                   [uuid_generate],
                   [],
                   [use_ossp_uuid="yes"])
      # restore CPPFLAGS
      CPPFLAGS=$old_cppflags
      LIBS=$old_libs
      uuid_CFLAGS="${base_uuid_CFLAGS}"
      uuid_LIBS="${base_uuid_LIBS}"
    else
      # the uuid pkg wasn't found, let's try ossp-uuid instead
      PKG_CHECK_MODULES(
        ossp_uuid,
        [ossp-uuid],
        [use_ossp_uuid="yes"],
        [AC_MSG_ERROR([Missing the uuid library])])
      # see if we need to include ossp/uuid.h, otherwise fall back to uuid.h
      AC_CHECK_HEADERS(
        [ossp/uuid.h],
        [],
        [true])
      uuid_CFLAGS="${ossp_uuid_CFLAGS}"
      uuid_LIBS="${ossp_uuid_LIBS}"
    fi
    ;;
esac

# now create the variables we actually use.
AC_SUBST(uuid_CFLAGS)
AC_SUBST(uuid_LIBS)

AS_IF([test "x$use_ossp_uuid" = xyes],
      [AC_DEFINE([USE_OSSP_UUID], [1],
                 [Defined if we should use the ossp uuid lib])])

# DNS-SD support
# We use either avahi or the Apple DNS-SD library.

# dns_sd
AC_CHECK_HEADER(
  [dns_sd.h],
  [AC_SEARCH_LIBS(DNSServiceRegister, [dns_sd], [have_dnssd="yes"])])

AS_IF([test "x$have_dnssd" = xyes],
      [AC_DEFINE([HAVE_DNSSD], [1], [Defined to use Bonjour DNS_SD])])
AM_CONDITIONAL([HAVE_DNSSD], [test "x$have_dnssd" = xyes])

# avahi
PKG_CHECK_MODULES(
  avahi,
  [avahi-client],
  [have_avahi="yes"],
  [true])

AS_IF([test "x$have_avahi" = xyes],
      [AC_DEFINE([HAVE_AVAHI], [1], [Defined to use Avahi])])
AM_CONDITIONAL([HAVE_AVAHI], [test "x$have_avahi" = xyes])

# Look for -lSaleaeDevice, if we have it we build the logic sniffer.
SALEAE_DEVICE


# Features
#####################################################

# Cppunit, which is used by the tests.
AC_ARG_ENABLE(
  [unittests],
  [AS_HELP_STRING([--disable-unittests], [Disable all unittests])])
AS_IF([test "x$enable_unittests" != xno],
      [AM_PATH_CPPUNIT([1.9.6], [],
          [AC_MSG_ERROR([Missing cppunit, please install >= 1.9.6])])
      ])
AM_CONDITIONAL([BUILD_TESTS], [test "x$enable_unittests" != xno])

# Optionally install the E1.33 library.
AC_ARG_ENABLE(
  [e133],
  [AS_HELP_STRING([--install-e133], [Install the E1.33 library])])
# For now we install the ACN lib if the E1.33 lib is requested
AM_CONDITIONAL([INSTALL_ACN], [test "x$enable_e133" = xyes])
AM_CONDITIONAL([INSTALL_E133], [test "x$enable_e133" = xyes])

# Decide if we should build the example programs.
AC_ARG_ENABLE(
  [examples],
  [AS_HELP_STRING([--disable-examples],
                  [Disable the OLA example client programs])])
AM_CONDITIONAL([BUILD_EXAMPLES], [test "x$enable_examples" != xno])

# Make -Werror non-fatal. By default errors cause the build to abort. We do
# this to catch problems early so lets be nice and give the user a work around.
AC_ARG_ENABLE(
  [fatal-warnings],
  [AS_HELP_STRING([--disable-fatal-warnings],
                  [Make compiler warnings non-fatal])])
AM_CONDITIONAL([FATAL_WARNINGS], [test "x$enable_fatal_warnings" != xno])

# Enable gcov to produce coverage data.
AC_ARG_ENABLE(
  [gcov],
  [AS_HELP_STRING([--enable-gcov], [Turn on code coverage analysis tools])])
AS_IF([test "x$enable_gov" = xyes],
      [CFLAGS="$CFLAGS -fprofile-arcs -ftest-coverage"
       CXXFLAGS="$CFLAGS -fprofile-arcs -ftest-coverage"])

# Enable HTTP support. This requires libmicrohttpd.
AC_ARG_ENABLE(
  [http],
  [AS_HELP_STRING([--disable-http], [Disable the built in HTTP server])])

have_microhttpd="no"
AS_IF([test "x$enable_http" != xno],
      [PKG_CHECK_MODULES([libmicrohttpd], [libmicrohttpd],
                         [have_microhttpd="yes"], [true])])
AM_CONDITIONAL([HAVE_LIBMICROHTTPD], [test "x$have_microhttpd" = xyes])
AS_IF([test "x$have_microhttpd" = xyes],
      [AC_DEFINE([HAVE_LIBMICROHTTPD], [1],
                 [define if libmicrohttpd is installed])])

# Java API, this requires Maven
AC_ARG_ENABLE(
  [java-libs],
  [AS_HELP_STRING([--enable-java-libs], [Build the Java interface])],
  ,
  enable_java_libs="no")
AS_IF([test "x$enable_java_libs" = xyes],
      [AC_PROG_JAVA_CC()
       MAVEN_SUPPORT([2.2.1])])
AM_CONDITIONAL([BUILD_JAVA_LIBS], [test "x$enable_java_libs" = xyes])

# libftdi: this requires libusb-0.1.4+ don't know if I should also
# check for it, since the libusb check above is not for 0.1.4 but for libusb-1
AC_ARG_ENABLE(
  [libftdi],
  [AS_HELP_STRING([--disable-libftdi],
                  [Avoid using libftdi even if it exists])])

have_libftdi="no"
AS_IF([test "x$enable_libftdi" != xno],
      [PKG_CHECK_MODULES([libftdi], [libftdi >= 0.18], [have_libftdi="yes"],
                         [true])])
AS_IF([test "x$have_libftdi" = xyes],
      [AC_DEFINE([HAVE_LIBFTDI], [1], [define if libftdi is installed])])

# libusb
AC_ARG_ENABLE(
  [libusb],
  [AS_HELP_STRING([--disable-libusb], [Avoid using libusb even if it exists])])

have_libusb="no"
AS_IF([test "x$enable_libusb" != xno],
      [PKG_CHECK_MODULES([libusb], [libusb-1.0 >= 1.0.2], [have_libusb="yes"],
                         [true])])
AS_IF([test "x$have_libusb" = xyes],
      [AC_DEFINE([HAVE_LIBUSB], [1], [define if libusb is installed])])

# OSC Support.
# look for liblo if the user asked us to
AC_ARG_ENABLE(
  [osc],
  [AS_HELP_STRING([--disable-osc],
                  [Disable the OSC plugin even if liblo exists])])

have_liblo="no"
AS_IF([test "x$enable_osc" != xno],
      [PKG_CHECK_MODULES(liblo, [liblo >= 0.26], [have_liblo="yes"], [true])])
AS_IF([test "x$have_liblo" = xyes],
      [AC_DEFINE([HAVE_LIBLO], [1], [define if liblo is installed])])

# Python API
AC_ARG_ENABLE(
  [python-libs],
  [AS_HELP_STRING([--enable-python-libs], [Build the Python API Module])],
  ,
  enable_python_libs="no")

# RDM tests, if requested this enables the Python API as well.
AC_ARG_ENABLE(
  [rdm-tests],
  [AS_HELP_STRING(
      [--enable-rdm-tests],
      [Install the RDM responder tests, adds --enable-python-libs])],
  ,
  enable_rdm_tests="no")
AS_IF([test "x$enable_rdm_tests" = xyes], [enable_python_libs="yes"])
AM_CONDITIONAL([INSTALL_RDM_TESTS], [test "x$enable_rdm_tests" = xyes])

# By default olad refuses to run as root. However some people want to use root
# for embedded platforms so we give them an option.
AC_ARG_ENABLE(
  [root-check],
  [AS_HELP_STRING([--disable-root-check],
                  [Disable the check that prevents olad from running as root])])
AS_IF([test "x$enable_root_check" = xno],
      [AC_DEFINE([OLAD_SKIP_ROOT_CHECK], [1],
                 [Defined if olad is allowed to run as root])])

# OpenSLP is used for E1.33 support
# This should be removed if we decide that E1.33 is going to use DNS-SD.
# Openslp doesn't use pkg-config, so the users may need to pass CPPFLAGS
# & LDFLAGS so we can find it.
AC_ARG_ENABLE(
  [slp],
  AS_HELP_STRING([--disable-slp], [Disable the SLP tools]),)

openslp_LIBS=""
have_slp=no
AS_IF([test "x$enable_slp" != xno],
      [AC_CHECK_LIB([slp], [SLPOpen],
                    [have_slp="yes" openslp_LIBS="-lslp"])])

AM_CONDITIONAL([HAVE_SLP], [test "x$have_slp" = xyes])
AS_IF([test "x$have_slp" = xyes],
      [AC_DEFINE([HAVE_LIBSLP], [1], [define if libslp is installed])])
AC_SUBST(openslp_LIBS)

# Use tcmalloc. This is used by the buildbot leak checks.
AC_ARG_ENABLE([tcmalloc], AS_HELP_STRING([--enable-tcmalloc], [Use tcmalloc]))
AS_IF([test "x$enable_tcmalloc" = xyes],
      [LDFLAGS="$LDFLAGS -ltcmalloc"])


# Python wrappers & RDM Responder tests.
#####################################################
AM_CONDITIONAL([BUILD_PYTHON_LIBS], [test "x$enable_python_libs" = xyes])

AS_IF([test "${enable_python_libs}" = "yes"],
      [AM_PATH_PYTHON(2.6)
       AS_IF([test -z $PYTHON], [PYTHON="python"])
       PYTHON_NAME=`basename $PYTHON`
       AC_CACHE_CHECK([for $PYTHON_NAME module: google.protobuf],
          [ac_cv_have_pymod_google_protobuf],
          [AX_PYTHON_MODULE([google.protobuf], [fatal])
           eval ac_cv_have_pymod_google_protobuf=\$AS_TR_CPP([HAVE_PYMOD_google.protobuf])])
     ])

# Libraries, that depend on the feature args above.
#####################################################

# LIBRARY: protobuf
# We require 2.4.0 for the java libs
AS_IF([test "x$build_java_libs" = xyes],
      [PROTOBUF_SUPPORT([2.4.0])],
      [PROTOBUF_SUPPORT([2.3.0])])


# Plugins
#####################################################

# We build a list of plugins that we're going to compile here so the olad
# knows what to link against.
PLUGINS=""

PLUGIN_SUPPORT(artnet, USE_ARTNET)
PLUGIN_SUPPORT(dmx4linux, USE_DMX4LINUX, [$have_dmx4linux])
PLUGIN_SUPPORT(dummy, USE_DUMMY)
PLUGIN_SUPPORT(e131, USE_E131)
PLUGIN_SUPPORT(espnet, USE_ESPNET)
PLUGIN_SUPPORT(ftdidmx, USE_FTDI, [$have_libftdi])
PLUGIN_SUPPORT(karate, USE_KARATE)
PLUGIN_SUPPORT(kinet, USE_KINET)
PLUGIN_SUPPORT(milinst, USE_MILINST)
PLUGIN_SUPPORT(opendmx, USE_OPENDMX)
PLUGIN_SUPPORT(osc, USE_OSC, [$have_liblo])
PLUGIN_SUPPORT(pathport, USE_PATHPORT)
PLUGIN_SUPPORT(renard, USE_RENARD)
PLUGIN_SUPPORT(sandnet, USE_SANDNET)
PLUGIN_SUPPORT(shownet, USE_SHOWNET)
PLUGIN_SUPPORT(spi, USE_SPI, [$have_spi])
PLUGIN_SUPPORT(stageprofi, USE_STAGEPROFI)
PLUGIN_SUPPORT(usbpro, USE_USBPRO)
PLUGIN_SUPPORT(usbdmx, USE_LIBUSB, [$have_libusb])

# Finally build a list of the required plugin libs.
PLUGIN_LIBS=''
OLA_SERVER_LIBS=''
for p in $PLUGINS; do
  PLUGIN_LIBS="$PLUGIN_LIBS \$(top_builddir)/plugins/${p}/libola${p}.la"
  OLA_SERVER_LIBS="$OLA_SERVER_LIBS -lola${p}"
done

AC_SUBST(PLUGIN_LIBS)
AC_SUBST(OLA_SERVER_LIBS)

# plugin & html data directories
plugindir=$libdir/olad
ola_datadir=$datadir/olad
www_datadir=$ola_datadir/www
piddatadir=$datadir/ola/pids
AC_SUBST(plugindir)
AC_SUBST(www_datadir)
AC_SUBST(piddatadir)

# Output
#####################################################
# Hack alert!
# Python modules can't be split over two directories. This is a problem when
# doing VPATH builds since the generated files like
# ${builddir}/python/ola/Ola_pb.py will be in a separate path ( $builddir ) from
# the non-generated files $srcdir/python/ols/PidStore.py). To get the tests
# to pass we symlink the files we need for the tests from the builddir to the
# srcdir and set PYTHONPATH=${top_builddir}/python in data/rdm/Makefile.am
AC_CONFIG_LINKS([python/ola/PidStore.py:python/ola/PidStore.py
                 python/ola/MACAddress.py:python/ola/MACAddress.py
                 python/ola/RDMConstants.py:python/ola/RDMConstants.py
                 python/ola/UID.py:python/ola/UID.py
                 python/ola/__init__.py:python/ola/__init__.py])

# Non-makefile generted files.
AC_CONFIG_FILES([Doxyfile
                 libola.pc
                 libolaserver.pc
                 plugins/artnet/messages/libolaartnetconf.pc
                 plugins/e131/e131/libolaacn.pc
                 plugins/e131/messages/libolae131conf.pc
                 plugins/usbpro/messages/libolausbproconf.pc
                 slp/libolaslpclient.pc
                 slp/libolaslpserver.pc
                 tools/e133/libolae133common.pc
                 tools/e133/libolae133controller.pc
                 tools/e133/libolae133slp.pc
                 ])
# Makefiles
AC_CONFIG_FILES([Makefile
                 common/Makefile
                 common/base/Makefile
                 common/dmx/Makefile
                 common/export_map/Makefile
                 common/file/Makefile
                 common/http/Makefile
                 common/io/Makefile
                 common/math/Makefile
                 common/messaging/Makefile
                 common/network/Makefile
                 common/protocol/Makefile
                 common/rdm/Makefile
                 common/rdm/testdata/Makefile
                 common/rdm/testdata/pids/Makefile
                 common/rpc/Makefile
                 common/system/Makefile
                 common/testing/Makefile
                 common/thread/Makefile
                 common/timecode/Makefile
                 common/utils/Makefile
                 common/web/Makefile
                 data/Makefile
                 data/rdm/Makefile
                 debian/Makefile
                 doxygen/Makefile
                 doxygen/examples/Makefile
                 examples/Makefile
                 include/Makefile
                 include/ola/Makefile
                 include/ola/acn/Makefile
                 include/ola/base/Makefile
                 include/ola/client/Makefile
                 include/ola/dmx/Makefile
                 include/ola/e133/Makefile
                 include/ola/file/Makefile
                 include/ola/http/Makefile
                 include/ola/io/Makefile
                 include/ola/math/Makefile
                 include/ola/messaging/Makefile
                 include/ola/network/Makefile
                 include/ola/rdm/Makefile
                 include/ola/slp/Makefile
                 include/ola/stl/Makefile
                 include/ola/system/Makefile
                 include/ola/testing/Makefile
                 include/ola/thread/Makefile
                 include/ola/timecode/Makefile
                 include/ola/util/Makefile
                 include/ola/web/Makefile
                 include/olad/Makefile
                 java/Makefile
                 man/Makefile
                 ola/Makefile
                 olad/Makefile
                 olad/www/Makefile
                 plugins/Makefile
                 plugins/artnet/Makefile
                 plugins/artnet/messages/Makefile
                 plugins/dmx4linux/Makefile
                 plugins/dummy/Makefile
                 plugins/e131/Makefile
                 plugins/e131/e131/Makefile
                 plugins/e131/messages/Makefile
                 plugins/espnet/Makefile
                 plugins/ftdidmx/Makefile
                 plugins/karate/Makefile
                 plugins/kinet/Makefile
                 plugins/milinst/Makefile
                 plugins/opendmx/Makefile
                 plugins/osc/Makefile
                 plugins/pathport/Makefile
                 plugins/renard/Makefile
                 plugins/sandnet/Makefile
                 plugins/shownet/Makefile
                 plugins/spi/Makefile
                 plugins/stageprofi/Makefile
                 plugins/usbdmx/Makefile
                 plugins/usbpro/Makefile
                 plugins/usbpro/messages/Makefile
                 protoc/Makefile
                 python/Makefile
                 python/examples/Makefile
                 python/ola/Makefile
                 python/ola/rpc/Makefile
                 slp/Makefile
                 tools/Makefile
                 tools/e133/Makefile
                 tools/logic/Makefile
                 tools/ola_trigger/Makefile
                 tools/rdm/Makefile
                 tools/rdmpro/Makefile
                 tools/usbpro/Makefile])
AC_OUTPUT

echo \
"-------------------------------------------------------
${PACKAGE_NAME} Version ${PACKAGE_VERSION}

Prefix: '${prefix}'
Compiler: '${CXX} ${CXXFLAGS} ${CPPFLAGS}'
Linker: '${LD} ${LDFLAGS} ${LIBS}'
Python: ${PYTHON}

Python API: ${enable_python_libs}
Java API: ${enable_java_libs}
Enable HTTP Server: ${have_microhttpd}
RDM Responder Tests: ${enable_rdm_tests}

Now type 'make @<:@<target>@:>@'
  where the optional <target> is:
    all          - build everything
    check        - run the tests
    doxygen-doc  - generate the html documentation
-------------------------------------------------------"<|MERGE_RESOLUTION|>--- conflicted
+++ resolved
@@ -30,13 +30,8 @@
 AC_CHECK_HEADERS([arpa/inet.h bits/sockaddr.h fcntl.h float.h limits.h malloc.h netinet/in.h stdint.h stdlib.h string.h strings.h sys/file.h sys/ioctl.h sys/socket.h sys/time.h sys/timeb.h syslog.h termios.h unistd.h])
 AC_CHECK_HEADERS([assert.h endian.h errno.h execinfo.h \
                   linux/if_packet.h math.h net/ethernet.h \
-<<<<<<< HEAD
                   sys/param.h sys/types.h sys/uio.h sysexits.h])
-=======
-                  net/if_arp.h net/route.h sys/sysctl.h sys/types.h sys/uio.h \
-                  sysexits.h])
 AC_CHECK_HEADERS([winsock2.h])
->>>>>>> a4ae9690
 AC_CHECK_HEADERS([random])
 
 # This needs stuff in sys/param.h on OpenBSD
