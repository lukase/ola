#                                               -*- Autoconf -*-
# Process this file with autoconf to produce a configure script.

AC_PREREQ(2.57)
AC_INIT([OLA], m4_esyscmd([./version.sh | tr -d '\n']),
        [open-lighting@googlegroups.com])
AC_CONFIG_SRCDIR([libola.pc.in])
AC_CONFIG_AUX_DIR([config])
AC_SUBST([ac_aux_dir])
AC_CONFIG_HEADERS([config.h])
AC_CONFIG_MACRO_DIR([config])
AM_INIT_AUTOMAKE()

# Checks for programs.
AC_LANG([C++])
AC_PROG_CXX
AC_PROG_AWK
AC_PROG_CC
AC_PROG_CPP
AC_PROG_INSTALL
AC_PROG_LN_S
AC_PROG_MAKE_SET
AC_PROG_MKDIR_P
AC_LIBTOOL_WIN32_DLL

# Checks for header files.
AC_HEADER_DIRENT
AC_HEADER_RESOLV
AC_HEADER_STDC
AC_CHECK_HEADERS([arpa/inet.h fcntl.h float.h limits.h malloc.h netinet/in.h stdint.h stdlib.h string.h strings.h sys/file.h sys/ioctl.h sys/socket.h sys/time.h sys/timeb.h syslog.h termios.h unistd.h])
AC_CHECK_HEADERS([assert.h endian.h errno.h execinfo.h \
                  linux/if_packet.h math.h net/ethernet.h \
                  net/if_arp.h sys/types.h sys/uio.h sysexits.h])
AC_CHECK_HEADERS([random])

# Checks for typedefs, structures, and compiler characteristics.
AC_HEADER_STDBOOL
AC_TYPE_UID_T
AC_C_INLINE
AC_TYPE_INT16_T
AC_TYPE_INT32_T
AC_TYPE_INT64_T
AC_TYPE_INT8_T
AC_TYPE_PID_T
AC_C_RESTRICT
AC_TYPE_SIZE_T
AC_TYPE_SSIZE_T
AC_TYPE_UINT16_T
AC_TYPE_UINT32_T
AC_TYPE_UINT64_T
AC_TYPE_UINT8_T
AC_CXX_STL_HASH  # hash_map

# Checks for library functions.
AC_FUNC_FORK
AC_FUNC_MALLOC
AC_FUNC_REALLOC
AC_FUNC_MEMCMP
AC_FUNC_SELECT_ARGTYPES
AC_FUNC_STAT
AC_FUNC_CLOSEDIR_VOID
AC_FUNC_VPRINTF
AC_CHECK_FUNCS([bzero gettimeofday memmove memset mkdir strdup strrchr \
                inet_ntoa inet_aton select socket strerror getifaddrs \
                getloadavg getpwnam_r getpwuid_r getgrnam_r getgrgid_r])
AX_HAVE_EPOLL([AC_DEFINE([HAVE_EPOLL], [1], [Defined if epoll exists])]) # epoll

<<<<<<< HEAD
# Checks for header files.
AC_HEADER_DIRENT
AC_HEADER_STDC

# These both need sa_family_t from bits/sockaddr.h
AC_CHECK_HEADERS([bits/sockaddr.h linux/netlink.h linux/rtnetlink.h], [], [],
                 [[#ifdef HAVE_BITS_SOCKADDR_H
                     #include <bits/sockaddr.h>
                   #endif
                  ]])

=======
LT_INIT
>>>>>>> fba6940f
AC_PROG_LIBTOOL

# Doxygen
DX_PDF_FEATURE(OFF)
DX_PS_FEATURE(OFF)
DX_INIT_DOXYGEN($PACKAGE_NAME, Doxyfile)

# Decide if we're building on Windows early on.
AM_CONDITIONAL([USING_WIN32], [test "x$host_os" = xmingw32])

# check if the compiler supports -rdyanmic
AC_MSG_CHECKING(for -rdynamic support)
old_cppflags=$CPPFLAGS
CPPFLAGS="${CPPFLAGS} -rdynamic -Wall -Werror"
AC_CACHE_VAL(ac_cv_rdynamic,
  AC_TRY_COMPILE([], [], ac_cv_rdynamic=yes, ac_cv_rdynamic=no))
CPPFLAGS=$old_cppflags
AC_MSG_RESULT($ac_cv_rdynamic)

AM_CONDITIONAL([SUPPORTS_RDYNAMIC], [test "x$ac_cv_rdynamic" = xyes])

# check for ipv6 support - taken from unp
AC_MSG_CHECKING(for IPv6 support)
AC_CACHE_VAL(ac_cv_ipv6,
        AC_TRY_RUN([
#       include <stdlib.h>
#       include <sys/types.h>
#       include <sys/socket.h>
#       include <netinet/in.h>
        /* Make sure the definitions for AF_INET6 and struct sockaddr_in6
         * are defined, and that we can actually create an IPv6 TCP socket.
         */
        main()
        {
                int fd;
                struct sockaddr_in6 foo;
                fd = socket(AF_INET6, SOCK_STREAM, 0);
                exit(fd >= 0 ? 0 : 1);
        }],
        ac_cv_ipv6=yes,
        ac_cv_ipv6=no,
        ac_cv_ipv6=no))
AC_MSG_RESULT($ac_cv_ipv6)
AS_IF([test "x$ac_cv_ipv6" = xyes],
      [AC_DEFINE([IPV6], [1], [Define to 1 if the system supports IPv6])])

# Check if sockaddr{} has sa_len member.
AC_CHECK_MEMBER(
  [struct sockaddr.sa_len],
  AC_DEFINE([HAVE_SOCKADDR_SA_LEN], [1],
            [Define if socket address structures have length fields]),
  ,
  [#include <sys/types.h>
   #include <sys/socket.h>])

AC_CHECK_MEMBER(
  struct sockaddr_dl.sdl_family,
  AC_DEFINE([HAVE_SOCKADDR_DL_STRUCT], [1], [define if we have sockaddr_dl]),
  ,
  [#include <sys/types.h>
   #include <net/if_dl.h>])

# check for time_t and suseconds_t
AC_CHECK_TYPE(time_t,
              AC_DEFINE([HAVE_TIME_T], [1], [define if we have time_t]),
              ,
              [#include <sys/time.h>])
AC_CHECK_TYPE(suseconds_t,
              AC_DEFINE([HAVE_SUSECONDS_T], [1],
                        [define if we have suseconds_t]),
              ,
              [#include <sys/time.h>])

# check for SO_NOSIGPIPE or MSG_NOSIGNAL
AC_CHECK_DECLS(MSG_NOSIGNAL,
               ,
               have_msg_no_signal=no,
               [#include <sys/types.h>
                #include <sys/socket.h>])

AC_CHECK_DECLS(SO_NOSIGPIPE,
               ,
               have_so_no_pipe=no,
               [#include <sys/types.h>
                #include <sys/socket.h>])

AC_CHECK_DECLS(SO_REUSEADDR,
               ,
               have_so_reuseaddr=no,
               [#include <sys/types.h>
                #include <sys/socket.h>])

AC_CHECK_DECLS(SO_REUSEPORT,
               ,
               have_so_reuseport=no,
               [#include <sys/types.h>
                #include <sys/socket.h>])

if test -z "${USING_WIN32_FALSE}" && test "${have_msg_no_signal}" = "no" && \
   test "${have_so_no_pipe}" = "no"; then
 AC_MSG_ERROR([Your system needs either MSG_NOSIGNAL or SO_NOSIGPIPE])
fi

# Headers.
#####################################################
AC_CHECK_HEADER([linux/spi/spidev.h], [have_spi="yes"], [have_spi="no"])

# Programs.
#####################################################

# bison
BISON=""
AC_CHECK_PROG(BISON, [bison -V], bison)
AS_IF([test "x$BISON" != xbison],
      [AC_MSG_ERROR([bison not found, please install it])])
AC_SUBST(BISON)

# lex
AC_PROG_LEX
AS_IF([test "x$LEX" = "x:"],
      [AC_MSG_ERROR([lex not found, please install flex or lex])])

# pkg-config
PKG_PROG_PKG_CONFIG
AS_IF([test -z "$PKG_CONFIG"],
      [AC_MSG_ERROR([Missing pkg-config, please install it])])

# Libraries.
#####################################################

# dmx4linux
have_dmx4linux="no"
AC_CHECK_LIB(dmx4linux, DMXdev, [have_dmx4linux="yes"])
AC_CHECK_HEADER([dmx/dmxioctl.h], [], [have_dmx4linux="no"])

AS_IF([test "x$have_dmx4linux" = xyes],
      [AC_DEFINE([HAVE_DMX4LINUX], [1], [define if dmx4linux is installed])])

# libexecinfo
# FreeBSD required -lexecinfo to call backtrace - checking for presence of
# header execinfo.h isn't enough
AC_CHECK_LIB([execinfo], [backtrace], [use_lexecinfo="yes"])
case "${host_os}" in
  *freebsd*)
  LIBS="$LIBS -lexecinfo"
  ;;
esac

# libftd2xx (for now this is intentionally disabled, TODO)
have_libftd2xx="no"
AM_CONDITIONAL([HAVE_LIBFTD2XX], [test "x$have_libftd2xx" = xyes])

# ncurses
AC_CHECK_LIB([ncurses], [initscr], [have_ncurses="yes"])
AM_CONDITIONAL([HAVE_NCURSES], [test "x$have_ncurses" = xyes])

# pthread
ACX_PTHREAD([
             LIBS="$PTHREAD_LIBS $LIBS"
             CFLAGS="$CFLAGS $PTHREAD_CFLAGS"
             CXXFLAGS="$CXXFLAGS $PTHREAD_CXXFLAGS"
             CC="$PTHREAD_CC"
             CXX="$PTHREAD_CXX"],
            [AC_MSG_ERROR([Missing pthread, please install it])])

# resolv
SAVED_LDFLAGS=$LDFLAGS
LDFLAGS="$LDFLAGS -lresolv"
AC_LINK_IFELSE(
  [AC_LANG_PROGRAM([#include <resolv.h>],
    [res_init()])],
  [TEST_LIBS="$TEST_LIBS -lresolv"] [],
  [AC_MSG_ERROR([Missing resolv, please install it])])
LDFLAGS=$SAVED_LDFLAGS

# uuid
# We've had to revert to os matching here because ossp uuid conflicts with the
# built in uuid on OS X.
# On other platforms, we can use either the OSSP uuid or the one
# with e2fsprogs. On top of that the header file is different on different
# platforms :(.

# default values for everything
uuid_CFLAGS=
uuid_LIBS=
use_ossp_uuid="no"

case "${host_os}" in
  *darwin*)
    # Running on mac, just use the built in UUID
    # If we try to use ossp/uuid then we can get conflicts with <unistd.h>, if
    # <unistd.h> is #include'd before ossp/uuid.h. The errors take the form:
    #   /opt/local/include/ossp/uuid.h:94: error: conflicting declaration
    #    'typedef struct uuid_st uuid_t'
    #   /usr/include/unistd.h:133: error: 'uuid_t' has a previous declaration as
    #     'typedef unsigned char uuid_t [16]'
    AC_CHECK_HEADERS(
      [uuid/uuid.h],
      [],
      [AC_MSG_ERROR([Missing the uuid library])])
    ;;
  *)
    # non-mac, first look for uuid using pkg-config
    pkg_config_found_uuid="no"
    PKG_CHECK_MODULES(
      base_uuid,
      [uuid],
      [pkg_config_found_uuid="yes"],
      [true])

    if test ${pkg_config_found_uuid} = "yes"; then
      # uuid was found, now we need to determine which uuid library it is.
      # First modify the CPPFLAGS to use the correct include location.
      old_cppflags=$CPPFLAGS
      old_libs=$LIBS
      CPPFLAGS="${CPPFLAGS} ${base_uuid_CFLAGS}"
      LIBS="${LIBS} ${base_uuid_LIBS}"
      # see if we need to include uuid/uuid.h or just uuid.h
      AC_CHECK_HEADERS(
        [uuid/uuid.h],
        [],
        [true])
      # check if this is actually ossp uuid (this is true in win32)
      AC_CHECK_LIB([uuid],
                   [uuid_generate],
                   [],
                   [use_ossp_uuid="yes"])
      # restore CPPFLAGS
      CPPFLAGS=$old_cppflags
      LIBS=$old_libs
      uuid_CFLAGS="${base_uuid_CFLAGS}"
      uuid_LIBS="${base_uuid_LIBS}"
    else
      # the uuid pkg wasn't found, let's try ossp-uuid instead
      PKG_CHECK_MODULES(
        ossp_uuid,
        [ossp-uuid],
        [use_ossp_uuid="yes"],
        [AC_MSG_ERROR([Missing the uuid library])])
      # see if we need to include ossp/uuid.h, otherwise fall back to uuid.h
      AC_CHECK_HEADERS(
        [ossp/uuid.h],
        [],
        [true])
      uuid_CFLAGS="${ossp_uuid_CFLAGS}"
      uuid_LIBS="${ossp_uuid_LIBS}"
    fi
    ;;
esac

# now create the variables we actually use.
AC_SUBST(uuid_CFLAGS)
AC_SUBST(uuid_LIBS)

AS_IF([test "x$use_ossp_uuid" = xyes],
      [AC_DEFINE([USE_OSSP_UUID], [1],
                 [Defined if we should use the ossp uuid lib])])

# DNS-SD support
# We use either avahi or the Apple DNS-SD library.

# dns_sd
AC_CHECK_HEADER(
  [dns_sd.h],
  [AC_SEARCH_LIBS(DNSServiceRegister, [dns_sd], [have_dnssd="yes"])])

AS_IF([test "x$have_dnssd" = xyes],
      [AC_DEFINE([HAVE_DNSSD], [1], [Defined to use Bonjour DNS_SD])])
AM_CONDITIONAL([HAVE_DNSSD], [test "x$have_dnssd" = xyes])

# avahi
PKG_CHECK_MODULES(
  avahi,
  [avahi-client],
  [have_avahi="yes"],
  [true])

AS_IF([test "x$have_avahi" = xyes],
      [AC_DEFINE([HAVE_AVAHI], [1], [Defined to use Avahi])])
AM_CONDITIONAL([HAVE_AVAHI], [test "x$have_avahi" = xyes])

# Look for -lSaleaeDevice, if we have it we build the logic sniffer.
SALEAE_DEVICE


# Features
#####################################################

# Cppunit, which is used by the tests.
AC_ARG_ENABLE(
  [unittests],
  [AS_HELP_STRING([--disable-unittests], [Disable all unittests])])
AS_IF([test "x$enable_unittests" != xno],
      [AM_PATH_CPPUNIT([1.9.6], [],
          [AC_MSG_ERROR([Missing cppunit, please install >= 1.9.6])])
      ])
AM_CONDITIONAL([BUILD_TESTS], [test "x$enable_unittests" != xno])

# Optionally install the E1.33 library.
AC_ARG_ENABLE(
  [e133],
  [AS_HELP_STRING([--install-e133], [Install the E1.33 library])])
# For now we install the ACN lib if the E1.33 lib is requested
AM_CONDITIONAL([INSTALL_ACN], [test "x$enable_e133" = xyes])
AM_CONDITIONAL([INSTALL_E133], [test "x$enable_e133" = xyes])

# Decide if we should build the example programs.
AC_ARG_ENABLE(
  [examples],
  [AS_HELP_STRING([--disable-examples],
                  [Disable the OLA example client programs])])
AM_CONDITIONAL([BUILD_EXAMPLES], [test "x$enable_examples" != xno])

# Make -Werror non-fatal. By default errors cause the build to abort. We do
# this to catch problems early so lets be nice and give the user a work around.
AC_ARG_ENABLE(
  [fatal-warnings],
  [AS_HELP_STRING([--disable-fatal-warnings],
                  [Make compiler warnings non-fatal])])
AM_CONDITIONAL([FATAL_WARNINGS], [test "x$enable_fatal_warnings" != xno])

# Enable gcov to produce coverage data.
AC_ARG_ENABLE(
  [gcov],
  [AS_HELP_STRING([--enable-gcov], [Turn on code coverage analysis tools])])
AS_IF([test "x$enable_gov" = xyes],
      [CFLAGS="$CFLAGS -fprofile-arcs -ftest-coverage"
       CXXFLAGS="$CFLAGS -fprofile-arcs -ftest-coverage"])

# Enable HTTP support. This requires libmicrohttpd.
AC_ARG_ENABLE(
  [http],
  [AS_HELP_STRING([--disable-http], [Disable the built in HTTP server])])

have_microhttpd="no"
AS_IF([test "x$enable_http" != xno],
      [PKG_CHECK_MODULES([libmicrohttpd], [libmicrohttpd],
                         [have_microhttpd="yes"], [true])])
AM_CONDITIONAL([HAVE_LIBMICROHTTPD], [test "x$have_microhttpd" = xyes])
AS_IF([test "x$have_microhttpd" = xyes],
      [AC_DEFINE([HAVE_LIBMICROHTTPD], [1],
                 [define if libmicrohttpd is installed])])

# Java API, this requires Maven
AC_ARG_ENABLE(
  [java-libs],
  [AS_HELP_STRING([--enable-java-libs], [Build the Java interface])])
AS_IF([test "x$enable_java_libs" = xyes],
      [AC_PROG_JAVA_CC()
       MAVEN_SUPPORT([2.2.1])])
AM_CONDITIONAL([BUILD_JAVA_LIBS], [test "x$enable_java_libs" = xyes])

# libftdi: this requires libusb-0.1.4+ don't know if I should also
# check for it, since the libusb check above is not for 0.1.4 but for libusb-1
AC_ARG_ENABLE(
  [libftdi],
  [AS_HELP_STRING([--disable-libftdi],
                  [Avoid using libftdi even if it exists])])

have_libftdi="no"
AS_IF([test "x$enable_libftdi" != xno],
      [PKG_CHECK_MODULES([libftdi], [libftdi >= 0.18], [have_libftdi="yes"],
                         [true])])
AS_IF([test "x$have_libftdi" = xyes],
      [AC_DEFINE([HAVE_LIBFTDI], [1], [define if libftdi is installed])])

# libusb
AC_ARG_ENABLE(
  [libusb],
  [AS_HELP_STRING([--disable-libusb], [Avoid using libusb even if it exists])])

have_libusb="no"
AS_IF([test "x$enable_libusb" != xno],
      [PKG_CHECK_MODULES([libusb], [libusb-1.0 >= 1.0.2], [have_libusb="yes"],
                         [true])])
AS_IF([test "x$have_libusb" = xyes],
      [AC_DEFINE([HAVE_LIBUSB], [1], [define if libusb is installed])])

# OSC Support.
# look for liblo if the user asked us to
AC_ARG_ENABLE(
  [osc],
  [AS_HELP_STRING([--disable-osc],
                  [Disable the OSC plugin even if liblo exists])])

have_liblo="no"
AS_IF([test "x$enable_osc" != xno],
      [PKG_CHECK_MODULES(liblo, [liblo >= 0.26], [have_liblo="yes"], [true])])
AS_IF([test "x$have_liblo" = xyes],
      [AC_DEFINE([HAVE_LIBLO], [1], [define if liblo is installed])])

# Python API
AC_ARG_ENABLE(
  [python-libs],
  [AS_HELP_STRING([--enable-python-libs], [Build the Python API Module])])

# RDM tests, if requested this enables the Python API as well.
AC_ARG_ENABLE(
  [rdm-tests],
  [AS_HELP_STRING([--enable-rdm-tests], [Install the RDM responder tests])])
AS_IF([test "x$enable_rdm_tests" = xyes], [enable_python_libs="yes"])
AM_CONDITIONAL([INSTALL_RDM_TESTS], [test "x$enable_rdm_tests" = xyes])

# By default olad refuses to run as root. However some people want to use root
# for embedded platforms so we give them an option.
AC_ARG_ENABLE(
  [root-check],
  [AS_HELP_STRING([--disable-root-check],
                  [Disable the check that prevents olad from running as root])])
AS_IF([test "x$enable_root_check" = xno],
      [AC_DEFINE([OLAD_SKIP_ROOT_CHECK], [1],
                 [Defined if olad is allowed to run as root])])

# OpenSLP is used for E1.33 support
# This should be removed if we decide that E1.33 is going to use DNS-SD.
# Openslp doesn't use pkg-config, so the users may need to pass CPPFLAGS
# & LDFLAGS so we can find it.
AC_ARG_ENABLE(
  [slp],
  AS_HELP_STRING([--disable-slp], [Disable the SLP tools]),)

openslp_LIBS=""
have_slp=no
AS_IF([test "x$enable_slp" != xno],
      [AC_CHECK_LIB([slp], [SLPOpen],
                    [have_slp="yes" openslp_LIBS="-lslp"])])

AM_CONDITIONAL([HAVE_SLP], [test "x$have_slp" = xyes])
AS_IF([test "x$have_slp" = xyes],
      [AC_DEFINE([HAVE_LIBSLP], [1], [define if libslp is installed])])
AC_SUBST(openslp_LIBS)

# Use tcmalloc. This is used by the buildbot leak checks.
AC_ARG_ENABLE([tcmalloc], AS_HELP_STRING([--enable-tcmalloc], [Use tcmalloc]))
AS_IF([test "x$enable_tcmalloc" = xyes],
      [LDFLAGS="$LDFLAGS -ltcmalloc"])


# Python wrappers & RDM Responder tests.
#####################################################
AM_CONDITIONAL([BUILD_PYTHON_LIBS], [test "x$enable_python_libs" = xyes])

AS_IF([test "${enable_python_libs}" = "yes"],
      [AM_PATH_PYTHON(2.6)
       AS_IF([test -z $PYTHON], [PYTHON="python"])
       PYTHON_NAME=`basename $PYTHON`
       AC_CACHE_CHECK([for $PYTHON_NAME module: google.protobuf],
          [ac_cv_have_pymod_google_protobuf],
          [AX_PYTHON_MODULE([google.protobuf], [fatal])
           eval ac_cv_have_pymod_google_protobuf=\$AS_TR_CPP([HAVE_PYMOD_google.protobuf])])
     ])

# Libraries, that depend on the feature args above.
#####################################################

# LIBRARY: protobuf
# We require 2.4.0 for the java libs
AS_IF([test "x$build_java_libs" = xyes],
      [PROTOBUF_SUPPORT([2.4.0])],
      [PROTOBUF_SUPPORT([2.3.0])])


# Plugins
#####################################################

# We build a list of plugins that we're going to compile here so the olad
# knows what to link against.
PLUGINS=""

PLUGIN_SUPPORT(artnet, USE_ARTNET)
PLUGIN_SUPPORT(dmx4linux, USE_DMX4LINUX, [$have_dmx4linux])
PLUGIN_SUPPORT(dummy, USE_DUMMY)
PLUGIN_SUPPORT(e131, USE_E131)
PLUGIN_SUPPORT(espnet, USE_ESPNET)
PLUGIN_SUPPORT(ftdidmx, USE_FTDI, [$have_libftdi])
PLUGIN_SUPPORT(karate, USE_KARATE)
PLUGIN_SUPPORT(kinet, USE_KINET)
PLUGIN_SUPPORT(milinst, USE_MILINST)
PLUGIN_SUPPORT(opendmx, USE_OPENDMX)
PLUGIN_SUPPORT(osc, USE_OSC, [$have_liblo])
PLUGIN_SUPPORT(pathport, USE_PATHPORT)
PLUGIN_SUPPORT(renard, USE_RENARD)
PLUGIN_SUPPORT(sandnet, USE_SANDNET)
PLUGIN_SUPPORT(shownet, USE_SHOWNET)
PLUGIN_SUPPORT(spi, USE_SPI, [$have_spi])
PLUGIN_SUPPORT(stageprofi, USE_STAGEPROFI)
PLUGIN_SUPPORT(usbpro, USE_USBPRO)
PLUGIN_SUPPORT(usbdmx, USE_LIBUSB, [$have_libusb])

# Finally build a list of the required plugin libs.
PLUGIN_LIBS=''
OLA_SERVER_LIBS=''
for p in $PLUGINS; do
  PLUGIN_LIBS="$PLUGIN_LIBS \$(top_builddir)/plugins/${p}/libola${p}.la"
  OLA_SERVER_LIBS="$OLA_SERVER_LIBS -lola${p}"
done

AC_SUBST(PLUGIN_LIBS)
AC_SUBST(OLA_SERVER_LIBS)

# plugin & html data directories
plugindir=$libdir/olad
ola_datadir=$datadir/olad
www_datadir=$ola_datadir/www
piddatadir=$datadir/ola/pids
AC_SUBST(plugindir)
AC_SUBST(www_datadir)
AC_SUBST(piddatadir)

# Output
#####################################################
# Hack alert!
# Python modules can't be split over two directories. This is a problem when
# doing VPATH builds since the generated files like
# ${builddir}/python/ola/Ola_pb.py will be in a separate path ( $builddir ) from
# the non-generated files $srcdir/python/ols/PidStore.py). To get the tests
# to pass we symlink the files we need for the tests from the builddir to the
# srcdir and set PYTHONPATH=${top_builddir}/python in data/rdm/Makefile.am
AC_CONFIG_LINKS([python/ola/PidStore.py:python/ola/PidStore.py
                 python/ola/MACAddress.py:python/ola/MACAddress.py
                 python/ola/RDMConstants.py:python/ola/RDMConstants.py
                 python/ola/UID.py:python/ola/UID.py
                 python/ola/__init__.py:python/ola/__init__.py])

# Non-makefile generted files.
AC_CONFIG_FILES([Doxyfile
                 libola.pc
                 libolaserver.pc
                 plugins/artnet/messages/libolaartnetconf.pc
                 plugins/e131/e131/libolaacn.pc
                 plugins/e131/messages/libolae131conf.pc
                 plugins/usbpro/messages/libolausbproconf.pc
                 slp/libolaslpclient.pc
                 slp/libolaslpserver.pc
                 tools/e133/libolae133common.pc
                 tools/e133/libolae133controller.pc
                 tools/e133/libolae133slp.pc
                 ])
# Makefiles
AC_CONFIG_FILES([Makefile
                 common/Makefile
                 common/base/Makefile
                 common/dmx/Makefile
                 common/export_map/Makefile
                 common/file/Makefile
                 common/http/Makefile
                 common/io/Makefile
                 common/math/Makefile
                 common/messaging/Makefile
                 common/network/Makefile
                 common/protocol/Makefile
                 common/rdm/Makefile
                 common/rdm/testdata/Makefile
                 common/rdm/testdata/pids/Makefile
                 common/rpc/Makefile
                 common/system/Makefile
                 common/testing/Makefile
                 common/thread/Makefile
                 common/timecode/Makefile
                 common/utils/Makefile
                 common/web/Makefile
                 data/Makefile
                 data/rdm/Makefile
                 debian/Makefile
                 doxygen/Makefile
                 doxygen/examples/Makefile
                 examples/Makefile
                 include/Makefile
                 include/ola/Makefile
                 include/ola/acn/Makefile
                 include/ola/base/Makefile
                 include/ola/client/Makefile
                 include/ola/dmx/Makefile
                 include/ola/e133/Makefile
                 include/ola/file/Makefile
                 include/ola/http/Makefile
                 include/ola/io/Makefile
                 include/ola/math/Makefile
                 include/ola/messaging/Makefile
                 include/ola/network/Makefile
                 include/ola/rdm/Makefile
                 include/ola/slp/Makefile
                 include/ola/stl/Makefile
                 include/ola/system/Makefile
                 include/ola/testing/Makefile
                 include/ola/thread/Makefile
                 include/ola/timecode/Makefile
                 include/ola/util/Makefile
                 include/ola/web/Makefile
                 include/olad/Makefile
                 java/Makefile
                 man/Makefile
                 ola/Makefile
                 olad/Makefile
                 olad/www/Makefile
                 plugins/Makefile
                 plugins/artnet/Makefile
                 plugins/artnet/messages/Makefile
                 plugins/dmx4linux/Makefile
                 plugins/dummy/Makefile
                 plugins/e131/Makefile
                 plugins/e131/e131/Makefile
                 plugins/e131/messages/Makefile
                 plugins/espnet/Makefile
                 plugins/ftdidmx/Makefile
                 plugins/karate/Makefile
                 plugins/kinet/Makefile
                 plugins/milinst/Makefile
                 plugins/opendmx/Makefile
                 plugins/osc/Makefile
                 plugins/pathport/Makefile
                 plugins/renard/Makefile
                 plugins/sandnet/Makefile
                 plugins/shownet/Makefile
                 plugins/spi/Makefile
                 plugins/stageprofi/Makefile
                 plugins/usbdmx/Makefile
                 plugins/usbpro/Makefile
                 plugins/usbpro/messages/Makefile
                 protoc/Makefile
                 python/Makefile
                 python/examples/Makefile
                 python/ola/Makefile
                 python/ola/rpc/Makefile
                 slp/Makefile
                 tools/Makefile
                 tools/e133/Makefile
                 tools/logic/Makefile
                 tools/ola_trigger/Makefile
                 tools/rdm/Makefile
                 tools/rdmpro/Makefile
                 tools/usbpro/Makefile])
AC_OUTPUT

echo \
"-------------------------------------------------------
${PACKAGE_NAME} Version ${PACKAGE_VERSION}

Prefix: '${prefix}'
Compiler: '${CXX} ${CXXFLAGS} ${CPPFLAGS}'
Linker: '${LD} ${LDFLAGS} ${LIBS}'

Now type 'make @<:@<target>@:>@'
  where the optional <target> is:
    all          - build everything
    check        - run the tests
    doxygen-doc  - generate the html documentation
-------------------------------------------------------"<|MERGE_RESOLUTION|>--- conflicted
+++ resolved
@@ -32,6 +32,13 @@
                   linux/if_packet.h math.h net/ethernet.h \
                   net/if_arp.h sys/types.h sys/uio.h sysexits.h])
 AC_CHECK_HEADERS([random])
+
+# These both need sa_family_t from bits/sockaddr.h
+AC_CHECK_HEADERS([bits/sockaddr.h linux/netlink.h linux/rtnetlink.h], [], [],
+                 [[#ifdef HAVE_BITS_SOCKADDR_H
+                     #include <bits/sockaddr.h>
+                   #endif
+                  ]])
 
 # Checks for typedefs, structures, and compiler characteristics.
 AC_HEADER_STDBOOL
@@ -65,21 +72,7 @@
                 getloadavg getpwnam_r getpwuid_r getgrnam_r getgrgid_r])
 AX_HAVE_EPOLL([AC_DEFINE([HAVE_EPOLL], [1], [Defined if epoll exists])]) # epoll
 
-<<<<<<< HEAD
-# Checks for header files.
-AC_HEADER_DIRENT
-AC_HEADER_STDC
-
-# These both need sa_family_t from bits/sockaddr.h
-AC_CHECK_HEADERS([bits/sockaddr.h linux/netlink.h linux/rtnetlink.h], [], [],
-                 [[#ifdef HAVE_BITS_SOCKADDR_H
-                     #include <bits/sockaddr.h>
-                   #endif
-                  ]])
-
-=======
 LT_INIT
->>>>>>> fba6940f
 AC_PROG_LIBTOOL
 
 # Doxygen
