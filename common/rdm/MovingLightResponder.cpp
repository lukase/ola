/*
 * This library is free software; you can redistribute it and/or
 * modify it under the terms of the GNU Lesser General Public
 * License as published by the Free Software Foundation; either
 * version 2.1 of the License, or (at your option) any later version.
 *
 * This library is distributed in the hope that it will be useful,
 * but WITHOUT ANY WARRANTY; without even the implied warranty of
 * MERCHANTABILITY or FITNESS FOR A PARTICULAR PURPOSE.  See the GNU
 * Lesser General Public License for more details.
 *
 * You should have received a copy of the GNU Lesser General Public
 * License along with this library; if not, write to the Free Software
 * Foundation, Inc., 59 Temple Place, Suite 330, Boston, MA  02111-1307  USA
 *
 * MovingLightResponder.cpp
 * Copyright (C) 2013 Simon Newton
 */

#if HAVE_CONFIG_H
#  include <config.h>
#endif

#include <iostream>
#include <string>
#include <vector>
#include "ola/BaseTypes.h"
#include "ola/Clock.h"
#include "ola/Logging.h"
#include "ola/base/Array.h"
#include "ola/network/NetworkUtils.h"
#include "ola/rdm/MovingLightResponder.h"
#include "ola/rdm/OpenLightingEnums.h"
#include "ola/rdm/RDMEnums.h"
#include "ola/rdm/ResponderHelper.h"
#include "ola/rdm/ResponderSlotData.h"

namespace ola {
namespace rdm {

using ola::network::HostToNetwork;
using ola::network::NetworkToHost;
using std::string;
using std::vector;

MovingLightResponder::RDMOps *MovingLightResponder::RDMOps::instance = NULL;

const MovingLightResponder::Personalities *
    MovingLightResponder::Personalities::Instance() {
  if (!instance) {
    SlotDataCollection::SlotDataList p2_slot_data;
<<<<<<< HEAD
    p2_slot_data.push_back(new SlotData(ST_PRIMARY, SD_INTENSITY, 0, "Int"));
    p2_slot_data.push_back(new SlotData(ST_SEC_FINE, SD_INTENSITY, 0));
    p2_slot_data.push_back(new SlotData(ST_PRIMARY, SD_PAN, 127));
    //SlotDatas p2_sdc = new SlotDatas(p2_slot_data);
    PersonalityList personalities;
    personalities.push_back(new Personality(0, "Personality 1"));
    //personalities.push_back(new Personality(5, "Personality 2", p2_sdc));
    personalities.push_back(new Personality(5, "Personality 2", SlotDataCollection(p2_slot_data)));
    //personalities.push_back(new Personality(5, "Personality 2"));
    personalities.push_back(new Personality(10, "Personality 3"));
    personalities.push_back(new Personality(20, "Personality 4"));
=======
    p2_slot_data.push_back(
        new PrimarySlotData(SD_INTENSITY, 0, "Intensity Coarse"));
    p2_slot_data.push_back(
        new SecondarySlotData(ST_SEC_FINE, 0, 0, "Intensity Fine"));
    p2_slot_data.push_back(new PrimarySlotData(SD_PAN, 127, "Pan"));
    p2_slot_data.push_back(new PrimarySlotData(SD_TILT, 127, "Tilt"));
    PersonalityList personalities;
    personalities.push_back(Personality(0, "Personality 1"));
    personalities.push_back(
        Personality(5, "Personality 2", SlotDataCollection(p2_slot_data)));
    personalities.push_back(Personality(10, "Personality 3"));
    personalities.push_back(Personality(20, "Personality 4"));
>>>>>>> bcd373c4
    instance = new Personalities(personalities);
  }
  return instance;
}

MovingLightResponder::Personalities *
  MovingLightResponder::Personalities::instance = NULL;

const ResponderOps<MovingLightResponder>::ParamHandler
    MovingLightResponder::PARAM_HANDLERS[] = {
  { PID_PARAMETER_DESCRIPTION,
    &MovingLightResponder::GetParamDescription,
    NULL},
  { PID_DEVICE_INFO,
    &MovingLightResponder::GetDeviceInfo,
    NULL},
  { PID_PRODUCT_DETAIL_ID_LIST,
    &MovingLightResponder::GetProductDetailList,
    NULL},
  { PID_DEVICE_MODEL_DESCRIPTION,
    &MovingLightResponder::GetDeviceModelDescription,
    NULL},
  { PID_MANUFACTURER_LABEL,
    &MovingLightResponder::GetManufacturerLabel,
    NULL},
  { PID_DEVICE_LABEL,
    &MovingLightResponder::GetDeviceLabel,
    &MovingLightResponder::SetDeviceLabel},
  { PID_FACTORY_DEFAULTS,
    &MovingLightResponder::GetFactoryDefaults,
    &MovingLightResponder::SetFactoryDefaults},
  { PID_LANGUAGE_CAPABILITIES,
    &MovingLightResponder::GetLanguageCapabilities,
    NULL},
  { PID_LANGUAGE,
    &MovingLightResponder::GetLanguage,
    &MovingLightResponder::SetLanguage},
  { PID_SOFTWARE_VERSION_LABEL,
    &MovingLightResponder::GetSoftwareVersionLabel,
    NULL},
  { PID_DMX_PERSONALITY,
    &MovingLightResponder::GetPersonality,
    &MovingLightResponder::SetPersonality},
  { PID_DMX_PERSONALITY_DESCRIPTION,
    &MovingLightResponder::GetPersonalityDescription,
    NULL},
  { PID_SLOT_INFO,
    &MovingLightResponder::GetSlotInfo,
    NULL},
  { PID_SLOT_DESCRIPTION,
    &MovingLightResponder::GetSlotDescription,
    NULL},
<<<<<<< HEAD
=======
  { PID_DEFAULT_SLOT_VALUE,
    &MovingLightResponder::GetSlotDefaultValues,
    NULL},
>>>>>>> bcd373c4
  { PID_DMX_START_ADDRESS,
    &MovingLightResponder::GetDmxStartAddress,
    &MovingLightResponder::SetDmxStartAddress},
  { PID_DEVICE_HOURS,
    &MovingLightResponder::GetDeviceHours,
    &MovingLightResponder::SetDeviceHours},
  { PID_LAMP_HOURS,
    &MovingLightResponder::GetLampHours,
    &MovingLightResponder::SetLampHours},
  { PID_LAMP_STRIKES,
    &MovingLightResponder::GetLampStrikes,
    &MovingLightResponder::SetLampStrikes},
  { PID_LAMP_STATE,
    &MovingLightResponder::GetLampState,
    &MovingLightResponder::SetLampState},
  { PID_LAMP_ON_MODE,
    &MovingLightResponder::GetLampOnMode,
    &MovingLightResponder::SetLampOnMode},
  { PID_DEVICE_POWER_CYCLES,
    &MovingLightResponder::GetDevicePowerCycles,
    &MovingLightResponder::SetDevicePowerCycles},
  { PID_IDENTIFY_DEVICE,
    &MovingLightResponder::GetIdentify,
    &MovingLightResponder::SetIdentify},
  { PID_DISPLAY_INVERT,
    &MovingLightResponder::GetDisplayInvert,
    &MovingLightResponder::SetDisplayInvert},
  { PID_DISPLAY_LEVEL,
    &MovingLightResponder::GetDisplayLevel,
    &MovingLightResponder::SetDisplayLevel},
  { PID_PAN_INVERT,
    &MovingLightResponder::GetPanInvert,
    &MovingLightResponder::SetPanInvert},
  { PID_TILT_INVERT,
    &MovingLightResponder::GetTiltInvert,
    &MovingLightResponder::SetTiltInvert},
  { PID_PAN_TILT_SWAP,
    &MovingLightResponder::GetPanTiltSwap,
    &MovingLightResponder::SetPanTiltSwap},
  { PID_REAL_TIME_CLOCK,
    &MovingLightResponder::GetRealTimeClock,
    NULL},
  { PID_RESET_DEVICE,
    NULL,
    &MovingLightResponder::SetResetDevice},
  { PID_POWER_STATE,
    &MovingLightResponder::GetPowerState,
    &MovingLightResponder::SetPowerState},
  { OLA_MANUFACTURER_PID_CODE_VERSION,
    &MovingLightResponder::GetOlaCodeVersion,
    NULL},
  { 0, NULL, NULL},
};

/**
 * New MovingLightResponder
 */
MovingLightResponder::MovingLightResponder(const UID &uid)
    : m_uid(uid),
      m_start_address(1),
      m_language("en"),
      m_identify_mode(false),
      m_pan_invert(false),
      m_tilt_invert(false),
      m_device_hours(0),
      m_lamp_hours(0),
      m_lamp_strikes(0),
      m_lamp_state(LAMP_ON),
      m_lamp_on_mode(LAMP_ON_MODE_DMX),
      m_device_power_cycles(0),
      m_display_invert(DISPLAY_INVERT_AUTO),
      m_display_level(255),
      m_pan_tilt_swap(false),
      m_power_state(POWER_STATE_NORMAL),
      m_device_label("Dummy Moving Light"),
      m_personality_manager(Personalities::Instance()) {
}

/*
 * Handle an RDM Request
 */
void MovingLightResponder::SendRDMRequest(const RDMRequest *request,
                                          RDMCallback *callback) {
  RDMOps::Instance()->HandleRDMRequest(this, m_uid, ROOT_RDM_DEVICE, request,
                                       callback);
}

const RDMResponse *MovingLightResponder::GetParamDescription(
    const RDMRequest *request) {
  // Check that it's MANUFACTURER_PID_CODE_VERSION being requested
  uint16_t parameter_id;
  if (!ResponderHelper::ExtractUInt16(request, &parameter_id)) {
    return NackWithReason(request, NR_FORMAT_ERROR);
  }

  if (parameter_id != OLA_MANUFACTURER_PID_CODE_VERSION) {
    OLA_WARN << "Dummy responder received param description request with "
      "unknown PID, expected " << OLA_MANUFACTURER_PID_CODE_VERSION
      << ", got " << parameter_id;
    return NackWithReason(request, NR_DATA_OUT_OF_RANGE);
  } else {
    struct parameter_description_s {
      uint16_t pid;
      uint8_t pdl_size;
      uint8_t data_type;
      uint8_t command_class;
      uint8_t type;
      uint8_t unit;
      uint8_t prefix;
      uint32_t min_value;
      uint32_t default_value;
      uint32_t max_value;
      char description[MAX_RDM_STRING_LENGTH];
    } __attribute__((packed));

    struct parameter_description_s param_description;
    param_description.pid = HostToNetwork(
        static_cast<uint16_t>(OLA_MANUFACTURER_PID_CODE_VERSION));
    param_description.pdl_size = HostToNetwork(
        static_cast<uint8_t>(MAX_RDM_STRING_LENGTH));
    param_description.data_type = HostToNetwork(
        static_cast<uint8_t>(DS_ASCII));
    param_description.command_class = HostToNetwork(
        static_cast<uint8_t>(CC_GET));
    param_description.type = 0;
    param_description.unit = HostToNetwork(
        static_cast<uint8_t>(UNITS_NONE));
    param_description.prefix = HostToNetwork(
        static_cast<uint8_t>(PREFIX_NONE));
    param_description.min_value = 0;
    param_description.default_value = 0;
    param_description.max_value = 0;
    strncpy(param_description.description, "Code Version",
            MAX_RDM_STRING_LENGTH);
    return GetResponseFromData(
        request,
        reinterpret_cast<uint8_t*>(&param_description),
        sizeof(param_description));
  }
}

const RDMResponse *MovingLightResponder::GetDeviceInfo(
    const RDMRequest *request) {
  return ResponderHelper::GetDeviceInfo(
      request, OLA_DUMMY_MOVING_LIGHT_MODEL,
      PRODUCT_CATEGORY_FIXTURE_MOVING_YOKE, 1,
      &m_personality_manager,
      m_start_address,
      0, 0);
}


/**
 * Reset to factory defaults
 */
const RDMResponse *MovingLightResponder::GetFactoryDefaults(
    const RDMRequest *request) {
  if (request->ParamDataSize()) {
    return NackWithReason(request, NR_FORMAT_ERROR);
  }

  uint8_t using_defaults = (
      m_start_address == 1 &&
      m_personality_manager.ActivePersonalityNumber() == 1 &&
      m_identify_mode == false);
  return GetResponseFromData(
    request,
    &using_defaults,
    sizeof(using_defaults));
}

const RDMResponse *MovingLightResponder::SetFactoryDefaults(
    const RDMRequest *request) {
  if (request->ParamDataSize()) {
    return NackWithReason(request, NR_FORMAT_ERROR);
  }

  m_start_address = 1;
  m_personality_manager.SetActivePersonality(1);
  m_identify_mode = 0;

  return new RDMSetResponse(
    request->DestinationUID(),
    request->SourceUID(),
    request->TransactionNumber(),
    RDM_ACK,
    0,
    request->SubDevice(),
    request->ParamId(),
    NULL,
    0);
}

const RDMResponse *MovingLightResponder::GetLanguageCapabilities(
    const RDMRequest *request) {
  if (request->ParamDataSize()) {
    return NackWithReason(request, NR_FORMAT_ERROR);
  }

  const char languages[] = {
    'e', 'n',
    'f', 'r',
    'd', 'e',
  };
  return new RDMGetResponse(
    request->DestinationUID(),
    request->SourceUID(),
    request->TransactionNumber(),
    RDM_ACK,
    0,
    request->SubDevice(),
    request->ParamId(),
    reinterpret_cast<const uint8_t*>(languages),
    arraysize(languages));
}

const RDMResponse *MovingLightResponder::GetLanguage(
    const RDMRequest *request) {
  if (request->ParamDataSize()) {
    return NackWithReason(request, NR_FORMAT_ERROR);
  }

  return new RDMGetResponse(
    request->DestinationUID(),
    request->SourceUID(),
    request->TransactionNumber(),
    RDM_ACK,
    0,
    request->SubDevice(),
    request->ParamId(),
    reinterpret_cast<const uint8_t*>(m_language.c_str()),
    m_language.size());
}

const RDMResponse *MovingLightResponder::SetLanguage(
    const RDMRequest *request) {
  if (request->ParamDataSize() != 2) {
    return NackWithReason(request, NR_FORMAT_ERROR);
  }

  const string new_lang(reinterpret_cast<const char*>(request->ParamData()),
                        request->ParamDataSize());
  if (new_lang != "en" && new_lang != "fr" && new_lang != "de") {
    return NackWithReason(request, NR_DATA_OUT_OF_RANGE);
  }
  m_language = new_lang;

  return new RDMSetResponse(
    request->DestinationUID(),
    request->SourceUID(),
    request->TransactionNumber(),
    RDM_ACK,
    0,
    request->SubDevice(),
    request->ParamId(),
    NULL,
    0);
}

const RDMResponse *MovingLightResponder::GetProductDetailList(
    const RDMRequest *request) {
  // Shortcut for only one item in the vector
  return ResponderHelper::GetProductDetailList(
      request, vector<rdm_product_detail>(1, PRODUCT_DETAIL_TEST));
}

const RDMResponse *MovingLightResponder::GetPersonality(
    const RDMRequest *request) {
  return ResponderHelper::GetPersonality(request, &m_personality_manager);
}

const RDMResponse *MovingLightResponder::SetPersonality(
    const RDMRequest *request) {
  return ResponderHelper::SetPersonality(request, &m_personality_manager,
                                         m_start_address);
}

const RDMResponse *MovingLightResponder::GetPersonalityDescription(
    const RDMRequest *request) {
  return ResponderHelper::GetPersonalityDescription(
      request, &m_personality_manager);
}

const RDMResponse *MovingLightResponder::GetSlotInfo(
    const RDMRequest *request) {
<<<<<<< HEAD
  return ResponderHelper::GetSlotInfo(
      request, &m_personality_manager);
=======
  return ResponderHelper::GetSlotInfo(request, &m_personality_manager);
>>>>>>> bcd373c4
}

const RDMResponse *MovingLightResponder::GetSlotDescription(
    const RDMRequest *request) {
<<<<<<< HEAD
  return ResponderHelper::GetSlotDescription(
      request, &m_personality_manager);
=======
  return ResponderHelper::GetSlotDescription(request, &m_personality_manager);
}

const RDMResponse *MovingLightResponder::GetSlotDefaultValues(
    const RDMRequest *request) {
  return ResponderHelper::GetSlotDefaultValues(request, &m_personality_manager);
>>>>>>> bcd373c4
}

const RDMResponse *MovingLightResponder::GetDmxStartAddress(
    const RDMRequest *request) {
  return ResponderHelper::GetDmxAddress(request, &m_personality_manager,
                                        m_start_address);
}

const RDMResponse *MovingLightResponder::SetDmxStartAddress(
    const RDMRequest *request) {
  return ResponderHelper::SetDmxAddress(request, &m_personality_manager,
                                        &m_start_address);
}

const RDMResponse *MovingLightResponder::GetDeviceHours(
    const RDMRequest *request) {
  return ResponderHelper::GetUInt32Value(request, m_device_hours++);
}

const RDMResponse *MovingLightResponder::SetDeviceHours(
    const RDMRequest *request) {
  return ResponderHelper::SetUInt32Value(request, &m_device_hours);
}

const RDMResponse *MovingLightResponder::GetLampHours(
    const RDMRequest *request) {
  return ResponderHelper::GetUInt32Value(request, m_lamp_hours++);
}

const RDMResponse *MovingLightResponder::SetLampHours(
    const RDMRequest *request) {
  return ResponderHelper::SetUInt32Value(request, &m_lamp_hours);
}

const RDMResponse *MovingLightResponder::GetLampStrikes(
    const RDMRequest *request) {
  return ResponderHelper::GetUInt32Value(request, m_lamp_strikes);
}

const RDMResponse *MovingLightResponder::SetLampStrikes(
    const RDMRequest *request) {
  return ResponderHelper::SetUInt32Value(request, &m_lamp_strikes);
}

const RDMResponse *MovingLightResponder::GetLampState(
    const RDMRequest *request) {
  uint8_t value = m_lamp_state;
  return ResponderHelper::GetUInt8Value(request, value);
}

const RDMResponse *MovingLightResponder::SetLampState(
    const RDMRequest *request) {
  uint8_t new_value;
  if (!ResponderHelper::ExtractUInt8(request, &new_value)) {
    return NackWithReason(request, NR_FORMAT_ERROR);
  }

  if (new_value > static_cast<uint8_t>(LAMP_STANDBY)) {
    return NackWithReason(request, NR_DATA_OUT_OF_RANGE);
  }

  m_lamp_state = static_cast<rdm_lamp_state>(new_value);
  return new RDMSetResponse(
    request->DestinationUID(),
    request->SourceUID(),
    request->TransactionNumber(),
    RDM_ACK,
    0,
    request->SubDevice(),
    request->ParamId(),
    NULL,
    0);
}

const RDMResponse *MovingLightResponder::GetLampOnMode(
    const RDMRequest *request) {
  uint8_t value = m_lamp_on_mode;
  return ResponderHelper::GetUInt8Value(request, value);
}

const RDMResponse *MovingLightResponder::SetLampOnMode(
    const RDMRequest *request) {
  uint8_t new_value;
  if (!ResponderHelper::ExtractUInt8(request, &new_value)) {
    return NackWithReason(request, NR_FORMAT_ERROR);
  }

  if (new_value > static_cast<uint8_t>(LAMP_ON_MODE_AFTER_CAL)) {
    return NackWithReason(request, NR_DATA_OUT_OF_RANGE);
  }

  m_lamp_on_mode = static_cast<rdm_lamp_mode>(new_value);
  return new RDMSetResponse(
    request->DestinationUID(),
    request->SourceUID(),
    request->TransactionNumber(),
    RDM_ACK,
    0,
    request->SubDevice(),
    request->ParamId(),
    NULL,
    0);
}

const RDMResponse *MovingLightResponder::GetDevicePowerCycles(
    const RDMRequest *request) {
  return ResponderHelper::GetUInt32Value(request, m_device_power_cycles++);
}

const RDMResponse *MovingLightResponder::SetDevicePowerCycles(
    const RDMRequest *request) {
  return ResponderHelper::SetUInt32Value(request, &m_device_power_cycles);
}

const RDMResponse *MovingLightResponder::GetIdentify(
    const RDMRequest *request) {
  return ResponderHelper::GetBoolValue(request, m_identify_mode);
}

const RDMResponse *MovingLightResponder::SetIdentify(
    const RDMRequest *request) {
  bool old_value = m_identify_mode;
  const RDMResponse *response = ResponderHelper::SetBoolValue(
      request, &m_identify_mode);
  if (m_identify_mode != old_value) {
    OLA_INFO << "Dummy Moving Light " << m_uid << ", identify mode "
             << (m_identify_mode ? "on" : "off");
  }
  return response;
}

const RDMResponse *MovingLightResponder::GetDisplayInvert(
    const RDMRequest *request) {
  uint8_t value = m_display_invert;
  return ResponderHelper::GetUInt8Value(request, value);
}

const RDMResponse *MovingLightResponder::SetDisplayInvert(
    const RDMRequest *request) {
  uint8_t new_value;
  if (!ResponderHelper::ExtractUInt8(request, &new_value)) {
    return NackWithReason(request, NR_FORMAT_ERROR);
  }

  if (new_value > static_cast<uint8_t>(DISPLAY_INVERT_AUTO)) {
    return NackWithReason(request, NR_DATA_OUT_OF_RANGE);
  }

  m_display_invert = static_cast<rdm_display_invert>(new_value);
  return new RDMSetResponse(
    request->DestinationUID(),
    request->SourceUID(),
    request->TransactionNumber(),
    RDM_ACK,
    0,
    request->SubDevice(),
    request->ParamId(),
    NULL,
    0);
}

const RDMResponse *MovingLightResponder::GetDisplayLevel(
    const RDMRequest *request) {
  return ResponderHelper::GetUInt8Value(request, m_display_level);
}

const RDMResponse *MovingLightResponder::SetDisplayLevel(
    const RDMRequest *request) {
  return ResponderHelper::SetUInt8Value(request, &m_display_level);
}

const RDMResponse *MovingLightResponder::GetPanInvert(
    const RDMRequest *request) {
  return ResponderHelper::GetBoolValue(request, m_pan_invert);
}

const RDMResponse *MovingLightResponder::SetPanInvert(
    const RDMRequest *request) {
  return ResponderHelper::SetBoolValue(request, &m_pan_invert);
}

const RDMResponse *MovingLightResponder::GetTiltInvert(
    const RDMRequest *request) {
  return ResponderHelper::GetBoolValue(request, m_tilt_invert);
}

const RDMResponse *MovingLightResponder::SetTiltInvert(
    const RDMRequest *request) {
  return ResponderHelper::SetBoolValue(request, &m_tilt_invert);
}

const RDMResponse *MovingLightResponder::GetPanTiltSwap(
    const RDMRequest *request) {
  return ResponderHelper::GetBoolValue(request, m_pan_tilt_swap);
}

const RDMResponse *MovingLightResponder::SetPanTiltSwap(
    const RDMRequest *request) {
  return ResponderHelper::SetBoolValue(request, &m_pan_tilt_swap);
}

const RDMResponse *MovingLightResponder::GetRealTimeClock(
    const RDMRequest *request) {
  return ResponderHelper::GetRealTimeClock(request);
}

const RDMResponse *MovingLightResponder::GetPowerState(
    const RDMRequest *request) {
  uint8_t value = m_power_state;
  return ResponderHelper::GetUInt8Value(request, value);
}

const RDMResponse *MovingLightResponder::SetPowerState(
    const RDMRequest *request) {
  uint8_t new_value;
  if (!ResponderHelper::ExtractUInt8(request, &new_value)) {
    return NackWithReason(request, NR_FORMAT_ERROR);
  }

  if (new_value > static_cast<uint8_t>(POWER_STATE_STANDBY) &&
      new_value != static_cast<uint8_t>(POWER_STATE_NORMAL)) {
    return NackWithReason(request, NR_DATA_OUT_OF_RANGE);
  }

  m_power_state = static_cast<rdm_power_state>(new_value);
  return ResponderHelper::EmptySetResponse(request);
}

const RDMResponse *MovingLightResponder::SetResetDevice(
    const RDMRequest *request) {
  uint8_t value;
  if (!ResponderHelper::ExtractUInt8(request, &value)) {
    return NackWithReason(request, NR_FORMAT_ERROR);
  }

  if (value != static_cast<uint8_t>(RESET_WARM) &&
      value != static_cast<uint8_t>(RESET_COLD)) {
    return NackWithReason(request, NR_DATA_OUT_OF_RANGE);
  }

  OLA_INFO << "Dummy Moving Light " << m_uid << " " <<
      ((value == static_cast<uint8_t>(RESET_WARM)) ? "warm" : "cold") <<
      " reset device";

  return ResponderHelper::EmptySetResponse(request);
}

const RDMResponse *MovingLightResponder::SetResetDevice(
    const RDMRequest *request) {
  uint8_t value;
  if (!ResponderHelper::ExtractUInt8(request, &value)) {
    return NackWithReason(request, NR_FORMAT_ERROR);
  }

  if (value != static_cast<uint8_t>(RESET_WARM) &&
      value != static_cast<uint8_t>(RESET_COLD)) {
    return NackWithReason(request, NR_DATA_OUT_OF_RANGE);
  }

  OLA_INFO << "Dummy Moving Light " << m_uid << " " <<
      ((value == static_cast<uint8_t>(RESET_WARM)) ? "warm" : "cold") <<
      " reset device";

  return new RDMSetResponse(
    request->DestinationUID(),
    request->SourceUID(),
    request->TransactionNumber(),
    RDM_ACK,
    0,
    request->SubDevice(),
    request->ParamId(),
    NULL,
    0);
}

const RDMResponse *MovingLightResponder::GetDeviceModelDescription(
    const RDMRequest *request) {
  return ResponderHelper::GetString(request, "OLA Moving Light");
}

const RDMResponse *MovingLightResponder::GetManufacturerLabel(
    const RDMRequest *request) {
  return ResponderHelper::GetString(request, OLA_MANUFACTURER_LABEL);
}

const RDMResponse *MovingLightResponder::GetDeviceLabel(
    const RDMRequest *request) {
  return ResponderHelper::GetString(request, m_device_label);
}

const RDMResponse *MovingLightResponder::SetDeviceLabel(
    const RDMRequest *request) {
  return ResponderHelper::SetString(request, &m_device_label);
}

const RDMResponse *MovingLightResponder::GetSoftwareVersionLabel(
    const RDMRequest *request) {
  return ResponderHelper::GetString(request, string("OLA Version ") + VERSION);
}

const RDMResponse *MovingLightResponder::GetOlaCodeVersion(
    const RDMRequest *request) {
  return ResponderHelper::GetString(request, VERSION);
}
}  // namespace rdm
}  // namespace ola<|MERGE_RESOLUTION|>--- conflicted
+++ resolved
@@ -49,19 +49,6 @@
     MovingLightResponder::Personalities::Instance() {
   if (!instance) {
     SlotDataCollection::SlotDataList p2_slot_data;
-<<<<<<< HEAD
-    p2_slot_data.push_back(new SlotData(ST_PRIMARY, SD_INTENSITY, 0, "Int"));
-    p2_slot_data.push_back(new SlotData(ST_SEC_FINE, SD_INTENSITY, 0));
-    p2_slot_data.push_back(new SlotData(ST_PRIMARY, SD_PAN, 127));
-    //SlotDatas p2_sdc = new SlotDatas(p2_slot_data);
-    PersonalityList personalities;
-    personalities.push_back(new Personality(0, "Personality 1"));
-    //personalities.push_back(new Personality(5, "Personality 2", p2_sdc));
-    personalities.push_back(new Personality(5, "Personality 2", SlotDataCollection(p2_slot_data)));
-    //personalities.push_back(new Personality(5, "Personality 2"));
-    personalities.push_back(new Personality(10, "Personality 3"));
-    personalities.push_back(new Personality(20, "Personality 4"));
-=======
     p2_slot_data.push_back(
         new PrimarySlotData(SD_INTENSITY, 0, "Intensity Coarse"));
     p2_slot_data.push_back(
@@ -74,7 +61,6 @@
         Personality(5, "Personality 2", SlotDataCollection(p2_slot_data)));
     personalities.push_back(Personality(10, "Personality 3"));
     personalities.push_back(Personality(20, "Personality 4"));
->>>>>>> bcd373c4
     instance = new Personalities(personalities);
   }
   return instance;
@@ -127,12 +113,9 @@
   { PID_SLOT_DESCRIPTION,
     &MovingLightResponder::GetSlotDescription,
     NULL},
-<<<<<<< HEAD
-=======
   { PID_DEFAULT_SLOT_VALUE,
     &MovingLightResponder::GetSlotDefaultValues,
     NULL},
->>>>>>> bcd373c4
   { PID_DMX_START_ADDRESS,
     &MovingLightResponder::GetDmxStartAddress,
     &MovingLightResponder::SetDmxStartAddress},
@@ -418,27 +401,17 @@
 
 const RDMResponse *MovingLightResponder::GetSlotInfo(
     const RDMRequest *request) {
-<<<<<<< HEAD
-  return ResponderHelper::GetSlotInfo(
-      request, &m_personality_manager);
-=======
   return ResponderHelper::GetSlotInfo(request, &m_personality_manager);
->>>>>>> bcd373c4
 }
 
 const RDMResponse *MovingLightResponder::GetSlotDescription(
     const RDMRequest *request) {
-<<<<<<< HEAD
-  return ResponderHelper::GetSlotDescription(
-      request, &m_personality_manager);
-=======
   return ResponderHelper::GetSlotDescription(request, &m_personality_manager);
 }
 
 const RDMResponse *MovingLightResponder::GetSlotDefaultValues(
     const RDMRequest *request) {
   return ResponderHelper::GetSlotDefaultValues(request, &m_personality_manager);
->>>>>>> bcd373c4
 }
 
 const RDMResponse *MovingLightResponder::GetDmxStartAddress(
@@ -686,34 +659,6 @@
   return ResponderHelper::EmptySetResponse(request);
 }
 
-const RDMResponse *MovingLightResponder::SetResetDevice(
-    const RDMRequest *request) {
-  uint8_t value;
-  if (!ResponderHelper::ExtractUInt8(request, &value)) {
-    return NackWithReason(request, NR_FORMAT_ERROR);
-  }
-
-  if (value != static_cast<uint8_t>(RESET_WARM) &&
-      value != static_cast<uint8_t>(RESET_COLD)) {
-    return NackWithReason(request, NR_DATA_OUT_OF_RANGE);
-  }
-
-  OLA_INFO << "Dummy Moving Light " << m_uid << " " <<
-      ((value == static_cast<uint8_t>(RESET_WARM)) ? "warm" : "cold") <<
-      " reset device";
-
-  return new RDMSetResponse(
-    request->DestinationUID(),
-    request->SourceUID(),
-    request->TransactionNumber(),
-    RDM_ACK,
-    0,
-    request->SubDevice(),
-    request->ParamId(),
-    NULL,
-    0);
-}
-
 const RDMResponse *MovingLightResponder::GetDeviceModelDescription(
     const RDMRequest *request) {
   return ResponderHelper::GetString(request, "OLA Moving Light");
