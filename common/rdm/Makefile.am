--- conflicted
+++ resolved
@@ -13,20 +13,6 @@
                        DimmerRootDevice.cpp DimmerSubDevice.cpp \
                        DiscoveryAgent.cpp DiscoveryAgentTestHelper.h \
                        DummyResponder.cpp GroupSizeCalculator.cpp \
-<<<<<<< HEAD
-                       MessageDeserializer.cpp MessageSerializer.cpp \
-                       MovingLightResponder.cpp NetworkResponder.cpp \
-                       OpenLightingEnums.cpp PidStore.cpp PidStoreHelper.cpp \
-                       PidStoreLoader.cpp QueueingRDMController.cpp RDMAPI.cpp \
-                       RDMCommand.cpp RDMCommandSerializer.cpp RDMHelper.cpp \
-                       RealGlobalNetworkGetter.cpp ResponderHelper.cpp \
-                       ResponderLoadSensor.cpp ResponderPersonality.cpp \
-                       ResponderSlotData.cpp ResponderSettings.cpp \
-                       SensorResponder.cpp StringMessageBuilder.cpp \
-                       SubDeviceDispatcher.cpp UID.cpp \
-                       VariableFieldSizeCalculator.cpp
-libolardm_la_CXXFLAGS = $(COMMON_CXXFLAGS) -DPID_DATA_DIR=\"$(piddatadir)\"
-=======
                        GroupSizeCalculator.h MessageDeserializer.cpp \
                        MessageSerializer.cpp MovingLightResponder.cpp \
                        OpenLightingEnums.cpp PidStore.cpp PidStoreHelper.cpp \
@@ -40,7 +26,6 @@
                        UID.cpp VariableFieldSizeCalculator.cpp \
                        VariableFieldSizeCalculator.h
 libolardm_la_CXXFLAGS = $(COMMON_CXXFLAGS) -DPID_DATA_DIR=\"${piddatadir}\"
->>>>>>> 1af26db2
 
 nodist_libolardm_la_SOURCES = Pids.pb.cc
 libolardm_la_LIBADD = $(libprotobuf_LIBS)
