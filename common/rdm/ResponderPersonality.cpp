/*
 * This program is free software; you can redistribute it and/or modify
 * it under the terms of the GNU General Public License as published by
 * the Free Software Foundation; either version 2 of the License, or
 * (at your option) any later version.
 *
 * This program is distributed in the hope that it will be useful,
 * but WITHOUT ANY WARRANTY; without even the implied warranty of
 * MERCHANTABILITY or FITNESS FOR A PARTICULAR PURPOSE.  See the
 * GNU Library General Public License for more details.
 *
 * You should have received a copy of the GNU General Public License
 * along with this program; if not, write to the Free Software
 * Foundation, Inc., 59 Temple Place - Suite 330, Boston, MA 02111-1307, USA.
 *
 * ResponderPersonality.cpp
 * Manages personalities for a RDM responder.
 * Copyright (C) 2013 Simon Newton
 */

#ifndef COMMON_RDM_RESPONDERPERSONALITY_H_
#define COMMON_RDM_RESPONDERPERSONALITY_H_

#include <string>
#include <vector>

#include "ola/rdm/ResponderPersonality.h"
#include "ola/rdm/ResponderSlotData.h"
#include "ola/stl/STLUtils.h"

namespace ola {
namespace rdm {

/**
 * Create a new personality.
 * @param footprint the number of dmx slots consumed
 * @param description the personality name (32 chars)
 */
//Personality::Personality(uint16_t footprint, const string &description, const SlotDataCollection::SlotDataList &slot_data_list)
//Personality::Personality(uint16_t footprint, const string &description, const SlotDataCollection::SlotDataCollection &slot_data_list)
Personality::Personality(uint16_t footprint, const string &description, const SlotDataCollection &slot_data_list)
    : m_footprint(footprint),
      m_description(description),
<<<<<<< HEAD
      m_slot_data_list(slot_data_list) {
=======
      m_slot_data_list(SlotDataCollection()) {
>>>>>>> bcd373c4
}

/**
 * Create a new personality.
 * @param footprint the number of dmx slots consumed
 * @param description the personality name (32 chars)
  * @param slot_data_list the slot data
 */
Personality::Personality(uint16_t footprint,
                         const string &description,
                         const SlotDataCollection &slot_data_list)
    : m_footprint(footprint),
      m_description(description),
      m_slot_data_list(slot_data_list) {
}

/**
 * Takes ownership of the personalites
 */
PersonalityCollection::PersonalityCollection(
    const PersonalityList &personalities)
    : m_personalities(personalities) {
}

/**
 * @returns the number of personalities
 */
uint8_t PersonalityCollection::PersonalityCount() const {
  return m_personalities.size();
}

/**
 * Look up a personality by index
 */
const Personality *PersonalityCollection::Lookup(uint8_t personality) const {
  if (personality == 0 || personality > m_personalities.size())
    return NULL;
  return &m_personalities[personality - 1];
}

PersonalityManager::PersonalityManager(
    const PersonalityCollection *personalities)
    : m_personalities(personalities),
      m_active_personality(1) {
}

uint8_t PersonalityManager::PersonalityCount() const {
  return m_personalities->PersonalityCount();
}

bool PersonalityManager::SetActivePersonality(uint8_t personality) {
  if (personality == 0 || personality > m_personalities->PersonalityCount())
    return false;
  m_active_personality = personality;
  return true;
}

const Personality *PersonalityManager::ActivePersonality() const {
  return m_personalities->Lookup(m_active_personality);
}

uint16_t PersonalityManager::ActivePersonalityFootprint() const {
  const Personality *personality = m_personalities->Lookup(
      m_active_personality);
  return personality ? personality->Footprint() : 0;
}

// Lookup a personality. Personalities are numbers from 1.
const Personality *PersonalityManager::Lookup(uint8_t personality) const {
  return m_personalities->Lookup(personality);
}

}  // namespace rdm
}  // namespace ola
#endif  // COMMON_RDM_RESPONDERPERSONALITY_H_<|MERGE_RESOLUTION|>--- conflicted
+++ resolved
@@ -36,16 +36,10 @@
  * @param footprint the number of dmx slots consumed
  * @param description the personality name (32 chars)
  */
-//Personality::Personality(uint16_t footprint, const string &description, const SlotDataCollection::SlotDataList &slot_data_list)
-//Personality::Personality(uint16_t footprint, const string &description, const SlotDataCollection::SlotDataCollection &slot_data_list)
-Personality::Personality(uint16_t footprint, const string &description, const SlotDataCollection &slot_data_list)
+Personality::Personality(uint16_t footprint, const string &description)
     : m_footprint(footprint),
       m_description(description),
-<<<<<<< HEAD
-      m_slot_data_list(slot_data_list) {
-=======
       m_slot_data_list(SlotDataCollection()) {
->>>>>>> bcd373c4
 }
 
 /**
