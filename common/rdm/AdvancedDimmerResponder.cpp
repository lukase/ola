--- conflicted
+++ resolved
@@ -64,58 +64,16 @@
   {10000, "10kHz"},
 };
 
-<<<<<<< HEAD
 const char* AdvancedDimmerResponder::LOCK_STATES[] = {
   "Unlocked",
   "Start Address Locked",
   "Pesonalities Locked",
 };
 
-class SettingCollection {
-  public:
-    SettingCollection(const char *settings[], unsigned int size)
-      : m_current_setting(1) {
-      for (unsigned int i = 0; i < size; i++) {
-        m_settings.push_back(settings[i]);
-      }
-    }
-
-    const RDMResponse *Get(const RDMRequest *request) const;
-    const RDMResponse *Set(const RDMRequest *request);
-    const RDMResponse *GetDescription(const RDMRequest *request) const;
-
-  protected:
-    struct setting_description_s {
-      uint8_t setting;
-      char description[MAX_RDM_STRING_LENGTH];
-    } __attribute__((packed));
-
-    uint8_t m_current_setting;
-    vector<string> m_settings;
-};
-
-const RDMResponse *SettingCollection::Get(const RDMRequest *request) const {
-  uint16_t data = m_current_setting << 8 | m_settings.size();
-  return ResponderHelper::GetUInt16Value(request, data);
-}
-
-const RDMResponse *SettingCollection::Set(const RDMRequest *request) {
-  uint8_t arg;
-  if (!ResponderHelper::ExtractUInt8(request, &arg)) {
-    return NackWithReason(request, NR_FORMAT_ERROR);
-  }
-
-  if (arg == 0 || arg > m_settings.size()) {
-    return NackWithReason(request, NR_DATA_OUT_OF_RANGE);
-  } else {
-    m_current_setting = arg;
-    return ResponderHelper::EmptySetResponse(request);
-=======
 const AdvancedDimmerResponder::CurveSettings *
     AdvancedDimmerResponder::CurveSettings::Instance() {
   if (!instance) {
     instance = new CurveSettings(CURVES, arraysize(CURVES));
->>>>>>> e7ad65a7
   }
   return instance;
 }
@@ -287,19 +245,11 @@
       m_lock_pin(0),
       m_identify_mode(IDENTIFY_MODE_QUIET),
       m_personality_manager(Personalities::Instance()),
-<<<<<<< HEAD
-      m_curve_setting(new SettingCollection(CURVES, arraysize(CURVES))),
-      m_response_time_setting(new SettingCollection(
-          RESPONSE_TIMES, arraysize(RESPONSE_TIMES))),
-      m_frequency_setting(new SettingCollection(
-          PWM_FREQUENCIES, arraysize(PWM_FREQUENCIES))),
       m_lock_setting(new LockCollection(
-           LOCK_STATES, arraysize(LOCK_STATES))){
-=======
+           LOCK_STATES, arraysize(LOCK_STATES))) {
       m_curve_settings(CurveSettings::Instance()),
       m_response_time_settings(ResponseTimeSettings::Instance()),
       m_frequency_settings(FrequencySettings::Instance()) {
->>>>>>> e7ad65a7
 }
 
 /*
