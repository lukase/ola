/*
 * This library is free software; you can redistribute it and/or
 * modify it under the terms of the GNU Lesser General Public
 * License as published by the Free Software Foundation; either
 * version 2.1 of the License, or (at your option) any later version.
 *
 * This library is distributed in the hope that it will be useful,
 * but WITHOUT ANY WARRANTY; without even the implied warranty of
 * MERCHANTABILITY or FITNESS FOR A PARTICULAR PURPOSE.  See the GNU
 * Lesser General Public License for more details.
 *
 * You should have received a copy of the GNU Lesser General Public
 * License along with this library; if not, write to the Free Software
 * Foundation, Inc., 59 Temple Place, Suite 330, Boston, MA  02111-1307  USA
 *
 * NetworkUtils.cpp
 * Abstract various network functions.
 * Copyright (C) 2005-2009 Simon Newton
 * Default Route code based on code by Arvid Norberg from:
 * http://code.google.com/p/libtorrent/source/browse/src/enum_net.cpp
 */

#if HAVE_CONFIG_H
#  include <config.h>
#endif

#ifdef WIN32
typedef uint32_t in_addr_t;
#else
#include <resolv.h>
#endif

#ifdef HAVE_LINUX_NETLINK_H
  #ifdef HAVE_LINUX_RTNETLINK_H
    #include <linux/netlink.h>
    #include <linux/rtnetlink.h>
  #endif
#endif

#include <errno.h>
#include <limits.h>
#include <string.h>
#include <unistd.h>
#include <iomanip>
#include <sstream>
#include <string>
#include <vector>
#include "ola/Logging.h"
#include "ola/StringUtils.h"
#include "ola/network/Interface.h"
#include "ola/network/MACAddress.h"
#include "ola/network/NetworkUtils.h"


namespace ola {
namespace network {

<<<<<<< HEAD
using ola::network::IPV4Address;
using std::string;
using std::vector;

bool StringToAddress(const string &address, struct in_addr &addr) {
=======
/*
 * Convert a string to a struct in_addr
 */
bool StringToAddress(const string &address, struct in_addr *addr) {
>>>>>>> 5bb1f6d5
  bool ok;

#ifdef HAVE_INET_ATON
  ok = (1 == inet_aton(address.data(), addr));
#else
  in_addr_t ip_addr4 = inet_addr(address.c_str());
  ok = (INADDR_NONE != ip_addr4 || address == "255.255.255.255");
  addr->s_addr = ip_addr4;
#endif

  if (!ok) {
    OLA_WARN << "Could not convert address " << address;
  }
  return ok;
}


string AddressToString(const struct in_addr &addr) {
  return inet_ntoa(addr);
}


bool IsBigEndian() {
#ifdef HAVE_ENDIAN_H
  return BYTE_ORDER == __BIG_ENDIAN;
#else
  return BYTE_ORDER == BIG_ENDIAN;
#endif
}


uint8_t NetworkToHost(uint8_t value) {
  return value;
}


uint16_t NetworkToHost(uint16_t value) {
  return ntohs(value);
}


uint32_t NetworkToHost(uint32_t value) {
  return ntohl(value);
}


int8_t NetworkToHost(int8_t value) {
  return value;
}


int16_t NetworkToHost(int16_t value) {
  return ntohs(value);
}


int32_t NetworkToHost(int32_t value) {
  return ntohl(value);
}


uint8_t HostToNetwork(uint8_t value) {
  return value;
}


int8_t HostToNetwork(int8_t value) {
  return value;
}


uint16_t HostToNetwork(uint16_t value) {
  return htons(value);
}


int16_t HostToNetwork(int16_t value) {
  return htons(value);
}


uint32_t HostToNetwork(uint32_t value) {
  return htonl(value);
}


int32_t HostToNetwork(int32_t value) {
  return htonl(value);
}


uint8_t HostToLittleEndian(uint8_t value) {
  return value;
}


int8_t HostToLittleEndian(int8_t value) {
  return value;
}


uint16_t HostToLittleEndian(uint16_t value) {
  if (IsBigEndian())
    return ((value & 0xff) << 8) | (value >> 8);
  else
    return value;
}


int16_t HostToLittleEndian(int16_t value) {
  if (IsBigEndian())
    return ((value & 0xff) << 8) | (value >> 8);
  else
    return value;
}


uint32_t _ByteSwap(uint32_t value) {
  return ((value & 0x000000ff) << 24) |
         ((value & 0x0000ff00) << 8) |
         ((value & 0x00ff0000) >> 8) |
         ((value & 0xff000000) >> 24);
}

uint32_t HostToLittleEndian(uint32_t value) {
  if (IsBigEndian())
    return _ByteSwap(value);
  else
    return value;
}


int32_t HostToLittleEndian(int32_t value) {
  if (IsBigEndian())
    return _ByteSwap(value);
  else
    return value;
}


uint8_t LittleEndianToHost(uint8_t value) {
  return value;
}


int8_t LittleEndianToHost(int8_t value) {
  return value;
}


uint16_t LittleEndianToHost(uint16_t value) {
  if (IsBigEndian())
    return ((value & 0xff) << 8) | (value >> 8);
  else
    return value;
}


int16_t LittleEndianToHost(int16_t value) {
  if (IsBigEndian())
    return ((value & 0xff) << 8) | (value >> 8);
  else
    return value;
}


uint32_t LittleEndianToHost(uint32_t value) {
  if (IsBigEndian())
    return _ByteSwap(value);
  else
    return value;
}


int32_t LittleEndianToHost(int32_t value) {
  if (IsBigEndian())
    return _ByteSwap(value);
  else
    return value;
}


string HostnameFromFQDN(const string &fqdn) {
  string::size_type first_dot = fqdn.find_first_of(".");
  if (first_dot == string::npos)
    return fqdn;
  return fqdn.substr(0, (first_dot));  // Don't return the dot itself
}


string DomainNameFromFQDN(const string &fqdn) {
  string::size_type first_dot = string::npos;
  first_dot = fqdn.find_first_of(".");
  if (first_dot == string::npos)
    return "";
  return fqdn.substr(first_dot + 1);  // Don't return the dot itself
}


string DomainName() {
  return DomainNameFromFQDN(FQDN());
}


string FQDN() {
#ifdef _POSIX_HOST_NAME_MAX
  char hostname[_POSIX_HOST_NAME_MAX];
#else
  char hostname[256];
#endif
  int ret = gethostname(hostname, sizeof(hostname));

  if (ret) {
    OLA_WARN << "gethostname failed: " << strerror(errno);
    return "";
  }
  return hostname;
}


string FullHostname() {
  return FQDN();
}


string Hostname() {
  return HostnameFromFQDN(FQDN());
}


bool NameServers(vector<IPV4Address> *name_servers) {
  // TODO(Peter): Do something on Windows
  OLA_DEBUG << "Getting nameservers";

  // Init the resolver info each time so it's always current for the RDM
  // responders in case we've set it via RDM too
  if (res_init() != 0) {
    OLA_WARN << "Error getting nameservers";
    return false;
  }

  for (int32_t i = 0; i < _res.nscount; i++) {
    IPV4Address addr = IPV4Address(_res.nsaddr_list[i].sin_addr);
    OLA_DEBUG << "Found Nameserver " << i << ": " << addr;
    name_servers->push_back(addr);
  }

  return true;
}


int ReadNetlinkSocket(int sd, char *buf, int bufsize, int seq, int pid) {
  nlmsghdr* nl_hdr;

  unsigned int msglen = 0;

  do {
    int readlen = recv(sd, buf, bufsize - msglen, 0);
    if (readlen < 0) return -1;

    nl_hdr = reinterpret_cast<nlmsghdr*>(buf);

    // We have to convert the type of the NLMSG_OK length, as otherwise it
    // generates "comparison between signed and unsigned integer expressions"
    // errors
    if (NLMSG_OK(nl_hdr, (unsigned int)readlen) == 0)
      return -1;

    if (nl_hdr->nlmsg_type == NLMSG_ERROR)
      return -1;

    if (nl_hdr->nlmsg_type == NLMSG_DONE)
      break;

    buf += readlen;
    msglen += readlen;

    if ((nl_hdr->nlmsg_flags & NLM_F_MULTI) == 0) break;
  } while ((static_cast<int>(nl_hdr->nlmsg_seq) != seq) ||
           (static_cast<int>(nl_hdr->nlmsg_pid) != pid));

  return msglen;
}


bool DefaultRoute(ola::network::IPV4Address *default_route) {
  OLA_WARN << "Getting default route";
  // TODO(Peter): Do something else on Windows/machines without netlink
  (void) default_route;

  static const unsigned int BUFSIZE = 8192;

  int sd = socket(PF_ROUTE, SOCK_DGRAM, NETLINK_ROUTE);
  if (sd < 0) {
    OLA_WARN << "Could not create socket " << strerror(errno);
    return false;
  }

  int seq = 0;

  char msg[BUFSIZE];
  memset(msg, 0, BUFSIZE);
  nlmsghdr* nl_msg = reinterpret_cast<nlmsghdr*>(msg);

  nl_msg->nlmsg_len = NLMSG_LENGTH(sizeof(rtmsg));
  nl_msg->nlmsg_type = RTM_GETROUTE;
  nl_msg->nlmsg_flags = NLM_F_DUMP | NLM_F_REQUEST;
  nl_msg->nlmsg_seq = seq++;
  nl_msg->nlmsg_pid = getpid();

  if (send(sd, nl_msg, nl_msg->nlmsg_len, 0) < 0) {
    close(sd);
    OLA_WARN << "Could not send data to netlink " << strerror(errno);
    return false;
  }

  int len = 0;

  // nlmsghdr* nl_hdr;

  // TODO(Peter): Switch to the inline code below when we can get
  // *msg += readlen; working properly.
  len = ReadNetlinkSocket(sd,
                          msg,
                          BUFSIZE,
                          nl_msg->nlmsg_seq,
                          nl_msg->nlmsg_pid);

 /*
  * do {
  *   OLA_WARN << "Looping len: " << len;
  *
  *
  *   int readlen = recv(sd, &msg, BUFSIZE - len, 0);
  *   if (readlen < 0) {
  *     len = -1;
  *     break;
  *   }
  *
  *
  *   nl_hdr = (nlmsghdr*)msg;
  *
  *
  *   // We have to convert the type of the NLMSG_OK length, as otherwise it
  *   // generates "comparison between signed and unsigned integer expressions"
  *   // errors
  *   if (NLMSG_OK(nl_hdr, (unsigned int)readlen) == 0) {
  *     OLA_WARN << "nlmsg ok";
  *     len = -1;
  *     break;
  *   }
  *
  *
  *   if (nl_hdr->nlmsg_type == NLMSG_ERROR) {
  *     OLA_WARN << "nlmsg err";
  *     len = -1;
  *     break;
  *   }
  *
  *
  *   if (nl_hdr->nlmsg_type == NLMSG_DONE) {
  *     OLA_WARN << "nlmsg err";
  *     break;
  *   }
  *
  *
  *   *msg += readlen;
  *   len += readlen;
  *
  *
  * OLA_WARN << "Postinc len: " << len;

  * if ((nl_hdr->nlmsg_flags & NLM_F_MULTI) == 0)
  *   break;
  *} while (((int)nl_hdr->nlmsg_seq != seq) ||
  *        ((int)nl_hdr->nlmsg_pid != getpid()));
 */

  if (len < 0) {
    close(sd);
    OLA_WARN << "No data received from netlink " << strerror(errno);
    return false;
  }

  bool foundDefaultRoute = false;
  bool invalidDefaultRoute = false;
  in_addr *defaultRouteIp = new in_addr;

  // We have to convert the type of the NLMSG_OK length, as otherwise it
  // generates "comparison between signed and unsigned integer expressions"
  // errors
  for (;
       NLMSG_OK(nl_msg, (unsigned int)len);
       nl_msg = NLMSG_NEXT(nl_msg, len)) {
    rtmsg* rt_msg = reinterpret_cast<rtmsg*>(NLMSG_DATA(nl_msg));

    foundDefaultRoute = false;
    invalidDefaultRoute = false;

    OLA_WARN << "Checking msg";

    if ((rt_msg->rtm_family == AF_INET) &&
        (rt_msg->rtm_table == RT_TABLE_MAIN)) {
      int rt_len = RTM_PAYLOAD(nl_msg);

      for (rtattr* rt_attr = reinterpret_cast<rtattr*>(RTM_RTA(rt_msg));
           RTA_OK(rt_attr, rt_len);
           rt_attr = RTA_NEXT(rt_attr, rt_len)) {
        OLA_WARN << "Checking attr";
        switch (rt_attr->rta_type) {
          case RTA_OIF:
            OLA_WARN << "Index: " <<
                *(reinterpret_cast<int*>(RTA_DATA(rt_attr)));
            break;
          case RTA_GATEWAY:
            OLA_WARN << "GW: " <<
                static_cast<int>(
                    (reinterpret_cast<in_addr*>(RTA_DATA(rt_attr)))->s_addr) <<
                " = " << IPV4Address(
                    (reinterpret_cast<in_addr*>(RTA_DATA(rt_attr)))->s_addr);
            defaultRouteIp = reinterpret_cast<in_addr*>(RTA_DATA(rt_attr));
            foundDefaultRoute = true;
            break;
          case RTA_DST:
            if ((reinterpret_cast<in_addr*>(RTA_DATA(rt_attr)))->s_addr == 0) {
              OLA_WARN << "Default GW:";
            } else {
              invalidDefaultRoute = true;
            }
            OLA_WARN << "Dest: " <<
                static_cast<int>(
                    (reinterpret_cast<in_addr*>(RTA_DATA(rt_attr)))->s_addr) <<
                " = " << IPV4Address(
                    (reinterpret_cast<in_addr*>(RTA_DATA(rt_attr)))->s_addr);
            break;
        }
      }
      OLA_WARN << "====================================";
      if (foundDefaultRoute && !invalidDefaultRoute)
        break;
    }
  }
  close(sd);

  if (!foundDefaultRoute) {
    OLA_WARN << "Couldn't find default route";
    return false;
  }

  *default_route = IPV4Address(defaultRouteIp->s_addr);

  OLA_WARN << "Got default: " << *default_route;

  return true;
}
}  // namespace network
}  // namespace ola<|MERGE_RESOLUTION|>--- conflicted
+++ resolved
@@ -55,18 +55,11 @@
 namespace ola {
 namespace network {
 
-<<<<<<< HEAD
 using ola::network::IPV4Address;
 using std::string;
 using std::vector;
 
-bool StringToAddress(const string &address, struct in_addr &addr) {
-=======
-/*
- * Convert a string to a struct in_addr
- */
 bool StringToAddress(const string &address, struct in_addr *addr) {
->>>>>>> 5bb1f6d5
   bool ok;
 
 #ifdef HAVE_INET_ATON
