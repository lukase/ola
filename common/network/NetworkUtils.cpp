--- conflicted
+++ resolved
@@ -16,8 +16,6 @@
  * NetworkUtils.cpp
  * Abstract various network functions.
  * Copyright (C) 2005-2014 Simon Newton
- * Default Route code based on code by Arvid Norberg from:
- * http://code.google.com/p/libtorrent/source/browse/src/enum_net.cpp
  */
 
 #if HAVE_CONFIG_H
@@ -59,10 +57,7 @@
 #include "ola/network/MACAddress.h"
 #include "ola/network/NetworkUtils.h"
 #include "ola/network/SocketCloser.h"
-<<<<<<< HEAD
-=======
 #include "ola/StringUtils.h"
->>>>>>> 0ed6c94e
 
 
 namespace ola {
@@ -95,30 +90,6 @@
 }
 
 
-unsigned int SockAddrLen(const struct sockaddr &sa) {
-#ifdef HAVE_SOCKADDR_SA_LEN
-  return sa.sa_len;
-#else
-  unsigned int socket_len = sizeof(struct sockaddr);
-  switch (sa.sa_family) {
-    case AF_INET:
-      return sizeof(struct sockaddr_in);
-#ifdef IPV6
-    case AF_INET6:
-      return sizeof(struct sockaddr_in6);
-#endif
-#ifdef HAVE_SOCKADDR_DL_STRUCT
-    case AF_LINK:
-      return sizeof(struct sockaddr_dl);
-#endif
-    default:
-      OLA_WARN << "Can't determine size of sockaddr: " << sa.sa_family;
-      return sizeof(struct sockaddr);
-  }
-#endif
-}
-
-
 bool StringToAddress(const string &address, struct in_addr *addr) {
   bool ok;
 
@@ -369,44 +340,6 @@
   return true;
 }
 
-<<<<<<< HEAD
-#ifdef USE_NETLINK_FOR_DEFAULT_ROUTE
-int ReadNetlinkSocket(int sd, char *buf, int bufsize, int seq, int pid) {
-  nlmsghdr* nl_hdr;
-
-  unsigned int msglen = 0;
-
-  do {
-    int readlen = recv(sd, buf, bufsize - msglen, 0);
-    if (readlen < 0) return -1;
-
-    nl_hdr = reinterpret_cast<nlmsghdr*>(buf);
-
-    // We have to convert the type of the NLMSG_OK length, as otherwise it
-    // generates "comparison between signed and unsigned integer expressions"
-    // errors
-    if (NLMSG_OK(nl_hdr, (unsigned int)readlen) == 0)
-      return -1;
-
-    if (nl_hdr->nlmsg_type == NLMSG_ERROR)
-      return -1;
-
-    if (nl_hdr->nlmsg_type == NLMSG_DONE)
-      break;
-
-    buf += readlen;
-    msglen += readlen;
-
-    if ((nl_hdr->nlmsg_flags & NLM_F_MULTI) == 0) break;
-  } while ((static_cast<int>(nl_hdr->nlmsg_seq) != seq) ||
-           (static_cast<int>(nl_hdr->nlmsg_pid) != pid));
-
-  return msglen;
-}
-#endif
-
-=======
->>>>>>> 0ed6c94e
 #ifdef USE_SYSCTL_FOR_DEFAULT_ROUTE
 
 /**
@@ -429,12 +362,8 @@
 /**
  * Use sysctl() to get the default route
  */
-<<<<<<< HEAD
-static bool GetDefaultRouteWithSysctl(IPV4Address *default_route) {
-=======
 static bool GetDefaultRouteWithSysctl(int32_t *if_index,
                                       IPV4Address *default_gateway) {
->>>>>>> 0ed6c94e
   int mib[] = {CTL_NET, PF_ROUTE, 0, AF_INET, NET_RT_DUMP, 0};
 
   size_t space_required;
@@ -480,10 +409,7 @@
     const uint8_t *data_start = reinterpret_cast<const uint8_t*>(rtm + 1);
 
     IPV4Address dest, gateway, netmask;
-<<<<<<< HEAD
-=======
-
->>>>>>> 0ed6c94e
+
     if (rtm->rtm_flags & RTA_DST) {
       if (!ExtractIPV4AddressFromSockAddr(&data_start, &dest)) {
         continue;
@@ -503,36 +429,15 @@
     }
 
     if (dest.IsWildcard() && netmask.IsWildcard()) {
-<<<<<<< HEAD
-      OLA_INFO << "Default route is " << dest << ", gw " << gateway << ", mask "
-               << netmask;
-      *default_route = dest;
-      free(buffer);
-=======
       *default_gateway = gateway;
       *if_index = rtm->rtm_index;
       free(buffer);
       OLA_INFO << "Default gateway: " << *default_gateway << ", if_index: "
                << *if_index;
->>>>>>> 0ed6c94e
       return true;
     }
   }
   free(buffer);
-<<<<<<< HEAD
-  return false;
-}
-#endif
-
-bool DefaultRoute(IPV4Address *default_route) {
-#ifdef USE_SYSCTL_FOR_DEFAULT_ROUTE
-  return GetDefaultRouteWithSysctl(default_route);
-#elif defined(USE_NETLINK_FOR_DEFAULT_ROUTE)
-  OLA_INFO << "Getting default route";
-
-  static const unsigned int BUFSIZE = 8192;
-
-=======
   OLA_WARN << "No default route found";
   return true;
 }
@@ -644,24 +549,11 @@
  */
 static bool GetDefaultRouteWithNetlink(int32_t *if_index,
                                        IPV4Address *default_gateway) {
->>>>>>> 0ed6c94e
   int sd = socket(PF_ROUTE, SOCK_DGRAM, NETLINK_ROUTE);
   if (sd < 0) {
     OLA_WARN << "Could not create Netlink socket " << strerror(errno);
     return false;
   }
-<<<<<<< HEAD
-
-  SocketCloser closer(sd);
-
-  int seq = 0;
-  // TODO(Peter): Fix me when linking behaves: ola::math::Random(0, INT_MAX);
-
-  char msg[BUFSIZE];
-  memset(msg, 0, BUFSIZE);
-  nlmsghdr* nl_msg = reinterpret_cast<nlmsghdr*>(msg);
-
-=======
   SocketCloser closer(sd);
 
   int seq = ola::math::Random(0, INT_MAX);
@@ -671,7 +563,6 @@
   memset(msg, 0, BUFSIZE);
 
   nlmsghdr* nl_msg = reinterpret_cast<nlmsghdr*>(msg);
->>>>>>> 0ed6c94e
   nl_msg->nlmsg_len = NLMSG_LENGTH(sizeof(rtmsg));
   nl_msg->nlmsg_type = RTM_GETROUTE;
   nl_msg->nlmsg_flags = NLM_F_DUMP | NLM_F_REQUEST;
@@ -683,164 +574,6 @@
     return false;
   }
 
-<<<<<<< HEAD
-  int len = 0;
-
-  // nlmsghdr* nl_hdr;
-
-  // TODO(Peter): Switch to the inline code below when we can get
-  // *msg += readlen; working properly.
-  len = ReadNetlinkSocket(sd,
-                          msg,
-                          BUFSIZE,
-                          nl_msg->nlmsg_seq,
-                          nl_msg->nlmsg_pid);
-  if (len == static_cast<int>(BUFSIZE)) {
-    OLA_WARN << "Number of bytes fetched == buffer size (" << BUFSIZE << "), "
-                "Netlink data may be truncated";
-  }
-
- /*
-  * do {
-  *   OLA_WARN << "Looping len: " << len;
-  *
-  *
-  *   int readlen = recv(sd, &msg, BUFSIZE - len, 0);
-  *   if (readlen < 0) {
-  *     len = -1;
-  *     break;
-  *   }
-  *
-  *
-  *   nl_hdr = (nlmsghdr*)msg;
-  *
-  *
-  *   // We have to convert the type of the NLMSG_OK length, as otherwise it
-  *   // generates "comparison between signed and unsigned integer expressions"
-  *   // errors
-  *   if (NLMSG_OK(nl_hdr, (unsigned int)readlen) == 0) {
-  *     OLA_WARN << "nlmsg ok";
-  *     len = -1;
-  *     break;
-  *   }
-  *
-  *
-  *   if (nl_hdr->nlmsg_type == NLMSG_ERROR) {
-  *     OLA_WARN << "nlmsg err";
-  *     len = -1;
-  *     break;
-  *   }
-  *
-  *
-  *   if (nl_hdr->nlmsg_type == NLMSG_DONE) {
-  *     OLA_WARN << "nlmsg err";
-  *     break;
-  *   }
-  *
-  *
-  *   *msg += readlen;
-  *   len += readlen;
-  *
-  *
-  * OLA_WARN << "Postinc len: " << len;
-
-  * if ((nl_hdr->nlmsg_flags & NLM_F_MULTI) == 0)
-  *   break;
-  *} while (((int)nl_hdr->nlmsg_seq != seq) ||
-  *        ((int)nl_hdr->nlmsg_pid != 0));
- */
-
-  if (len < 0) {
-    OLA_WARN << "No data received from Netlink " << strerror(errno);
-    return false;
-  }
-
-  unsigned int route_count = 0;
-  bool found_default_route = false;
-  in_addr default_route_ip = {0};
-
-  // We have to convert the type of the NLMSG_OK length, as otherwise it
-  // generates "comparison between signed and unsigned integer expressions"
-  // errors
-  for (;
-       NLMSG_OK(nl_msg, (unsigned int)len);
-       nl_msg = NLMSG_NEXT(nl_msg, len)) {
-    if (nl_msg->nlmsg_type == NLMSG_DONE) {
-      break;
-    }
-
-    rtmsg* rt_msg = reinterpret_cast<rtmsg*>(NLMSG_DATA(nl_msg));
-
-    found_default_route = false;
-
-    OLA_WARN << "Checking msg";
-
-    if ((rt_msg->rtm_family == AF_INET) &&
-        (rt_msg->rtm_table == RT_TABLE_MAIN)) {
-      int rt_len = RTM_PAYLOAD(nl_msg);
-
-      for (rtattr* rt_attr = reinterpret_cast<rtattr*>(RTM_RTA(rt_msg));
-           RTA_OK(rt_attr, rt_len);
-           rt_attr = RTA_NEXT(rt_attr, rt_len)) {
-        OLA_WARN << "Checking attr " << static_cast<int>(rt_attr->rta_type);
-        switch (rt_attr->rta_type) {
-          case RTA_OIF:
-            OLA_WARN << "Index: " <<
-                *(reinterpret_cast<int*>(RTA_DATA(rt_attr)));
-            route_count++;
-            break;
-          case RTA_GATEWAY:
-            OLA_WARN << "GW: " <<
-                static_cast<int>(
-                    (reinterpret_cast<in_addr*>(RTA_DATA(rt_attr)))->s_addr) <<
-                " = " << IPV4Address(
-                    (reinterpret_cast<in_addr*>(RTA_DATA(rt_attr)))->s_addr);
-            default_route_ip.s_addr = reinterpret_cast<in_addr*>(
-                RTA_DATA(rt_attr))->s_addr;
-            found_default_route = true;
-            break;
-          case RTA_DST:
-            if ((reinterpret_cast<in_addr*>(RTA_DATA(rt_attr)))->s_addr == 0) {
-              OLA_WARN << "Default GW:";
-            }
-            OLA_WARN << "Dest: " <<
-                static_cast<int>(
-                    (reinterpret_cast<in_addr*>(RTA_DATA(rt_attr)))->s_addr) <<
-                " = " << IPV4Address(
-                    (reinterpret_cast<in_addr*>(RTA_DATA(rt_attr)))->s_addr);
-            break;
-        }
-      }
-      OLA_WARN << "====================================";
-      if (found_default_route)
-        break;
-    }
-  }
-
-  OLA_DEBUG << "Found " << route_count << " routes";
-
-  if (!found_default_route) {
-    if (route_count > 0) {
-      OLA_WARN << "No default route found, but found " << route_count
-               << " routes, so setting default route to zero";
-      default_route_ip.s_addr = 0;
-    } else {
-      OLA_WARN << "Couldn't find default route";
-      return false;
-    }
-  }
-
-  *default_route = IPV4Address(default_route_ip.s_addr);
-
-  OLA_INFO << "Got default route: " << *default_route;
-
-  return true;
-#else
-  // TODO(Peter): Do something else on Windows/machines without Netlink
-  // No Netlink, can't do anything
-  (void) default_route;
-
-=======
   std::auto_ptr<NetlinkCallback> cb(
       ola::NewCallback(MessageHandler, if_index, default_gateway));
   if (!ReadNetlinkSocket(sd, msg, BUFSIZE, nl_msg->nlmsg_seq, cb.get())) {
@@ -867,7 +600,6 @@
 #error "DefaultRoute not implemented for this platform, please report this."
   // TODO(Peter): Do something else on Windows/machines without Netlink
   // No Netlink, can't do anything
->>>>>>> 0ed6c94e
   return false;
 #endif
 }
