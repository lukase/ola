--- conflicted
+++ resolved
@@ -132,13 +132,7 @@
  * one)
  */
 void NetworkUtilsTest::testDefaultRoute() {
-<<<<<<< HEAD
-  IPV4Address default_route;
-  // TODO(Simon): Change this to an OLA_ASSERT_TRUE when we can fetch on a Mac
-  DefaultRoute(&default_route);
-=======
   int32_t if_index;
   IPV4Address default_gateway;
   OLA_ASSERT_TRUE(DefaultRoute(&if_index, &default_gateway));
->>>>>>> 0ed6c94e
 }