--- conflicted
+++ resolved
@@ -64,11 +64,8 @@
   OLA_PLUGIN_MILINST = 18;
   OLA_PLUGIN_RENARD = 19;
   OLA_PLUGIN_UARTDMX = 20;
-<<<<<<< HEAD
+  OLA_PLUGIN_OPENPIXELCONTROL = 21;
   OLA_PLUGIN_GPIO = 22;
-=======
-  OLA_PLUGIN_OPENPIXELCONTROL = 21;
->>>>>>> 17f89b7c
 
   /*
    * To obtain a new plugin ID, open a ticket at
