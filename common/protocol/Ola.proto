/*
 * This library is free software; you can redistribute it and/or
 * modify it under the terms of the GNU Lesser General Public
 * License as published by the Free Software Foundation; either
 * version 2.1 of the License, or (at your option) any later version.
 *
 * This library is distributed in the hope that it will be useful,
 * but WITHOUT ANY WARRANTY; without even the implied warranty of
 * MERCHANTABILITY or FITNESS FOR A PARTICULAR PURPOSE.  See the GNU
 * Lesser General Public License for more details.
 *
 * You should have received a copy of the GNU Lesser General Public
 * License along with this library; if not, write to the Free Software
 * Foundation, Inc., 59 Temple Place, Suite 330, Boston, MA  02111-1307  USA
 *
 * Ola.proto
 * Defines the protocol buffers used to talk to olad
 * Copyright (C) 2005 - 2008 Simon Newton
 */

package ola.proto;

option cc_generic_services = true;
option py_generic_services = true;
option java_generic_services = true;

enum RegisterAction {
  REGISTER = 1;
  UNREGISTER = 2;
}

enum PatchAction {
  PATCH = 1;
  UNPATCH = 2;
}

enum MergeMode {
  HTP = 1;
  LTP = 2;
}

/**
 * Please discuss on open-lighting@googlegroups.com before claiming a Plugin
 * ID.
 */
enum PluginIds {
  OLA_PLUGIN_ALL = 0;
  OLA_PLUGIN_DUMMY = 1;
  OLA_PLUGIN_ARTNET = 2;
  OLA_PLUGIN_SHOWNET = 3;
  OLA_PLUGIN_ESPNET = 4;
  OLA_PLUGIN_USBPRO = 5;
  OLA_PLUGIN_OPENDMX = 6;
  OLA_PLUGIN_SANDNET = 7;
  OLA_PLUGIN_STAGEPROFI = 8;
  OLA_PLUGIN_PATHPORT = 9;
  OLA_PLUGIN_DMX4LINUX = 10;
  OLA_PLUGIN_E131 = 11;
  OLA_PLUGIN_USBDMX = 12;
  OLA_PLUGIN_FTDIDMX = 13;
  OLA_PLUGIN_OSC = 14;
  OLA_PLUGIN_SPI = 15;
  OLA_PLUGIN_KINET = 16;
  OLA_PLUGIN_KARATE = 17;
<<<<<<< HEAD
  OLA_PLUGIN_ENLIGHTENMENT = 18;
=======
  OLA_PLUGIN_MILINST = 18;

  /*
   * To obtain a new plugin ID open a ticket at
   * https://code.google.com/p/open-lighting/issues/entry
   * Plugin IDs are usually assigned just prior to merging the code into the
   * mainline. For development of plugins please use OLA_PLUGIN_EXPERIMENTAL.
   */
  OLA_PLUGIN_EXPERIMENTAL = 10000;
>>>>>>> 0af274f4
}

/**
 * If you add more here be sure to update ResponseCodeToString in RDMHelper.cpp
 */
enum RDMResponseCode {
  // The request/response completed correctly
  RDM_COMPLETED_OK = 0;
  // The request was broadcast, no respone expected
  RDM_WAS_BROADCAST = 1;
  // We failed to send this request
  RDM_FAILED_TO_SEND = 2;
  // The response timed out
  RDM_TIMEOUT = 3;
  // The response was invalid
  RDM_INVALID_RESPONSE = 4;
  // The UID could not be located (may have been removed)
  RDM_UNKNOWN_UID = 5;
  // The response checksum was wrong
  RDM_CHECKSUM_INCORRECT = 6;
  // Invalid transaction number
  RDM_TRANSACTION_MISMATCH = 7;
  // Wrong sub device
  RDM_SUB_DEVICE_MISMATCH = 8;
  //Source UID in response doesn't match
  RDM_SRC_UID_MISMATCH = 9;
  //Destination UID in response doesn't match
  RDM_DEST_UID_MISMATCH = 10;
  //Incorrect sub start code
  RDM_WRONG_SUB_START_CODE = 11;
  //RDM response was smaller than the mimimun size
  RDM_PACKET_TOO_SHORT = 12;
  //The length field of packet didn't match length received
  RDM_PACKET_LENGTH_MISMATCH = 13;
  //The parameter length exceeds the remaining packet size
  RDM_PARAM_LENGTH_MISMATCH = 14;
  //The command class was not one of GET_RESPONSE or SET_RESPONSE
  RDM_INVALID_COMMAND_CLASS = 15;
  //The command class didn't match the request
  RDM_COMMAND_CLASS_MISMATCH = 16;
  //The response type was not ACK, ACK_OVERFLOW, ACK_TIMER or NACK
  RDM_INVALID_RESPONSE_TYPE = 17;
  // The discovery command class is not supported by this device. This
  // typically means the hardware doesn't support discovery commands.
  RDM_PLUGIN_DISCOVERY_NOT_SUPPORTED = 18;
  // Responses to DUB commands, these responses won't have a defined RDM
  // message, but rather just a string of bytes from the wire.
  RDM_DUB_RESPONSE = 19;
}


/**
 * The valid Response Types when the response_code is RDM_COMPLETED_OK.
 * ACK_OVERFLOW isn't in this list because overflows are handed by the plugins,
 * not the clients.
 */
enum RDMResponseType {
  RDM_ACK = 0;
  RDM_ACK_TIMER = 1;
  RDM_NACK_REASON = 2;
  // OVERFLOW can never be returned
}


/**
 * The RDM command class
 */
enum RDMCommandClass {
  RDM_GET_RESPONSE = 0;
  RDM_SET_RESPONSE = 1;
  RDM_DISCOVERY_RESPONSE = 2;
}


// This is a special string which indicates that no response will be received
// for an RPC.
message STREAMING_NO_RESPONSE {}

// Generic Ack Message
message Ack {}

// request the list of available plugins
message PluginListRequest {}

message PluginInfo {
  required int32 plugin_id = 1;
  required string name = 2;
  required bool active = 3;
}

message PluginListReply {
  repeated PluginInfo plugin = 1;
}

// request the description for a plugin
message PluginDescriptionRequest {
  required int32 plugin_id = 1;
}

message PluginDescriptionReply {
  required string name = 1;
  required string description = 2;
}

// request the state for a plugin
message PluginStateRequest {
  required int32 plugin_id = 1;
}

message PluginStateReply {
  required string name = 1;
  required bool enabled = 2;
  required bool active = 3;
  required string preferences_source = 4;
  repeated PluginInfo conflicts_with = 5;
}

// request info on a device
message DeviceInfoRequest {
  optional int32 plugin_id = 1;
}

message PortInfo {
  required int32 port_id = 1;
  required int32 priority_capability = 2;
  required string description = 5;
  optional int32 universe = 3;
  optional bool active = 4;
  optional int32 priority_mode = 6;
  optional int32 priority = 7;
  optional bool supports_rdm = 8 [default = false];
}

message DeviceInfo {
  required int32 device_alias = 1;
  required int32 plugin_id = 2;
  required string device_name = 3;
  repeated PortInfo input_port = 4;
  repeated PortInfo output_port = 5;
  required string device_id = 6;
}

message DeviceInfoReply {
  repeated DeviceInfo device = 1;
}

message DmxData {
  required int32 universe = 1;
  required bytes data = 2;
  optional int32 priority = 3;
}

message RegisterDmxRequest {
  required int32 universe = 1;
  required RegisterAction action = 2;
}

message PatchPortRequest {
  required int32 universe = 1;
  required int32 device_alias = 2;
  required int32 port_id = 3;
  required PatchAction action = 4;
  required bool is_output = 5;
}

message UniverseNameRequest {
  required int32 universe = 1;
  required string name = 2;
}

message MergeModeRequest {
  required int32 universe = 1;
  required MergeMode merge_mode = 2;
}

// request info about a universe
message OptionalUniverseRequest {
  optional int32 universe = 1;
}

message UniverseInfo {
  required int32 universe = 1;
  required string name = 2;
  required MergeMode merge_mode = 3;
  required int32 input_port_count = 4;
  required int32 output_port_count = 5;
  required int32 rdm_devices = 6;
}

message UniverseInfoReply {
  repeated UniverseInfo universe = 1;
}

message PortPriorityRequest {
  required int32 device_alias = 1;
  required bool is_output = 2;
  required int32 port_id = 3;
  required int32 priority_mode = 4;
  optional int32 priority = 5;
}



// a device config request
message DeviceConfigRequest {
  required int32 device_alias = 1;
  required bytes data = 2;
}

message DeviceConfigReply {
  required bytes data = 1;
}

// RDM Messages
// This represents a UID
message UID {
  required int32 esta_id = 1;  // only lower 2 bytes are used
  required fixed32 device_id = 2;
}

// Request the UID list for a universe
message UniverseRequest {
  required int32 universe = 1;
}

message DiscoveryRequest {
  required int32 universe = 1;
  required bool full = 2;
}

message UIDListReply {
  required int32 universe = 1;
  repeated UID uid = 2;
}

message RDMRequest {
  required int32 universe = 1;
  required UID uid = 2;
  required int32 sub_device = 3;
  required int32 param_id = 4;
  required bytes data = 5; // 0 - 231 bytes
  required bool is_set = 6;
  optional bool include_raw_response = 7 [default = false];
}

message RDMDiscoveryRequest {
  required int32 universe = 1;
  required UID uid = 2;
  required int32 sub_device = 3;
  required int32 param_id = 4;
  required bytes data = 5; // 0 - 231 bytes
  optional bool include_raw_response = 6 [default = false];
}

message RDMResponse {
  required RDMResponseCode response_code = 1;
  // ACK, NACK or TIMER
  optional RDMResponseType response_type = 2;
  optional uint32 message_count = 3 [default = 0];
  optional bytes data = 4 [default = ""]; // 0 - 231 bytes
  optional uint32 param_id = 5;  // the param id, required for queued messages
  optional RDMCommandClass command_class = 6; // the command class
  optional uint32 sub_device = 7; // the sub device
  repeated bytes raw_response = 8;
}


// timecode

enum TimeCodeType {
  TIMECODE_FILM = 0;   // 24fps
  TIMECODE_EBU = 1;    // 25fps
  TIMECODE_DF = 2;     // 29.97fps
  TIMECODE_SMPTE = 3;  // 30fps
};

message TimeCode {
  required uint32 hours = 1;
  required uint32 minutes = 2;
  required uint32 seconds = 3;
  required uint32 frames = 4;
  required TimeCodeType type = 5;
}

// Services

// RPCs handled by the OLA Server
service OlaServerService {
  rpc GetPlugins (PluginListRequest) returns (PluginListReply);
  rpc GetPluginDescription (PluginDescriptionRequest) returns
    (PluginDescriptionReply);
  rpc GetPluginState (PluginStateRequest) returns (PluginStateReply);
  rpc GetDeviceInfo (DeviceInfoRequest) returns (DeviceInfoReply);
  rpc GetCandidatePorts (OptionalUniverseRequest) returns (DeviceInfoReply);
  rpc ConfigureDevice (DeviceConfigRequest) returns (DeviceConfigReply);
  rpc SetPortPriority (PortPriorityRequest) returns (Ack);
  rpc GetUniverseInfo (OptionalUniverseRequest) returns (UniverseInfoReply);
  rpc SetUniverseName (UniverseNameRequest) returns (Ack);
  rpc SetMergeMode (MergeModeRequest) returns (Ack);
  rpc PatchPort (PatchPortRequest) returns (Ack);
  rpc RegisterForDmx (RegisterDmxRequest) returns (Ack);
  rpc UpdateDmxData (DmxData) returns (Ack);
  rpc GetDmx (UniverseRequest) returns (DmxData);
  rpc GetUIDs (UniverseRequest) returns (UIDListReply);
  rpc ForceDiscovery (DiscoveryRequest) returns (UIDListReply);
  rpc SetSourceUID (UID) returns (Ack);

  rpc RDMCommand (RDMRequest) returns (RDMResponse);
  rpc RDMDiscoveryCommand (RDMDiscoveryRequest) returns (RDMResponse);
  rpc StreamDmxData (DmxData) returns (STREAMING_NO_RESPONSE);

  // timecode
  rpc SendTimeCode(TimeCode) returns (Ack);
}

// RPCs handled by the OLA Client
service OlaClientService {
  rpc UpdateDmxData (DmxData) returns (Ack);
}<|MERGE_RESOLUTION|>--- conflicted
+++ resolved
@@ -62,9 +62,6 @@
   OLA_PLUGIN_SPI = 15;
   OLA_PLUGIN_KINET = 16;
   OLA_PLUGIN_KARATE = 17;
-<<<<<<< HEAD
-  OLA_PLUGIN_ENLIGHTENMENT = 18;
-=======
   OLA_PLUGIN_MILINST = 18;
 
   /*
@@ -74,7 +71,6 @@
    * mainline. For development of plugins please use OLA_PLUGIN_EXPERIMENTAL.
    */
   OLA_PLUGIN_EXPERIMENTAL = 10000;
->>>>>>> 0af274f4
 }
 
 /**
