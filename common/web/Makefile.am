--- conflicted
+++ resolved
@@ -11,27 +11,17 @@
 # LIBRARIES
 ################################################
 noinst_LTLIBRARIES = libolaweb.la
-<<<<<<< HEAD
-libolaweb_la_SOURCES = Json.cpp JsonTypes.cpp JsonParser.cpp JsonSchema.cpp \
-                       JsonSections.cpp JsonWriter.cpp PointerTracker.h \
-                       PointerTracker.cpp SchemaParser.h SchemaParser.cpp \
-                       SchemaParseContext.h SchemaParseContext.cpp \
-                       TreeHandler.cpp
-=======
-libolaweb_la_SOURCES = Json.cpp JsonParser.cpp JsonPointer.cpp \
-                       JsonSections.cpp JsonWriter.cpp PointerTracker.cpp \
-                       PointerTracker.h TreeHandler.cpp
->>>>>>> 832dd8f1
+libolaweb_la_SOURCES = Json.cpp JsonTypes.cpp JsonParser.cpp JsonPointer.cpp \
+                       JsonSchema.cpp JsonSections.cpp JsonWriter.cpp \
+                       PointerTracker.h PointerTracker.cpp SchemaParser.h \
+                       SchemaParser.cpp SchemaParseContext.h \
+                       SchemaParseContext.cpp TreeHandler.cpp
 
 # TESTS
 ################################################
 if BUILD_TESTS
-<<<<<<< HEAD
-TESTS = JsonParserTester JsonSchemaTester JsonSchemaParserTester \
-        PointerTrackerTester WebTester
-=======
-TESTS = JsonParserTester JsonPointerTester PointerTrackerTester WebTester
->>>>>>> 832dd8f1
+TESTS = JsonParserTester JsonPointerTester JsonSchemaTester \
+        JsonSchemaParserTester PointerTrackerTester WebTester
 endif
 check_PROGRAMS = $(TESTS)
 
@@ -49,20 +39,20 @@
                          ../base/libolabase.la \
                          ../utils/libolautils.la
 
-<<<<<<< HEAD
 JsonSchemaTester_SOURCES = JsonSchemaTest.cpp
 JsonSchemaTester_CXXFLAGS = $(COMMON_TESTING_FLAGS)
 JsonSchemaTester_LDADD = $(COMMON_TESTING_LIBS) \
-=======
-JsonPointerTester_SOURCES = JsonPointerTest.cpp
-JsonPointerTester_CXXFLAGS = $(COMMON_TESTING_FLAGS)
-JsonPointerTester_LDADD = $(COMMON_TESTING_LIBS) \
->>>>>>> 832dd8f1
                          ./libolaweb.la \
                          ../base/libolabase.la \
                          ../utils/libolautils.la
 
-<<<<<<< HEAD
+JsonPointerTester_SOURCES = JsonPointerTest.cpp
+JsonPointerTester_CXXFLAGS = $(COMMON_TESTING_FLAGS)
+JsonPointerTester_LDADD = $(COMMON_TESTING_LIBS) \
+                         ./libolaweb.la \
+                         ../base/libolabase.la \
+                         ../utils/libolautils.la
+
 JsonSchemaParserTester_SOURCES = JsonSchemaParserTest.cpp
 JsonSchemaParserTester_CXXFLAGS = $(COMMON_TESTING_FLAGS)
 JsonSchemaParserTester_LDADD = $(COMMON_TESTING_LIBS) \
@@ -71,8 +61,6 @@
                                ../file/libolafile.la \
                                ../utils/libolautils.la
 
-=======
->>>>>>> 832dd8f1
 PointerTrackerTester_SOURCES = PointerTrackerTest.cpp
 PointerTrackerTester_CXXFLAGS = $(COMMON_TESTING_FLAGS)
 PointerTrackerTester_LDADD = $(COMMON_TESTING_LIBS) \
