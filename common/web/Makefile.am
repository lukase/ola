include $(top_srcdir)/common.mk

dist_noinst_DATA = testdata/arrays.test \
                   testdata/basic-keywords.test \
                   testdata/integers.test \
                   testdata/misc.test \
                   testdata/objects.test \
                   testdata/schema.json \
                   testdata/strings.test

# LIBRARIES
################################################
noinst_LTLIBRARIES = libolaweb.la
<<<<<<< HEAD
libolaweb_la_SOURCES = Json.cpp JsonTypes.cpp JsonParser.cpp JsonSchema.cpp \
                       JsonSections.cpp PointerTracker.h PointerTracker.cpp \
                       SchemaParser.h SchemaParser.cpp SchemaParseContext.h \
                       SchemaParseContext.cpp TreeHandler.cpp
=======
libolaweb_la_SOURCES = Json.cpp JsonParser.cpp JsonSections.cpp \
                       JsonWriter.cpp TreeHandler.cpp
>>>>>>> 356280ff

# TESTS
################################################
if BUILD_TESTS
TESTS = JsonParserTester JsonSchemaTester JsonSchemaParserTester \
        PointerTrackerTester WebTester
endif
check_PROGRAMS = $(TESTS)

WebTester_SOURCES = JsonTest.cpp JsonSectionsTest.cpp
WebTester_CXXFLAGS = $(COMMON_TESTING_FLAGS)
WebTester_LDADD = $(COMMON_TESTING_LIBS) \
                  ./libolaweb.la \
                  ../base/libolabase.la \
                  ../utils/libolautils.la

JsonParserTester_SOURCES = JsonParserTest.cpp
JsonParserTester_CXXFLAGS = $(COMMON_TESTING_FLAGS)
JsonParserTester_LDADD = $(COMMON_TESTING_LIBS) \
                         ./libolaweb.la \
                         ../base/libolabase.la \
                         ../utils/libolautils.la

JsonSchemaTester_SOURCES = JsonSchemaTest.cpp
JsonSchemaTester_CXXFLAGS = $(COMMON_TESTING_FLAGS)
JsonSchemaTester_LDADD = $(COMMON_TESTING_LIBS) \
                         ./libolaweb.la \
                         ../base/libolabase.la \
                         ../utils/libolautils.la

JsonSchemaParserTester_SOURCES = JsonSchemaParserTest.cpp
JsonSchemaParserTester_CXXFLAGS = $(COMMON_TESTING_FLAGS)
JsonSchemaParserTester_LDADD = $(COMMON_TESTING_LIBS) \
                               ./libolaweb.la \
                               ../base/libolabase.la \
                               ../file/libolafile.la \
                               ../utils/libolautils.la

PointerTrackerTester_SOURCES = PointerTrackerTest.cpp
PointerTrackerTester_CXXFLAGS = $(COMMON_TESTING_FLAGS)
PointerTrackerTester_LDADD = $(COMMON_TESTING_LIBS) \
                             ./libolaweb.la \
                             ../base/libolabase.la \
                             ../utils/libolautils.la<|MERGE_RESOLUTION|>--- conflicted
+++ resolved
@@ -11,15 +11,11 @@
 # LIBRARIES
 ################################################
 noinst_LTLIBRARIES = libolaweb.la
-<<<<<<< HEAD
 libolaweb_la_SOURCES = Json.cpp JsonTypes.cpp JsonParser.cpp JsonSchema.cpp \
-                       JsonSections.cpp PointerTracker.h PointerTracker.cpp \
-                       SchemaParser.h SchemaParser.cpp SchemaParseContext.h \
-                       SchemaParseContext.cpp TreeHandler.cpp
-=======
-libolaweb_la_SOURCES = Json.cpp JsonParser.cpp JsonSections.cpp \
-                       JsonWriter.cpp TreeHandler.cpp
->>>>>>> 356280ff
+                       JsonSections.cpp JsonWriter.cpp PointerTracker.h \
+                       PointerTracker.cpp SchemaParser.h SchemaParser.cpp \
+                       SchemaParseContext.h SchemaParseContext.cpp \
+                       TreeHandler.cpp
 
 # TESTS
 ################################################
