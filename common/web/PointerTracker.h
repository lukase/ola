--- conflicted
+++ resolved
@@ -116,21 +116,6 @@
    */
   void IncrementIndex();
 
-<<<<<<< HEAD
-  /**
-   * @brief Get the current Json pointer
-   * @returns the current Json pointer or the empty string if the pointer isn't
-   * valid.
-   */
-  const std::string GetPointer() const;
-
-  /**
-   * @brief Reset this pointer tracker.
-   */
-  void Reset();
-
-=======
->>>>>>> 832dd8f1
  private:
   enum TokenType {
     TOKEN_OBJECT,
