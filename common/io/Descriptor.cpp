/*
 *  This program is free software; you can redistribute it and/or modify
 *  it under the terms of the GNU General Public License as published by
 *  the Free Software Foundation; either version 2 of the License, or
 *  (at your option) any later version.
 *
 *  This program is distributed in the hope that it will be useful,
 *  but WITHOUT ANY WARRANTY; without even the implied warranty of
 *  MERCHANTABILITY or FITNESS FOR A PARTICULAR PURPOSE.  See the
 *  GNU Library General Public License for more details.
 *
 *  You should have received a copy of the GNU General Public License
 *  along with this program; if not, write to the Free Software
 *  Foundation, Inc., 59 Temple Place - Suite 330, Boston, MA 02111-1307, USA.
 *
 * Descriptor.cpp
 * Implementation of the Descriptor classes
 * Copyright (C) 2005-2012 Simon Newton
 */

#include <errno.h>
#include <fcntl.h>
#include <stdio.h>
#include <string.h>
#include <sys/types.h>
#include <sys/uio.h>
#include <unistd.h>

#if HAVE_CONFIG_H
#  include <config.h>
#endif

#ifdef WIN32
#include <winsock2.h>
#include <winioctl.h>
#else
#include <sys/ioctl.h>
#include <sys/socket.h>
#endif

#include <string>

#include "ola/Logging.h"
#include "ola/io/Descriptor.h"

namespace ola {
namespace io {


/**
 * Helper function to create a annonymous pipe
 * @param fd_pair a 2 element array which is updated with the fds
 * @return true if successfull, false otherwise.
 */
bool CreatePipe(int fd_pair[2]) {
#ifdef WIN32
  HANDLE read_handle = NULL;
  HANDLE write_handle = NULL;

  SECURITY_ATTRIBUTES security_attributes;
  // Set the bInheritHandle flag so pipe handles are inherited.
  security_attributes.nLength = sizeof(SECURITY_ATTRIBUTES);
  security_attributes.bInheritHandle = TRUE;
  security_attributes.lpSecurityDescriptor = NULL;

  if (!CreatePipe(&read_handle, &write_handle, &security_attributes, 0)) {
    OLA_WARN << "CreatePipe() failed, " << strerror(errno);
    return false;
  }
  fd_pair[0] = SetStdHandle(STD_INPUT_HANDLE, read_handle);
  fd_pair[1] = SetStdHandle(STD_OUTPUT_HANDLE, write_handle);
#else
  if (pipe(fd_pair) < 0) {
    OLA_WARN << "pipe() failed, " << strerror(errno);
    return false;
  }
#endif
  return true;
}



// BidirectionalFileDescriptor
// ------------------------------------------------
void BidirectionalFileDescriptor::PerformRead() {
  if (m_on_read)
    m_on_read->Run();
  else
    OLA_FATAL << "FileDescriptor " << ReadDescriptor() <<
      " is ready but no handler attached, this is bad!";
}


void BidirectionalFileDescriptor::PerformWrite() {
  if (m_on_write)
    m_on_write->Run();
  else
    OLA_FATAL << "FileDescriptor " << WriteDescriptor() <<
      " is ready but no write handler attached, this is bad!";
}


// ConnectedDescriptor
// ------------------------------------------------

/*
 * Turn on non-blocking reads.
 * @param fd the descriptor to enable non-blocking on
 * @return true if it worked, false otherwise
 */
bool ConnectedDescriptor::SetNonBlocking(int fd) {
  if (fd == INVALID_DESCRIPTOR)
    return false;

#ifdef WIN32
  u_long mode = 1;
  bool success = ioctlsocket(fd, FIONBIO, &mode) != SOCKET_ERROR;
#else
  int val = fcntl(fd, F_GETFL, 0);
  bool success =  fcntl(fd, F_SETFL, val | O_NONBLOCK) == 0;
#endif
  if (!success) {
    OLA_WARN << "failed to set " << fd << " non-blocking: " << strerror(errno);
    return false;
  }
  return true;
}


/*
 * Turn off the SIGPIPE for this socket
 */
bool ConnectedDescriptor::SetNoSigPipe(int fd) {
  if (!IsSocket())
    return true;

  #if HAVE_DECL_SO_NOSIGPIPE
  int sig_pipe_flag = 1;
  int ok = setsockopt(fd,
                      SOL_SOCKET,
                      SO_NOSIGPIPE,
                      &sig_pipe_flag,
                      sizeof(sig_pipe_flag));
  if (ok == -1) {
    OLA_INFO << "Failed to disable SIGPIPE on " << fd << ": " <<
      strerror(errno);
    return false;
  }
  #else
  (void) fd;
  #endif
  return true;
}


/*
 * Find out how much data is left to read
 * @return the amount of unread data for the socket
 */
int ConnectedDescriptor::DataRemaining() const {
  if (!ValidReadDescriptor())
    return 0;

#ifdef WIN32
  u_long unread;
  bool failed = ioctlsocket(ReadDescriptor(), FIONREAD, &unread) < 0;
#else
  int unread;
  bool failed = ioctl(ReadDescriptor(), FIONREAD, &unread) < 0;
#endif
  if (failed) {
    OLA_WARN << "ioctl error for " << ReadDescriptor() << ", "
      << strerror(errno);
    return 0;
  }
  return unread;
}


/*
 * Write data to this descriptor.
 * @param buffer the data to write
 * @param size the length of the data
 * @return the number of bytes sent
 */
ssize_t ConnectedDescriptor::Send(const uint8_t *buffer,
                                  unsigned int size) {
  if (!ValidWriteDescriptor())
    return 0;

ssize_t bytes_sent;
#if HAVE_DECL_MSG_NOSIGNAL
  if (IsSocket())
    bytes_sent = send(WriteDescriptor(), buffer, size, MSG_NOSIGNAL);
  else
#endif
    bytes_sent = write(WriteDescriptor(), buffer, size);

  if (bytes_sent < 0 || static_cast<unsigned int>(bytes_sent) != size)
    OLA_INFO << "Failed to send on " << WriteDescriptor() << ": " <<
      strerror(errno);
  return bytes_sent;
}


<<<<<<< HEAD
=======
/**
 * Send an iovec.
 * @returns the number of bytes sent.
 */
ssize_t ConnectedDescriptor::SendV(const struct iovec *iov, int iocnt) const {
  if (!ValidWriteDescriptor())
    return 0;

  ssize_t bytes_sent;
#if HAVE_DECL_MSG_NOSIGNAL
  if (IsSocket()) {
    struct msghdr message;
    message.msg_name = NULL;
    message.msg_namelen = 0;
    message.msg_iov = (struct iovec*) iov;
    message.msg_iovlen = iocnt;
    bytes_sent = sendmsg(WriteDescriptor(), &message, MSG_NOSIGNAL);
  } else {
#else
  {
#endif
    bytes_sent = writev(WriteDescriptor(), iov, iocnt);
  }

  if (bytes_sent < 0)
    OLA_INFO << "Failed to send on " << WriteDescriptor() << ": " <<
      strerror(errno);
  return bytes_sent;
}


>>>>>>> d317deef
/*
 * Read data from this descriptor.
 * @param buffer a pointer to the buffer to store new data in
 * @param size the size of the buffer
 * @param data_read a value result argument which returns the amount of data
 * copied into the buffer
 * @returns -1 on error, 0 on success.
 */
int ConnectedDescriptor::Receive(uint8_t *buffer,
                                 unsigned int size,
                                 unsigned int &data_read) {
  int ret;
  uint8_t *data = buffer;
  data_read = 0;
  if (!ValidReadDescriptor())
    return -1;

  while (data_read < size) {
    if ((ret = read(ReadDescriptor(), data, size - data_read)) < 0) {
      if (errno == EAGAIN)
        return 0;
      if (errno != EINTR) {
        OLA_WARN << "read failed, " << strerror(errno);
        return -1;
      }
    } else if (ret == 0) {
      return 0;
    }
    data_read += ret;
    data += data_read;
  }
  return 0;
}


/*
 * Check if the remote end has closed the connection.
 * @return true if the socket is closed, false otherwise
 */
bool ConnectedDescriptor::IsClosed() const {
  return DataRemaining() == 0;
}


/**
 * Send an iovec.
 * @returns the number of bytes sent.
 */
ssize_t ConnectedDescriptor::SendV(const struct iovec *iov, int iocnt) {
  if (!ValidWriteDescriptor())
    return 0;

  ssize_t bytes_sent;
#if HAVE_DECL_MSG_NOSIGNAL
  if (IsSocket()) {
    struct msghdr message;
    message.msg_name = NULL;
    message.msg_namelen = 0;
    message.msg_iov = iov;
    message.msg_iovlen = iocnt;
    bytes_sent = sendmsg(WriteDescriptor(), message, MSG_NOSIGNAL);
  } else {
#else
  {
#endif
    bytes_sent = writev(WriteDescriptor(), iov, iocnt);
  }

  if (bytes_sent < 0)
    OLA_INFO << "Failed to send on " << WriteDescriptor() << ": " <<
      strerror(errno);
  return bytes_sent;
}


// LoopbackDescriptor
// ------------------------------------------------


/*
 * Setup this loopback socket
 */
bool LoopbackDescriptor::Init() {
  if (m_fd_pair[0] != INVALID_DESCRIPTOR ||
      m_fd_pair[1] != INVALID_DESCRIPTOR)
    return false;

  if (!CreatePipe(m_fd_pair))
    return false;

  SetReadNonBlocking();
  SetNoSigPipe(WriteDescriptor());
  return true;
}


/*
 * Close the loopback socket
 * @return true if close succeeded, false otherwise
 */
bool LoopbackDescriptor::Close() {
  if (m_fd_pair[0] != INVALID_DESCRIPTOR)
    close(m_fd_pair[0]);

  if (m_fd_pair[1] != INVALID_DESCRIPTOR)
    close(m_fd_pair[1]);

  m_fd_pair[0] = INVALID_DESCRIPTOR;
  m_fd_pair[1] = INVALID_DESCRIPTOR;
  return true;
}


/*
 * Close the write portion of the loopback socket
 * @return true if close succeeded, false otherwise
 */
bool LoopbackDescriptor::CloseClient() {
  if (m_fd_pair[1] != INVALID_DESCRIPTOR)
    close(m_fd_pair[1]);

  m_fd_pair[1] = INVALID_DESCRIPTOR;
  return true;
}



// PipeDescriptor
// ------------------------------------------------

/*
 * Create a new pipe socket
 */
bool PipeDescriptor::Init() {
  if (m_in_pair[0] != INVALID_DESCRIPTOR ||
      m_out_pair[1] != INVALID_DESCRIPTOR)
    return false;

  if (!CreatePipe(m_in_pair))
    return false;

  if (!CreatePipe(m_out_pair)) {
    close(m_in_pair[0]);
    close(m_in_pair[1]);
    m_in_pair[0] = m_in_pair[1] = INVALID_DESCRIPTOR;
    return false;
  }

  SetReadNonBlocking();
  SetNoSigPipe(WriteDescriptor());
  return true;
}


/*
 * Fetch the other end of the pipe socket. The caller now owns the new
 * PipeDescriptor.
 * @returns NULL if the socket wasn't initialized correctly.
 */
PipeDescriptor *PipeDescriptor::OppositeEnd() {
  if (m_in_pair[0] == INVALID_DESCRIPTOR ||
      m_out_pair[1] == INVALID_DESCRIPTOR)
    return NULL;

  if (!m_other_end) {
    m_other_end = new PipeDescriptor(m_out_pair, m_in_pair, this);
    m_other_end->SetReadNonBlocking();
  }
  return m_other_end;
}


/*
 * Close this PipeDescriptor
 */
bool PipeDescriptor::Close() {
  if (m_in_pair[0] != INVALID_DESCRIPTOR)
    close(m_in_pair[0]);

  if (m_out_pair[1] != INVALID_DESCRIPTOR)
    close(m_out_pair[1]);

  m_in_pair[0] = INVALID_DESCRIPTOR;
  m_out_pair[1] = INVALID_DESCRIPTOR;
  return true;
}


/*
 * Close the write portion of this PipeDescriptor
 */
bool PipeDescriptor::CloseClient() {
  if (m_out_pair[1] != INVALID_DESCRIPTOR)
    close(m_out_pair[1]);

  m_out_pair[1] = INVALID_DESCRIPTOR;
  return true;
}


// UnixSocket
// ------------------------------------------------

/*
 * Create a new unix socket
 */
bool UnixSocket::Init() {
  int pair[2];
  if (m_fd != INVALID_DESCRIPTOR || m_other_end)
    return false;

  if (socketpair(AF_UNIX, SOCK_STREAM, 0, pair)) {
    OLA_WARN << "socketpair() failed, " << strerror(errno);
    return false;
  }

  m_fd = pair[0];
  SetReadNonBlocking();
  SetNoSigPipe(WriteDescriptor());
  m_other_end = new UnixSocket(pair[1], this);
  m_other_end->SetReadNonBlocking();
  return true;
}


/*
 * Fetch the other end of the unix socket. The caller now owns the new
 * UnixSocket.
 * @returns NULL if the socket wasn't initialized correctly.
 */
UnixSocket *UnixSocket::OppositeEnd() {
  return m_other_end;
}


/*
 * Close this UnixSocket
 */
bool UnixSocket::Close() {
  if (m_fd != INVALID_DESCRIPTOR)
    close(m_fd);

  m_fd = INVALID_DESCRIPTOR;
  return true;
}


/*
 * Close the write portion of this UnixSocket
 */
bool UnixSocket::CloseClient() {
  if (m_fd != INVALID_DESCRIPTOR)
    shutdown(m_fd, SHUT_WR);

  m_fd = INVALID_DESCRIPTOR;
  return true;
}


// DeviceDescriptor
// ------------------------------------------------

bool DeviceDescriptor::Close() {
  if (m_fd == INVALID_DESCRIPTOR)
    return true;

#ifdef WIN32
  int ret = closesocket(m_fd);
  WSACleanup();
#else
  int ret = close(m_fd);
#endif
  m_fd = INVALID_DESCRIPTOR;
  return ret == 0;
}
}  // io
}  // ola<|MERGE_RESOLUTION|>--- conflicted
+++ resolved
@@ -203,13 +203,11 @@
 }
 
 
-<<<<<<< HEAD
-=======
 /**
  * Send an iovec.
  * @returns the number of bytes sent.
  */
-ssize_t ConnectedDescriptor::SendV(const struct iovec *iov, int iocnt) const {
+ssize_t ConnectedDescriptor::SendV(const struct iovec *iov, int iocnt) {
   if (!ValidWriteDescriptor())
     return 0;
 
@@ -219,7 +217,7 @@
     struct msghdr message;
     message.msg_name = NULL;
     message.msg_namelen = 0;
-    message.msg_iov = (struct iovec*) iov;
+    message.msg_iov = const_cast<struct iovec*>(iov);
     message.msg_iovlen = iocnt;
     bytes_sent = sendmsg(WriteDescriptor(), &message, MSG_NOSIGNAL);
   } else {
@@ -236,7 +234,6 @@
 }
 
 
->>>>>>> d317deef
 /*
  * Read data from this descriptor.
  * @param buffer a pointer to the buffer to store new data in
@@ -280,38 +277,6 @@
   return DataRemaining() == 0;
 }
 
-
-/**
- * Send an iovec.
- * @returns the number of bytes sent.
- */
-ssize_t ConnectedDescriptor::SendV(const struct iovec *iov, int iocnt) {
-  if (!ValidWriteDescriptor())
-    return 0;
-
-  ssize_t bytes_sent;
-#if HAVE_DECL_MSG_NOSIGNAL
-  if (IsSocket()) {
-    struct msghdr message;
-    message.msg_name = NULL;
-    message.msg_namelen = 0;
-    message.msg_iov = iov;
-    message.msg_iovlen = iocnt;
-    bytes_sent = sendmsg(WriteDescriptor(), message, MSG_NOSIGNAL);
-  } else {
-#else
-  {
-#endif
-    bytes_sent = writev(WriteDescriptor(), iov, iocnt);
-  }
-
-  if (bytes_sent < 0)
-    OLA_INFO << "Failed to send on " << WriteDescriptor() << ": " <<
-      strerror(errno);
-  return bytes_sent;
-}
-
-
 // LoopbackDescriptor
 // ------------------------------------------------
 
