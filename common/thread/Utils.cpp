/*
 * This library is free software; you can redistribute it and/or
 * modify it under the terms of the GNU Lesser General Public
 * License as published by the Free Software Foundation; either
 * version 2.1 of the License, or (at your option) any later version.
 *
 * This library is distributed in the hope that it will be useful,
 * but WITHOUT ANY WARRANTY; without even the implied warranty of
 * MERCHANTABILITY or FITNESS FOR A PARTICULAR PURPOSE.  See the GNU
 * Lesser General Public License for more details.
 *
 * You should have received a copy of the GNU Lesser General Public
 * License along with this library; if not, write to the Free Software
 * Foundation, Inc., 51 Franklin Street, Fifth Floor, Boston, MA 02110-1301 USA
 *
 * Utils.cpp
 * Helper functions for threads.
 * Copyright (C) 2014 Simon Newton
 */

#include "ola/thread/Utils.h"

#include <pthread.h>
#include <string.h>
#include <string>
#include "ola/Logging.h"
#include "ola/thread/Thread.h"

namespace ola {
namespace thread {

std::string PolicyToString(int policy) {
  switch (policy) {
    case SCHED_FIFO:
      return "SCHED_FIFO";
    case SCHED_RR:
      return "SCHED_RR";
    case SCHED_OTHER:
      return "SCHED_OTHER";
    default:
      return "unknown";
  }
}

bool SetSchedParam(pthread_t thread, int policy,
                   const struct sched_param &param) {
  int r = pthread_setschedparam(thread, policy, &param);
  if (r != 0) {
<<<<<<< HEAD
#ifdef _WIN32
    OLA_FATAL << "Unable to set thread scheduling parameters for thread "
              << thread.p << ": " << strerror(r);
#else
    OLA_FATAL << "Unable to set thread scheduling parameters for thread "
              << thread << ": " << strerror(r);
=======
    OLA_FATAL << "Unable to set thread scheduling parameters for thread: "
#ifdef _WIN32
            << thread.x << ": " << strerror(r);
#else
            << thread << ": " << strerror(r);
>>>>>>> 1d2c766f
#endif
    return false;
  }
  return true;
}
}  // namespace thread
}  // namespace ola<|MERGE_RESOLUTION|>--- conflicted
+++ resolved
@@ -46,20 +46,12 @@
                    const struct sched_param &param) {
   int r = pthread_setschedparam(thread, policy, &param);
   if (r != 0) {
-<<<<<<< HEAD
-#ifdef _WIN32
-    OLA_FATAL << "Unable to set thread scheduling parameters for thread "
-              << thread.p << ": " << strerror(r);
-#else
-    OLA_FATAL << "Unable to set thread scheduling parameters for thread "
-              << thread << ": " << strerror(r);
-=======
     OLA_FATAL << "Unable to set thread scheduling parameters for thread: "
 #ifdef _WIN32
             << thread.x << ": " << strerror(r);
 #else
             << thread << ": " << strerror(r);
->>>>>>> 1d2c766f
+#endif
 #endif
     return false;
   }
