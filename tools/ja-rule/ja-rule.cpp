/*
 * This program is free software; you can redistribute it and/or modify
 * it under the terms of the GNU General Public License as published by
 * the Free Software Foundation; either version 2 of the License, or
 * (at your option) any later version.
 *
 * This program is distributed in the hope that it will be useful,
 * but WITHOUT ANY WARRANTY; without even the implied warranty of
 * MERCHANTABILITY or FITNESS FOR A PARTICULAR PURPOSE.  See the
 * GNU Library General Public License for more details.
 *
 * You should have received a copy of the GNU General Public License
 * along with this program; if not, write to the Free Software
 * Foundation, Inc., 51 Franklin Street, Fifth Floor, Boston, MA 02110-1301 USA.
 *
 * ja-rule.cpp
 * Host side code for ja-rule
 * Copyright (C) 2015 Simon Newton
 */

#include <ola/Callback.h>
#include <ola/Constants.h>
#include <ola/Logging.h>
#include <ola/base/Array.h>
#include <ola/base/Flags.h>
#include <ola/base/Init.h>
#include <ola/base/SysExits.h>
#include <ola/io/SelectServer.h>
#include <ola/io/StdinHandler.h>
#include <ola/network/MACAddress.h>
#include <ola/rdm/RDMCommand.h>
#include <ola/rdm/RDMCommandSerializer.h>
#include <ola/rdm/UID.h>
#include <ola/strings/Format.h>
#include <ola/util/Utils.h>
#include <ola/stl/STLUtils.h>

#include <algorithm>
#include <cctype>
#include <iostream>
#include <map>
#include <memory>
#include <string>
#include <vector>

#include "libs/usb/JaRuleWidget.h"
#include "tools/ja-rule/USBDeviceManager.h"

using ola::NewCallback;
using ola::NewSingleCallback;
using ola::STLFind;
using ola::STLReplace;
using ola::io::ByteString;
using ola::io::SelectServer;
using ola::io::StdinHandler;
using ola::rdm::RDMCommand;
using ola::rdm::RDMCommandSerializer;
using ola::rdm::RDMDiscoveryResponse;
using ola::rdm::RDMRequest;
using ola::rdm::RDMResponse;
using ola::rdm::RDMSetRequest;
using ola::rdm::RDMStatusCode;
using ola::rdm::UID;
using ola::strings::ToHex;
using ola::usb::CommandClass;
using ola::usb::JaRuleReturnCode;
using ola::usb::JaRuleWidget;
using ola::utils::JoinUInt8;
using ola::utils::SplitUInt16;
using std::auto_ptr;
using std::cout;
using std::endl;
using std::string;
using std::vector;

DEFINE_string(target_uid, "7a70:00000001",
              "The UID of the responder to control.");
DEFINE_string(lower_uid, "0000:00000000", "The lower UID for the DUB.");
DEFINE_string(upper_uid, "ffff:ffffffff", "The upper UID for the DUB.");
DEFINE_uint8(port, 0, "The port to control");

/**
 * @brief Wait on input from the keyboard, and based on the input, send
 * messages to the device.
 */
class Controller {
 public:
  enum TimingOption {
    TIMING_BREAK,
    TIMING_MARK,
    TIMING_RDM_RESPONSE_TIMEOUT,
    TIMING_RDM_BROADCAST_TIMEOUT,
    TIMING_DUB_RESPONSE_LIMIT,
    TIMING_RESPONDER_DELAY,
    TIMING_RESPONDER_JITTER,
  };

  Controller(SelectServer* ss, const UID &target_uid,
               const UID &lower_uid, const UID &upper_uid)
      : m_ss(ss),
        m_our_uid(0, 0),
        m_target_uid(target_uid),
        m_lower_uid(lower_uid),
        m_upper_uid(upper_uid),
        m_stdin_handler(
            new StdinHandler(ss, ola::NewCallback(this, &Controller::Input))),
        m_widget(NULL),
        m_log_count(0),
        m_dmx_slot_data(0),
        m_mode(MODE_DEFAULT) {
    m_actions['\n'] = Action(NewCallback(this, &Controller::Commit));
    m_actions[27] = Action(NewCallback(this, &Controller::ExitEditMode));
    m_actions['+'] = Action(NewCallback(this, &Controller::Adjust, true));
    m_actions['-'] = Action(NewCallback(this, &Controller::Adjust, false));
    m_actions['0'] = Action("Send a 0 length DMX frame",
                            NewCallback(this, &Controller::SendZeroDMX));
    m_actions['2'] = Action("Send 2 DMX frames back to back",
                            NewCallback(this, &Controller::SendDoubleDMX));
    m_actions['d'] = Action(
        "Send a DUB frame from 0000:00000000 to ffff:ffffffff",
        NewCallback(this, &Controller::SendDUB, UID(0, 0),
                    UID::AllDevices()));
    m_actions['D'] = Action(
        "Send a DUB frame from --lower-uid to --upper-uid",
        NewCallback(this, &Controller::SendDUB, m_lower_uid, m_upper_uid));
    m_actions['e'] = Action("Send an echo command",
                            NewCallback(this, &Controller::SendEcho));
    m_actions['f'] = Action("Fetch the flags state",
                            NewCallback(this, &Controller::GetFlags));
    m_actions['h'] = Action("Display help",
                            NewCallback(this, &Controller::PrintCommands));
    m_actions['i'] = Action(
        "Identify on",
        NewCallback(this, &Controller::SendIdentify, true));
    m_actions['I'] = Action(
        "Identify off",
        NewCallback(this, &Controller::SendIdentify, false));
    m_actions['m'] = Action(
        "Send a broadcast mute",
        NewCallback(this, &Controller::SendMute, UID::AllDevices()));
    m_actions['M'] = Action(
        "Send a mute to the target UID",
        NewCallback(this, &Controller::SendMute, m_target_uid));
    m_actions['q'] = Action(
        "Quit",
        NewCallback(m_ss, &SelectServer::Terminate));
    m_actions['r'] = Action(
        "Reset the device",
        NewCallback(this, &Controller::ResetDevice));
    m_actions['t'] = Action(
        "Send a DMX frame",
        NewCallback(this, &Controller::SendDMX));
    m_actions['u'] = Action(
        "Send a broadcast unmute",
        NewCallback(this, &Controller::SendUnMute, UID::AllDevices()));
    m_actions['U'] = Action(
        "Send an unmute to the target UID",
        NewCallback(this, &Controller::SendUnMute, m_target_uid));
    m_actions['.'] = Action(
        "Get the hardware info",
        NewCallback(this, &Controller::GetHardwareInfo));
    m_actions[','] = Action(
        "Run the self test",
        NewCallback(this, &Controller::RunSelfTest));

    // Timing Options
    // For each of the options below, we allow a bigger range than the device
    // itself so we can test out-of-range errors.
    STLReplace(&m_timing_settings, TIMING_BREAK,
               TimingSetting('b', "break time", 176,
                             40,  // actual min is 44
                             1000,  // actual max is 800
                             TIMING_UNITS_MICROSECONDS,
                             ola::usb::JARULE_CMD_GET_BREAK_TIME,
                             ola::usb::JARULE_CMD_SET_BREAK_TIME));

    STLReplace(&m_timing_settings, TIMING_MARK,
               TimingSetting('x', "mark time", 12,
                             2,  // actual min is 4
                             850,  // actual max is 800
                             TIMING_UNITS_MICROSECONDS,
                             ola::usb::JARULE_CMD_GET_MARK_TIME,
                             ola::usb::JARULE_CMD_SET_MARK_TIME));

    STLReplace(&m_timing_settings, TIMING_RDM_RESPONSE_TIMEOUT,
               TimingSetting('y', "RDM response timeout", 28,
                             5,  // actual min 10
                             55,  // action max is 50
                             TIMING_UNITS_TENTHS_OF_MILLI_SECONDS,
                             ola::usb::JARULE_CMD_GET_RDM_RESPONSE_TIMEOUT,
                             ola::usb::JARULE_CMD_GET_RDM_RESPONSE_TIMEOUT));

    STLReplace(&m_timing_settings, TIMING_RDM_BROADCAST_TIMEOUT,
               TimingSetting('z', "RDM broadcast response timeout", 28,
                             5,  // actual min 10
                             55,  // action max is 50
                             TIMING_UNITS_TENTHS_OF_MILLI_SECONDS,
                             ola::usb::JARULE_CMD_GET_RDM_BROADCAST_TIMEOUT,
                             ola::usb::JARULE_CMD_SET_RDM_BROADCAST_TIMEOUT));

    TimingSettingMap::const_iterator iter = m_timing_settings.begin();
    for (; iter != m_timing_settings.end(); ++iter) {
      const TimingSetting &setting = iter->second;
      m_actions[setting.character_code] = Action(
          "Get " + setting.description,
          NewCallback(this, &Controller::GetTime, iter->first));
      m_actions[toupper(setting.character_code)] = Action(
          "Set " + setting.description,
          NewCallback(this, &Controller::EditTiming, iter->first));
    }
  }

  ~Controller() {
    m_stdin_handler.reset();

    ActionMap::iterator iter = m_actions.begin();
    for (; iter != m_actions.end(); ++iter) {
      delete iter->second.action;
    }
  }

  void WidgetEvent(USBDeviceManager::EventType event,
                   JaRuleWidget* widget) {
    if (event == USBDeviceManager::WIDGET_ADDED) {
      OLA_INFO << "Open Lighting Device added";
      if (!m_widget) {
        m_widget = widget;
        m_our_uid = widget->GetUID();

        // Switch to controller mode.
        uint8_t mode = ola::usb::CONTROLLER_MODE;
        m_widget->SendCommand(
            FLAGS_port,
            ola::usb::JARULE_CMD_SET_MODE,
            &mode, sizeof(mode), NULL);
      } else {
        OLA_WARN << "Only a single device is supported";
      }
    } else {
      OLA_INFO << "Open Lighting Device removed";
      if (widget == m_widget) {
        m_widget = NULL;
      }
    }
  }

  void Input(int c) {
    Action *action = STLFind(&m_actions, c);
    if (action) {
      action->action->Run();
    } else {
      switch (c) {
        case 27:  // Escape
          if (m_mode != MODE_DEFAULT) {
            cout << "Edit Aborted" << endl;
            m_mode = MODE_DEFAULT;
          }
          break;
        default:
          {}
      }
    }
  }

  void PrintCommands() {
    vector<string> lines;
    for (ActionMap::iterator iter = m_actions.begin();
         iter != m_actions.end(); ++iter) {
      if (!iter->second.description.empty() &&
          std::isprint(iter->first)) {
        std::ostringstream str;
        str << " " << iter->first << " - " << iter->second.description << endl;
        lines.push_back(str.str());
      }
    }

    std::sort(lines.begin(), lines.end());

    cout << "Commands:" << endl;
    for (vector<string>::iterator iter = lines.begin();
         iter != lines.end(); ++iter) {
      cout << *iter;
    }
  }

  void EditTiming(TimingOption option) {
    m_mode = MODE_EDIT_TIMING;
    m_current_timing_option = option;

    const TimingSetting* setting = STLFind(&m_timing_settings, option);
    if (!setting) {
      OLA_WARN << "Missing timing setting " << option;
      return;
    }
    cout << "Editing " << setting->description << ", currently "
         << FormatTime(setting->units, setting->current_value) << "." << endl
         << "Use +/- to adjust, Enter commits, Esc to abort" << endl;
  }

  void EchoCommandComplete(ola::usb::USBCommandResult result,
                           JaRuleReturnCode return_code, uint8_t status_flags,
                           const ByteString &payload) {
    if (!CheckResult(result, status_flags)) {
      return;
    }

    string response;
    if (!payload.empty()) {
       response.append(reinterpret_cast<const char*>(payload.data()),
                       payload.size());
    }
    cout << "Echo Reply: RC " << return_code << ": " << response << endl;
  }

  void AckCommandComplete(
      ola::usb::USBCommandResult result,
      JaRuleReturnCode return_code, uint8_t status_flags,
      const ByteString &payload) {
    if (!CheckResult(result, status_flags)) {
      return;
    }

    OLA_INFO << "RC: " << return_code << ", payload_size: " << payload.size();
  }

  void GetFlagsCommandComplete(
      ola::usb::USBCommandResult result,
      JaRuleReturnCode return_code, uint8_t status_flags,
      const ByteString &payload) {
    if (!CheckResult(result, status_flags)) {
      return;
    }

    OLA_INFO << "RC: " << return_code << ", payload_size: " << payload.size();
    if (!payload.empty()) {
      ola::strings::FormatData(&std::cout, payload.data(),
                               payload.size());
    }
  }

  void DUBCommandComplete(ola::usb::USBCommandResult result,
                          JaRuleReturnCode return_code, uint8_t status_flags,
                          const ByteString &payload) {
    if (!CheckResult(result, status_flags)) {
      return;
    }

    cout << "DUB Response: RC: " << return_code << ", size: "
         << payload.size() << endl;
  }

  void DisplayTime(TimingOption option,
                   ola::usb::USBCommandResult result,
                   JaRuleReturnCode return_code, uint8_t status_flags,
                   const ByteString &payload) {
    if (!CheckResult(result, status_flags)) {
      return;
    }

    if (return_code != ola::usb::RC_OK) {
      OLA_INFO << "RC: " << return_code << ", payload_size: "
               << payload.size();
      return;
    }

    const TimingSetting* setting = STLFind(&m_timing_settings, option);
    if (!setting) {
      OLA_WARN << "Missing timing setting " << option;
      return;
    }

    uint16_t value = 0;
    if (payload.size() != sizeof(value)) {
      OLA_WARN << "Payload size mismatch";
      return;
    }

    value = JoinUInt8(payload[1], payload[0]);

    string description = setting->description;
    ola::CapitalizeFirst(&description);
    cout << description << ": " << FormatTime(setting->units, value) << endl;
  }

  void CommandComplete(ola::usb::USBCommandResult result,
                       JaRuleReturnCode return_code, uint8_t status_flags,
                       const ByteString &payload) {
    if (!CheckResult(result, status_flags)) {
      return;
    }

    OLA_INFO << "RC: " << return_code << ", payload_size: " << payload.size();

    if (!payload.empty()) {
      return;
    }

    if (payload[0] == RDMCommand::START_CODE) {
      RDMStatusCode status_code;
      // Skip over the start code.
      auto_ptr<RDMResponse> response(RDMResponse::InflateFromData(
          payload.data() + 1, payload.size() - 1, &status_code));

      if (!response.get()) {
        OLA_WARN << "Failed to inflate RDM response";
        if (!payload.empty()) {
          ola::strings::FormatData(&std::cout, payload.data(), payload.size());
        }
      }
      OLA_INFO << *response;
    }
  }

  void HardwareInfoComplete(
      ola::usb::USBCommandResult result,
      JaRuleReturnCode return_code, uint8_t status_flags,
      const ByteString &payload) {
    if (!CheckResult(result, status_flags)) {
      return;
    }

    OLA_INFO << "RC: " << return_code << ", payload_size: " << payload.size();
    if (payload.size() >= 14) {
      uint16_t model_id = JoinUInt8(payload[1], payload[0]);
      UID uid(payload.data() + sizeof(uint16_t));
      ola::network::MACAddress mac_address(
          payload.data() + sizeof(uint16_t) + UID::LENGTH);
<<<<<<< HEAD
      OLA_INFO << "Model: " << model_id << ", UID: " << uid << ", MAC: "
               << mac_address;
    } else {
      OLA_WARN << "Received " << payload.size() << " bytes, expecting 14";
=======
      cout << "Model: " << model_id << ", UID: " << uid << ", MAC: "
           << mac_address << endl;
>>>>>>> 4a673071
    }
  }

  void SelfTestPart2Complete(ola::usb::USBCommandResult result,
                             JaRuleReturnCode return_code, uint8_t status_flags,
                             OLA_UNUSED const ByteString &payload) {
    if (!CheckResult(result, status_flags)) {
      return;
    }

    cout << "Test result: " << return_code << endl;
  }

  void SelfTestPart1Complete(ola::usb::USBCommandResult result,
                             JaRuleReturnCode return_code, uint8_t status_flags,
                             OLA_UNUSED const ByteString &payload) {
    if (!CheckResult(result, status_flags)) {
      return;
    }
    if (return_code == ola::usb::RC_OK) {
      m_widget->SendCommand(
          FLAGS_port, ola::usb::JARULE_CMD_RUN_SELF_TEST,
          NULL, 0,
          NewSingleCallback(this, &Controller::SelfTestPart2Complete));
    } else {
      OLA_WARN << "Unable to change to self test mode";
    }
  }

 private:
  enum Mode {
    MODE_DEFAULT,
    MODE_EDIT_TIMING,
  };

  typedef enum {
    TIMING_UNITS_MICROSECONDS,
    TIMING_UNITS_TENTHS_OF_MILLI_SECONDS,
  } TimingUnit;

  struct Action {
   public:
    typedef ola::Callback0<void> ActionCallback;

    Action() : action(NULL) {}
    explicit Action(ActionCallback *cb) : action(cb) {}
    Action(const string &description, ActionCallback *cb)
       : description(description), action(cb) {}

    string description;
    ActionCallback *action;
  };

  typedef std::map<char, Action> ActionMap;

  struct TimingSetting {
   public:
     TimingSetting(char character_code,
                   string description,
                   uint16_t initial_value,
                   uint16_t min_value,
                   uint16_t max_value,
                   TimingUnit units,
                   CommandClass get_command,
                   CommandClass set_command)
       : character_code(character_code),
         description(description),
         current_value(initial_value),
         min_value(min_value),
         max_value(max_value),
         units(units),
         get_command(get_command),
         set_command(set_command) {
    }

    char character_code;
    string description;
    uint16_t current_value;
    uint16_t min_value;
    uint16_t max_value;
    TimingUnit units;
    CommandClass get_command;
    CommandClass set_command;
  };

  typedef std::map<TimingOption, TimingSetting> TimingSettingMap;

  ActionMap m_actions;
  TimingSettingMap m_timing_settings;

  SelectServer* m_ss;
  UID m_our_uid, m_target_uid, m_lower_uid, m_upper_uid;
  auto_ptr<StdinHandler> m_stdin_handler;
  JaRuleWidget* m_widget;
  unsigned int m_log_count;
  uint8_t m_dmx_slot_data;
  Mode m_mode;
  TimingOption m_current_timing_option;

  bool CheckForWidget() const {
    if (!m_widget) {
      cout << "Device not present or device unavailable" << endl;
      return false;
    }
    return true;
  }

  void ResetDevice() {
    if (!CheckForWidget()) {
      return;
    }

    m_widget->SendCommand(
        FLAGS_port,
        ola::usb::JARULE_CMD_RESET_DEVICE,
        NULL, 0,
        NewSingleCallback(this, &Controller::AckCommandComplete));
  }

  void GetFlags() {
    if (!CheckForWidget()) {
      return;
    }

    m_widget->SendCommand(
        FLAGS_port,
        ola::usb::JARULE_CMD_GET_FLAGS,
        NULL, 0,
        NewSingleCallback(this, &Controller::GetFlagsCommandComplete));
  }

  void _SendDMX(const uint8_t *data, unsigned int size) {
    if (!CheckForWidget()) {
      return;
    }
    m_widget->SendCommand(
        FLAGS_port,
        ola::usb::JARULE_CMD_TX_DMX,
        data, size,
        NewSingleCallback(this, &Controller::CommandComplete));
  }

  void Adjust(bool increase) {
    TimingSetting* setting = STLFind(&m_timing_settings,
                                     m_current_timing_option);
    if (!setting) {
      OLA_WARN << "Missing timing setting " << m_current_timing_option;
      return;
    }

    if (increase) {
      setting->current_value++;
      if (setting->current_value > setting->max_value) {
        setting->current_value = setting->max_value;
      }
    } else {
      setting->current_value--;
      if (setting->current_value < setting->min_value) {
        setting->current_value = setting->min_value;
      }
    }

    string description = setting->description;
    ola::CapitalizeFirst(&description);
    cout << description << " is now "
         << FormatTime(setting->units, setting->current_value) << endl;
  }

  void Commit() {
    if (!CheckForWidget()) {
      return;
    }

    if (m_mode == MODE_DEFAULT) {
      return;
    }

    uint8_t payload[2];
    const TimingSetting* setting = STLFind(
        &m_timing_settings, m_current_timing_option);
    if (!setting) {
      OLA_WARN << "Missing timing setting " << m_current_timing_option;
      return;
    }
    SplitUInt16(setting->current_value, &payload[1], &payload[0]);

    m_widget->SendCommand(
        FLAGS_port, setting->set_command,
        payload, arraysize(payload),
        NewSingleCallback(this, &Controller::AckCommandComplete));
    m_mode = MODE_DEFAULT;
  }

  void ExitEditMode() {
    if (m_mode != MODE_DEFAULT) {
      cout << "Edit aborted" << endl;
      m_mode = MODE_DEFAULT;
    }
  }

  void SendZeroDMX() {
    _SendDMX(NULL, 0);
  }

  void SendDoubleDMX() {
    uint8_t payload[512];
    memset(payload, 0, 512);
    payload[0] = m_dmx_slot_data;
    _SendDMX(payload, arraysize(payload));
    m_dmx_slot_data += 16;
    payload[0] = m_dmx_slot_data;
    _SendDMX(payload, arraysize(payload));
    m_dmx_slot_data += 16;
  }

  void SendDMX() {
    if (!CheckForWidget()) {
      return;
    }

    uint8_t payload[512];
    memset(payload, 0, 512);
    payload[0] = m_dmx_slot_data;
    _SendDMX(payload, arraysize(payload));
    m_dmx_slot_data += 16;
  }

  void SendEcho() {
    if (!CheckForWidget()) {
      return;
    }

    const char payload[] = "echo test";
    m_widget->SendCommand(
        FLAGS_port,
        ola::usb::JARULE_CMD_ECHO,
        reinterpret_cast<const uint8_t*>(payload),
        arraysize(payload),
        NewSingleCallback(this, &Controller::EchoCommandComplete));
  }

  void GetTime(TimingOption option) {
    if (!CheckForWidget()) {
      return;
    }

    const TimingSetting* setting = STLFind(&m_timing_settings, option);
    if (!setting) {
      OLA_WARN << "Missing timing setting " << option;
      return;
    }
    m_widget->SendCommand(
        FLAGS_port,
        setting->get_command, NULL, 0,
        NewSingleCallback(this, &Controller::DisplayTime, option));
  }

  void SendDUB(UID lower, UID upper) {
    if (!CheckForWidget()) {
      return;
    }

    auto_ptr<RDMRequest> request(
        ola::rdm::NewDiscoveryUniqueBranchRequest(m_our_uid, lower, upper, 0));
    unsigned int rdm_length = RDMCommandSerializer::RequiredSize(*request);
    uint8_t data[rdm_length];
    RDMCommandSerializer::Pack(*request, data, &rdm_length);
    OLA_INFO << "Sending " << rdm_length << " byte RDM command.";
    m_widget->SendCommand(
        FLAGS_port,
        ola::usb::JARULE_CMD_RDM_DUB_REQUEST,
        data, rdm_length,
        NewSingleCallback(this, &Controller::DUBCommandComplete));
  }

  void SendIdentify(bool identify_on) {
    if (!CheckForWidget()) {
      return;
    }

    uint8_t param_data = identify_on;
    RDMSetRequest request(m_our_uid, m_target_uid, 0, 0, 0,
                          ola::rdm::PID_IDENTIFY_DEVICE, &param_data,
                          sizeof(param_data));

    unsigned int rdm_length = RDMCommandSerializer::RequiredSize(request);
    uint8_t data[rdm_length];
    RDMCommandSerializer::Pack(request, data, &rdm_length);
    m_widget->SendCommand(
        FLAGS_port,
        ola::usb::JARULE_CMD_RDM_REQUEST,
        data, rdm_length,
        NewSingleCallback(this, &Controller::CommandComplete));
  }

  void SendMute(UID target) {
    if (!CheckForWidget()) {
      return;
    }

    auto_ptr<RDMRequest> request(
        ola::rdm::NewMuteRequest(m_our_uid, target, 0));

    CommandClass command_class = target.IsBroadcast() ?
        ola::usb::JARULE_CMD_RDM_BROADCAST_REQUEST :
        ola::usb::JARULE_CMD_RDM_REQUEST;
    unsigned int rdm_length = RDMCommandSerializer::RequiredSize(*request);
    uint8_t data[rdm_length];
    RDMCommandSerializer::Pack(*request, data, &rdm_length);
    m_widget->SendCommand(
        FLAGS_port, command_class,
        data, rdm_length,
        NewSingleCallback(this, &Controller::CommandComplete));
  }

  void SendUnMute(UID target) {
    if (!CheckForWidget()) {
      return;
    }

    auto_ptr<RDMRequest> request(
        ola::rdm::NewUnMuteRequest(m_our_uid, target, 0));

    CommandClass command_class = target.IsBroadcast() ?
        ola::usb::JARULE_CMD_RDM_BROADCAST_REQUEST :
        ola::usb::JARULE_CMD_RDM_REQUEST;

    unsigned int rdm_length = RDMCommandSerializer::RequiredSize(*request);
    uint8_t data[rdm_length];
    RDMCommandSerializer::Pack(*request, data, &rdm_length);
    m_widget->SendCommand(
        FLAGS_port, command_class,
        data, rdm_length,
        NewSingleCallback(this, &Controller::CommandComplete));
  }

  void GetHardwareInfo() {
    if (!CheckForWidget()) {
      return;
    }
    m_widget->SendCommand(
        FLAGS_port, ola::usb::JARULE_CMD_GET_HARDWARE_INFO,
        NULL, 0,
        NewSingleCallback(this, &Controller::HardwareInfoComplete));
  }

  void RunSelfTest() {
    if (!CheckForWidget()) {
      return;
    }
    uint8_t mode = ola::usb::SELF_TEST_MODE;
    m_widget->SendCommand(
        FLAGS_port,
        ola::usb::JARULE_CMD_SET_MODE,
        &mode, sizeof(mode),
        NewSingleCallback(this, &Controller::SelfTestPart1Complete));
  }

  bool CheckResult(ola::usb::USBCommandResult result,
                   uint8_t status_flags) {
    if (result != ola::usb::COMMAND_RESULT_OK) {
      OLA_WARN << "Error: " << result;
      return false;
    }
    if (status_flags & ola::usb::FLAGS_CHANGED_FLAG) {
      OLA_INFO << "Flags changed!";
    }
    if (status_flags & ola::usb::MSG_TRUNCATED_FLAG) {
      OLA_INFO << "Message truncated";
    }
    return true;
  }

  string FormatTime(TimingUnit units, uint16_t value) {
    std::stringstream str;
    if (units == TIMING_UNITS_MICROSECONDS) {
      str << value << " us";
    } else if (units == TIMING_UNITS_TENTHS_OF_MILLI_SECONDS) {
      float adjusted_time = value / 10.0;
      str << adjusted_time << " ms";
    }
    return str.str();
  }

  DISALLOW_COPY_AND_ASSIGN(Controller);
};

void ParseUID(const string &uid_str, UID *uid) {
  auto_ptr<UID> target_uid(UID::FromString(uid_str));
  if (!target_uid.get()) {
    OLA_WARN << "Invalid UID: '" << uid_str << "'";
    exit(ola::EXIT_USAGE);
  }
  *uid = *target_uid;
}

/*
 * Main.
 */
int main(int argc, char **argv) {
  ola::AppInit(&argc, argv, "[ options ]", "Ja Rule Admin Tool");

  UID target_uid(0, 0), lower_uid(0, 0), upper_uid(0, 0);
  ParseUID(FLAGS_target_uid.str(), &target_uid);
  ParseUID(FLAGS_lower_uid.str(), &lower_uid);
  ParseUID(FLAGS_upper_uid.str(), &upper_uid);

  SelectServer ss;
  Controller controller(&ss, target_uid, lower_uid, upper_uid);

  USBDeviceManager manager(
    &ss, NewCallback(&controller, &Controller::WidgetEvent));

  if (!manager.Start()) {
    exit(ola::EXIT_UNAVAILABLE);
  }

  // Print this via cout to ensure we actually get some output by default
  cout << "Press h to print a help message" << endl;

  ss.Run();
  return ola::EXIT_OK;
}<|MERGE_RESOLUTION|>--- conflicted
+++ resolved
@@ -425,15 +425,10 @@
       UID uid(payload.data() + sizeof(uint16_t));
       ola::network::MACAddress mac_address(
           payload.data() + sizeof(uint16_t) + UID::LENGTH);
-<<<<<<< HEAD
-      OLA_INFO << "Model: " << model_id << ", UID: " << uid << ", MAC: "
-               << mac_address;
+      cout << "Model: " << model_id << ", UID: " << uid << ", MAC: "
+           << mac_address << endl;
     } else {
       OLA_WARN << "Received " << payload.size() << " bytes, expecting 14";
-=======
-      cout << "Model: " << model_id << ", UID: " << uid << ", MAC: "
-           << mac_address << endl;
->>>>>>> 4a673071
     }
   }
 
