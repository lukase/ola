--- conflicted
+++ resolved
@@ -317,12 +317,8 @@
   def Test(self):
     results = [
       self.NackSetResult(RDMNack.NR_FORMAT_ERROR),
-<<<<<<< HEAD
-      # Fix this, ideally we change behaviour based on past support of the PID
-=======
       # TODO(Peter): Fix this, ideally we change behaviour based on past
       # support of the PID
->>>>>>> cd7755a9
       self.NackSetResult(RDMNack.NR_UNSUPPORTED_COMMAND_CLASS),
       self.AckSetResult(
         warning='Set %s with data returned an ack' % self.pid.name)
@@ -341,12 +337,8 @@
 
   def Test(self):
     results = [
-<<<<<<< HEAD
-      # Fix this, ideally we change behaviour based on past support of the PID
-=======
       # TODO(Peter): Fix this, ideally we change behaviour based on past
       # support of the PID
->>>>>>> cd7755a9
       self.NackSetResult(RDMNack.NR_UNSUPPORTED_COMMAND_CLASS),
       self.NackSetResult(RDMNack.NR_FORMAT_ERROR)
     ]
