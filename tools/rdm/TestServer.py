#!/usr/bin/python
#  This program is free software; you can redistribute it and/or modify
#  it under the terms of the GNU General Public License as published by
#  the Free Software Foundation; either version 2 of the License, or
#  (at your option) any later version.
#
#  This program is distributed in the hope that it will be useful,
#  but WITHOUT ANY WARRANTY; without even the implied warranty of
#  MERCHANTABILITY or FITNESS FOR A PARTICULAR PURPOSE.  See the
#  GNU Library General Public License for more details.
#
#  You should have received a copy of the GNU General Public License
#  along with this program; if not, write to the Free Software
#  Foundation, Inc., 59 Temple Place - Suite 330, Boston, MA 02111-1307, USA.
#
# TestServer.py
# Copyright (C) 2012 Ravindra Nath Kakarla

import cgi
import inspect
import json
import math
import mimetypes
import os
import pickle
import re
import sys
import textwrap
import traceback
import urlparse
from time import time
from optparse import OptionParser, OptionGroup, OptionValueError
from wsgiref.simple_server import make_server
from wsgiref.headers import Headers
from ola.UID import UID
from ola.ClientWrapper import ClientWrapper
from ola.OlaClient import OLADNotRunningException
from ola import PidStore
from ola.testing.rdm.DMXSender import DMXSender
from ola.testing.rdm import ResponderTest
from ola.testing.rdm import TestDefinitions
from ola.testing.rdm import TestRunner
from ola.testing.rdm.TestState import TestState
from ola.testing.rdm.TestCategory import TestCategory


__author__ = 'ravindhranath@gmail.com (Ravindra Nath Kakarla)'


settings = {
  'PORT': 9999,
}

status = {
  '200': '200 OK',
  '403': '403 Forbidden',
  '404': '404 Not Found',
  '500': '500 Internal Server Error',
}

paths = {
  '/RunTests': 'run_tests',
  '/GetDevices': 'get_devices',
  '/GetUnivInfo': 'get_univ_info',
  '/GetTestDefs': 'get_test_definitions',
  '/RunDiscovery': 'run_discovery',
  '/GetTestCategories': 'get_test_categories',
  '/DownloadResults': 'download_results',
}


"""
  An instance of this class is created to serve every request.
"""
class TestServerApplication(object):
  def __init__(self, client_wrapper, environ, start_response):
    self.environ = environ
    self.start = start_response
    self.get_params = {}
    self.response = {}
    self.output = None
    self.headers = []
    self.is_static_request = False
    self.wrapper = client_wrapper
    try:
      self.__request_handler()
    except OLADNotRunningException:
      self.status = status['500']
      self.__set_response_status(False)
      self.__set_response_message('Error creating connection with olad. Is it running?')
      print traceback.print_exc()

  def __set_response_status(self, bool_value):
    if type(bool_value) == bool:
      self.response.update({'status': bool_value})

  def __set_response_message(self, message):
    if type(message) == str:
      self.response.update({'message': message})

  def __request_handler(self):
    self.request = self.environ['PATH_INFO']

    if self.request.startswith('/static/'):
      self.is_static_request = True
      self.status = status['200']
    elif self.request == '/':
      self.is_static_request = True
      self.request = '/static/rdmtests.html'
      self.status = status['200']
    elif self.request not in paths.keys():
      self.status = status['404']
    else:
      self.status = status['200']
      self.get_params = urlparse.parse_qs(self.environ['QUERY_STRING'])
      for param in self.get_params:
        self.get_params[param] = self.get_params[param][0]

    return self.__response_handler()

  def __response_handler(self):
    if self.status == status['404']:
      self.__set_response_status(False)
      self.__set_response_message('Invalid request!')

    elif self.status == status['200']:
      if self.is_static_request:
        """
          Remove the first '/' (Makes it easy to partition)
          static/foo/bar partitions to ('static', '/', 'foo/bar')
        """
        resource = self.request[1:]
        resource = resource.partition('/')[2]
        self.__static_content_handler(resource)
      else:
        try:
          self.__getattribute__(paths[self.request])(self.get_params)
        except AttributeError:
          self.status = status['500']
          self.__response_handler()
          print traceback.print_exc()

    elif self.status == status['500']:
      self.__set_response_status(False)
      self.__set_response_message('Error 500: Internal failure')

  def __static_content_handler(self, resource):
    filename = os.path.abspath(os.path.join(settings['www_dir'], resource))

    if not filename.startswith(settings['www_dir']):
      self.status = status['403']
      self.output = 'OLA TestServer: 403: Access denied!'
    elif not os.path.exists(filename) or not os.path.isfile(filename):
      self.status = status['404']
      self.output = 'OLA TestServer: 404: File does not exist!'
    elif not os.access(filename, os.R_OK):
      self.status = status['403']
      self.output = 'OLA TestServer: 403: You do not have permission to access this file.'
    else:
      mimetype, encoding = mimetypes.guess_type(filename)
      if mimetype:
        self.headers.append(('Content-type', mimetype))
      if encoding:
        self.headers.append(('Content-encoding', encoding))

      stats = os.stat(filename)
      self.headers.append(('Content-length', str(stats.st_size)))

      self.output = open(filename, 'rb').read()

  def get_test_categories(self, params):
    self.__set_response_status(True)
    self.response.update({
      'Categories': sorted(c.__str__() for c in TestCategory.Categories()),
    })

  def run_discovery(self, params):
    global UIDs
    def discovery_results(state, uids):
      global UIDs
      if state.Succeeded():
        UIDs = [uid.__str__() for uid in uids]
      else:
        UIDs = False
      self.wrapper.Stop()

    self.wrapper.Client().RunRDMDiscovery(int(params['u']), True, discovery_results)
    self.wrapper.Run()
    self.wrapper.Reset()
    if UIDs:
      self.__set_response_status(True)
      self.response.update({'uids': UIDs})
    else:
      self.__set_response_status(False)
      self.__set_response_message('Invalid Universe ID or no devices patched!')

  def __get_universes(self):
    global univs
    def format_univ_info(state, universes):
      global univs
      if state.Succeeded():
        univs = [univ.__dict__ for univ in universes]

      self.wrapper.Stop()

    self.wrapper.Client().FetchUniverses(format_univ_info)
    self.wrapper.Run()
    self.wrapper.Reset()
    return univs

  def get_univ_info(self, params):
    universes = self.__get_universes()
    self.__set_response_status(True)
    self.response.update({'universes': universes})

  def get_test_definitions(self, params):
    self.__set_response_status(True)
    tests_defs = [test.__name__ for test in TestRunner.GetTestClasses(TestDefinitions)]
    self.response.update({'test_defs': tests_defs})

  def run_tests(self, params):
    test_filter = None

    defaults = {
                'u': 0,
                'uid': None,
                'w': 0,
                'f': 0,
                'c': 128,
                't': None,
    }
    defaults.update(params)

    if defaults['uid'] is None:
      self.__set_response_status(False)
      self.__set_response_message('Missing parameter: uid')
      return

    universe = int(defaults['u'])
    if not universe in [univ['_id'] for univ in self.__get_universes()]:
      self.__set_response_status(False)
      self.__set_response_message('Universe %d doesn\'t exist' % (universe))
      return

    uid = UID.FromString(defaults['uid'])
    broadcast_write_delay = int(defaults['w'])
    dmx_frame_rate = int(defaults['f'])
    slot_count = int(defaults['c'])

    if slot_count not in range(1, 513):
      self.__set_response_status(False)
      self.__set_response_message('Invalid number of slots (expected [1-512])')
      return

    if defaults['t'] is not None:
      if defaults['t'] == 'all':
        test_filter = None
      else:
        test_filter = set(defaults['t'].split(','))

    runner = TestRunner.TestRunner(universe,
                                   uid,
                                   broadcast_write_delay,
                                   settings['pid_store'],
                                   self.wrapper)

    for test in TestRunner.GetTestClasses(TestDefinitions):
      runner.RegisterTest(test)

    dmx_sender = DMXSender(self.wrapper,
                          universe,
                          dmx_frame_rate,
                          slot_count)

    tests, device = runner.RunTests(test_filter, False)
    self.__format_test_results(tests)
    self.response.update({'UID': str(uid)})
    self.log_results(str(uid), int(time()))

  def __is_valid_log_file(self, filename):
    regex = re.compile('[0-9a-f]{4}:[0-9a-f]{8}\.[0-9]{10}\.log$')
    if regex.match(filename) is not None:
      return True
    else:
      return False

  def download_results(self, params):
    uid = params['uid']
    timestamp = params['timestamp']
    log_name = "%s.%s.log" % (uid, timestamp)
    try:
      if not self.__is_valid_log_file(log_name):
        self.__set_response_status(False)
        self.__set_response_message('Invalid log file requested!')
      else:
        filename = os.path.abspath(os.path.join(settings['log_directory'], log_name))
        if not os.path.isfile(filename):
          self.__set_response_status(False)
          self.__set_response_message('Missing log file! Please re-run tests')
        else:
          self.is_static_request = True
          mimetype, encoding = mimetypes.guess_type(filename)
          if mimetype:
            self.headers.append(('Content-type', mimetype))
          if encoding:
            self.headers.append(('Content-encoding', encoding))

          #Force downloading of file instead of showing it on the browser
          headers = Headers(self.headers)
          headers.add_header('Content-disposition', 'attachment', filename=log_name)

          self.output = pickle.load(open(filename, 'rb')).__str__()

          stats = len(self.output)
          self.headers.append(('Content-length', str(stats)))
    except:
      print traceback.print_exc()

  def log_results(self, uid, timestamp):
    filename = '%s.%d.log' % (uid, timestamp)
    filename = os.path.join(dir, settings['log_directory'], filename)

    log_file = open(filename, 'w')
    pickle.dump(self.response, log_file)
    print 'Written log file %s' % (log_file.name)
    log_file.close()

  def __format_test_results(self, tests):
    results = []
    stats_by_catg = {}
    passed = 0
    failed = 0
    broken = 0
    not_run = 0
    for test in tests:
      state = test.state.__str__()
      category = test.category.__str__()

      stats_by_catg.setdefault(category, {})
      stats_by_catg[category].setdefault('passed', 0)
      stats_by_catg[category].setdefault('total', 0)

      if test.state == TestState.PASSED:
        passed += 1
        stats_by_catg[category]['passed'] = (1 +
          stats_by_catg[category].get('passed', 0))

        stats_by_catg[category]['total'] = (1 +
          stats_by_catg[category].get('total', 0))

      elif test.state == TestState.FAILED:
        failed += 1
        stats_by_catg[category]['total'] = (1 +
          stats_by_catg[category].get('total', 0))

      elif test.state == TestState.BROKEN:
        broken += 1
        stats_by_catg[category]['total'] = (1 +
          stats_by_catg[category].get('total', 0))

      elif test.state == TestState.NOT_RUN:
        not_run += 1

      results.append({
          'definition': test.__str__(),
          'state': state,
          'category': category,
          'warnings': [cgi.escape(w) for w in test.warnings],
          'advisories': [cgi.escape(a) for a in test.advisories],
          'debug': [cgi.escape(d) for d in test._debug],
          'doc': cgi.escape(test.__doc__),
        }
      )

    stats = {
      'total': len(tests),
      'passed': passed,
      'failed': failed,
      'broken': broken,
      'not_run': not_run,
    }

    self.__set_response_status(True)
    self.response.update({'test_results': results, 'stats': stats, 'stats_by_catg': stats_by_catg})

  def get_devices(self, params):
    def format_uids(state, uids):
      if state.Succeeded():
        self.__set_response_status(True)
        self.response.update({'uids': [str(uid) for uid in uids]})
      else:
        self.__set_response_status(False)
        self.__set_response_message('Invalid Universe id!')

      self.wrapper.Stop()
      
    universe = int(params['u'])
    self.wrapper.Client().FetchUIDList(universe, format_uids)
    self.wrapper.Run()
    self.wrapper.Reset()
    
  def __iter__(self):
    if self.is_static_request:
      self.start(self.status, self.headers)
      yield(self.output)
    else:
      self.headers.append(('Content-type', 'application/json'))
      self.start(self.status, self.headers)
      self.response.update({'timestamp': int(time())})
      json_response = json.dumps(self.response, sort_keys = True)
      yield(json_response)

def parse_options():
  """
    Parse Command Line options
  """
  usage = 'Usage: %prog [options]'
  description = textwrap.dedent("""\
    Starts the TestServer (A simple Web Server) which run a series of tests on a RDM responder and returns the results to Web UI.
    This requires the OLA server to be running, and the RDM device to have been
    detected. You can confirm this by running ola_rdm_discover -u
    UNIVERSE. This will send SET commands to the broadcast UIDs which means
    the start address, device label etc. will be changed for all devices
    connected to the responder. Think twice about running this on your
    production lighting rig.
  """)
  parser = OptionParser(usage, description=description)
  parser.add_option('-p', '--pid_store', metavar='FILE',
                    help='The file to load the PID definitions from.')
  parser.add_option('-d', '--www_dir', default=os.path.abspath('static/'),
                    help='The root directory to serve static files.')
  parser.add_option('-l', '--log_directory', default=os.path.abspath('static/logs/'),
                    help='The directory to store log files.')

  options, args = parser.parse_args()

  return options


class RequestHandler:
  """Creates a new TestServerApplication to handle each request."""
  def __init__(self, ola_wrapper):
    self._wrapper = ola_wrapper

  def HandleRequest(self, environ, start_response):
    """Create a new TestServerApplication, passing in the OLA Wrapper."""
    return TestServerApplication(self._wrapper, environ, start_response)


def main():
  options = parse_options()
  settings.update(options.__dict__)
  settings['pid_store'] = PidStore.GetStore(options.pid_store, ('pids.proto'))

  #Check olad status
  ola_wrapper = None
  print 'Checking olad status'
  try:
<<<<<<< HEAD
    print 'Checking olad status'
    test_client = ClientWrapper()
=======
    ola_wrapper = ClientWrapper()
>>>>>>> 0e99fd97
  except OLADNotRunningException:
    print 'Error creating connection with olad. Is it running?'
    sys.exit(127)

  request_handler = RequestHandler(ola_wrapper)
  httpd = make_server('', settings['PORT'], request_handler.HandleRequest)
  print "Running RDM Tests Server on %s:%s" % ('127.0.0.1', httpd.server_port)
  httpd.serve_forever()

if __name__ == '__main__':
  main()<|MERGE_RESOLUTION|>--- conflicted
+++ resolved
@@ -456,12 +456,7 @@
   ola_wrapper = None
   print 'Checking olad status'
   try:
-<<<<<<< HEAD
-    print 'Checking olad status'
-    test_client = ClientWrapper()
-=======
     ola_wrapper = ClientWrapper()
->>>>>>> 0e99fd97
   except OLADNotRunningException:
     print 'Error creating connection with olad. Is it running?'
     sys.exit(127)
