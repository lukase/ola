#!/usr/bin/python
#  This program is free software; you can redistribute it and/or modify
#  it under the terms of the GNU General Public License as published by
#  the Free Software Foundation; either version 2 of the License, or
#  (at your option) any later version.
#
#  This program is distributed in the hope that it will be useful,
#  but WITHOUT ANY WARRANTY; without even the implied warranty of
#  MERCHANTABILITY or FITNESS FOR A PARTICULAR PURPOSE.  See the
#  GNU Library General Public License for more details.
#
#  You should have received a copy of the GNU General Public License
#  along with this program; if not, write to the Free Software
#  Foundation, Inc., 59 Temple Place - Suite 330, Boston, MA 02111-1307, USA.
#
# TestServer.py
# Copyright (C) 2012 Ravindra Nath Kakarla

import cgi
import inspect
import json
import math
import mimetypes
import os
import pickle
import re
import sys
import textwrap
import traceback
import urlparse
from time import time
from optparse import OptionParser, OptionGroup, OptionValueError
from wsgiref.simple_server import make_server
from wsgiref.headers import Headers
from ola.UID import UID
from ola.ClientWrapper import ClientWrapper
from ola import PidStore
from DMXSender import DMXSender
<<<<<<< HEAD
from ola.ClientWrapper import ClientWrapper
from ola.OlaClient import OLADNotRunningException
from ola.UID import UID
from optparse import OptionParser, OptionGroup, OptionValueError
=======
from ola.testing.rdm import ResponderTest
from ola.testing.rdm import TestDefinitions
from ola.testing.rdm import TestRunner
from ola.testing.rdm.TestState import TestState
from TestCategory import TestCategory
>>>>>>> cfa4811b


__author__ = 'ravindhranath@gmail.com (Ravindra Nath Kakarla)'


settings = {
  'PORT': 9999,
}

status = {
  '200': '200 OK',
  '403': '403 Forbidden',
  '404': '404 Not Found',
  '500': '500 Internal Server Error',
}

paths = {
  '/RunTests': 'run_tests',
  '/GetDevices': 'get_devices',
  '/GetUnivInfo': 'get_univ_info',
  '/GetTestDefs': 'get_test_definitions',
  '/RunDiscovery': 'run_discovery',
  '/GetTestCategories': 'get_test_categories',
  '/DownloadResults': 'download_results',
}


"""
  An instance of this class is created to serve every request.
"""
class TestServerApplication(object):
  def __init__(self, client_wrapper, environ, start_response):
    self.environ = environ
    self.start = start_response
    self.get_params = {}
    self.response = {}
    self.output = None
    self.headers = []
    self.is_static_request = False
    self.wrapper = client_wrapper
    try:
      self.__request_handler()
    except:
      self.status = status['500']
      self.__set_response_status(False)
      self.__set_response_message('Error creating connection with olad. Is it running?')
      print traceback.print_exc()

  def __set_response_status(self, bool_value):
    if type(bool_value) == bool:
      self.response.update({'status': bool_value})

  def __set_response_message(self, message):
    if type(message) == str:
      self.response.update({'message': message})

  def __request_handler(self):
    self.request = self.environ['PATH_INFO']

    if self.request.startswith('/static/'):
      self.is_static_request = True
      self.status = status['200']
    elif self.request == '/':
      self.is_static_request = True
      self.request = '/static/rdmtests.html'
      self.status = status['200']
    elif self.request not in paths.keys():
      self.status = status['404']
    else:
      self.status = status['200']
      self.get_params = urlparse.parse_qs(self.environ['QUERY_STRING'])
      for param in self.get_params:
        self.get_params[param] = self.get_params[param][0]

    return self.__response_handler()

  def __response_handler(self):
    if self.status == status['404']:
      self.__set_response_status(False)
      self.__set_response_message('Invalid request!')

    elif self.status == status['200']:
      if self.is_static_request:
        """
          Remove the first '/' (Makes it easy to partition)
          static/foo/bar partitions to ('static', '/', 'foo/bar')
        """
        resource = self.request[1:]
        resource = resource.partition('/')[2]
        self.__static_content_handler(resource)
      else:
        try:
          self.__getattribute__(paths[self.request])(self.get_params)
        except AttributeError:
          self.status = status['500']
          self.__response_handler()
          print traceback.print_exc()

    elif self.status == status['500']:
      self.__set_response_status(False)
      self.__set_response_message('Error 500: Internal failure')

  def __static_content_handler(self, resource):
    filename = os.path.abspath(os.path.join(settings['www_dir'], resource))

    if not filename.startswith(settings['www_dir']):
      self.status = status['403']
      self.output = 'OLA TestServer: 403: Access denied!'
    elif not os.path.exists(filename) or not os.path.isfile(filename):
      self.status = status['404']
      self.output = 'OLA TestServer: 404: File does not exist!'
    elif not os.access(filename, os.R_OK):
      self.status = status['403']
      self.output = 'OLA TestServer: 403: You do not have permission to access this file.'
    else:
      mimetype, encoding = mimetypes.guess_type(filename)
      if mimetype:
        self.headers.append(('Content-type', mimetype))
      if encoding:
        self.headers.append(('Content-encoding', encoding))

      stats = os.stat(filename)
      self.headers.append(('Content-length', str(stats.st_size)))

      self.output = open(filename, 'rb').read()

  def get_test_categories(self, params):
    self.__set_response_status(True)
    self.response.update({
      'Categories': sorted(c.__str__() for c in TestCategory.Categories()),
    })

  def run_discovery(self, params):
    global UIDs
    def discovery_results(state, uids):
      global UIDs
      if state.Succeeded():
        UIDs = [uid.__str__() for uid in uids]
      else:
        UIDs = False
      self.wrapper.Stop()

    self.wrapper.Client().RunRDMDiscovery(int(params['u']), True, discovery_results)
    self.wrapper.Run()
    self.wrapper.Reset()
    if UIDs:
      self.__set_response_status(True)
      self.response.update({'uids': UIDs})
    else:
      self.__set_response_status(False)
      self.__set_response_message('Invalid Universe ID or no devices patched!')

  def __get_universes(self):
    global univs
    def format_univ_info(state, universes):
      global univs
      if state.Succeeded():
        univs = [univ.__dict__ for univ in universes]

      self.wrapper.Stop()

    self.wrapper.Client().FetchUniverses(format_univ_info)
    self.wrapper.Run()
    self.wrapper.Reset()
    return univs

  def get_univ_info(self, params):
    universes = self.__get_universes()
    self.__set_response_status(True)
    self.response.update({'universes': universes})

  def get_test_definitions(self, params):
    self.__set_response_status(True)
    tests_defs = [test.__name__ for test in TestRunner.GetTestClasses(TestDefinitions)]
    self.response.update({'test_defs': tests_defs})

  def run_tests(self, params):
    test_filter = None

    defaults = {
                'u': 0,
                'uid': None,
                'w': 0,
                'f': 0,
                'c': 128,
                't': None,
    }
    defaults.update(params)

    if defaults['uid'] is None:
      self.__set_response_status(False)
      self.__set_response_message('Missing parameter: uid')
      return

    universe = int(defaults['u'])
    if not universe in [univ['_id'] for univ in self.__get_universes()]:
      self.__set_response_status(False)
      self.__set_response_message('Universe %d doesn\'t exist' % (universe))
      return

    uid = UID.FromString(defaults['uid'])
    broadcast_write_delay = int(defaults['w'])
    dmx_frame_rate = int(defaults['f'])
    slot_count = int(defaults['c'])

    if slot_count not in range(1, 513):
      self.__set_response_status(False)
      self.__set_response_message('Invalid number of slots (expected [1-512])')
      return

    if defaults['t'] is not None:
      if defaults['t'] == 'all':
        test_filter = None
      else:
        test_filter = set(defaults['t'].split(','))

    runner = TestRunner.TestRunner(universe,
                                   uid,
                                   broadcast_write_delay,
                                   settings['pid_store'],
                                   self.wrapper)

    for test in TestRunner.GetTestClasses(TestDefinitions):
      runner.RegisterTest(test)

    dmx_sender = DMXSender(self.wrapper,
                          universe,
                          dmx_frame_rate,
                          slot_count)

    tests, device = runner.RunTests(test_filter, False)
    self.__format_test_results(tests)
    self.response.update({'UID': str(uid)})
    self.log_results(str(uid), int(time()))

  def __is_valid_log_file(self, filename):
    regex = re.compile('[0-9a-f]{4}:[0-9a-f]{8}\.[0-9]{10}\.log$')
    if regex.match(filename) is not None:
      return True
    else:
      return False

  def download_results(self, params):
    uid = params['uid']
    timestamp = params['timestamp']
    log_name = "%s.%s.log" % (uid, timestamp)
    try:
      if not self.__is_valid_log_file(log_name):
        self.__set_response_status(False)
        self.__set_response_message('Invalid log file requested!')
      else:
        filename = os.path.abspath(os.path.join(settings['log_directory'], log_name))
        if not os.path.isfile(filename):
          self.__set_response_status(False)
          self.__set_response_message('Missing log file! Please re-run tests')
        else:
          self.is_static_request = True
          mimetype, encoding = mimetypes.guess_type(filename)
          if mimetype:
            self.headers.append(('Content-type', mimetype))
          if encoding:
            self.headers.append(('Content-encoding', encoding))

          #Force downloading of file instead of showing it on the browser
          headers = Headers(self.headers)
          headers.add_header('Content-disposition', 'attachment', filename=log_name)

          self.output = pickle.load(open(filename, 'rb')).__str__()

          stats = len(self.output)
          self.headers.append(('Content-length', str(stats)))
    except:
      print traceback.print_exc()

  def log_results(self, uid, timestamp):
    filename = '%s.%d.log' % (uid, timestamp)
    filename = os.path.join(dir, settings['log_directory'], filename)

    log_file = open(filename, 'w')
    pickle.dump(self.response, log_file)
    print 'Written log file %s' % (log_file.name)
    log_file.close()

  def __format_test_results(self, tests):
    results = []
    stats_by_catg = {}
    passed = 0
    failed = 0
    broken = 0
    not_run = 0
    for test in tests:
      state = test.state.__str__()
      category = test.category.__str__()

      stats_by_catg.setdefault(category, {})
      stats_by_catg[category].setdefault('passed', 0)
      stats_by_catg[category].setdefault('total', 0)

      if test.state == TestState.PASSED:
        passed += 1
        stats_by_catg[category]['passed'] = (1 +
          stats_by_catg[category].get('passed', 0))

        stats_by_catg[category]['total'] = (1 +
          stats_by_catg[category].get('total', 0))

      elif test.state == TestState.FAILED:
        failed += 1
        stats_by_catg[category]['total'] = (1 +
          stats_by_catg[category].get('total', 0))

      elif test.state == TestState.BROKEN:
        broken += 1
        stats_by_catg[category]['total'] = (1 +
          stats_by_catg[category].get('total', 0))

      elif test.state == TestState.NOT_RUN:
        not_run += 1

      results.append({
          'definition': test.__str__(),
          'state': state,
          'category': category,
          'warnings': [cgi.escape(w) for w in test.warnings],
          'advisories': [cgi.escape(a) for a in test.advisories],
          'debug': [cgi.escape(d) for d in test._debug],
          'doc': cgi.escape(test.__doc__),
        }
      )

    stats = {
      'total': len(tests),
      'passed': passed,
      'failed': failed,
      'broken': broken,
      'not_run': not_run,
    }

    self.__set_response_status(True)
    self.response.update({'test_results': results, 'stats': stats, 'stats_by_catg': stats_by_catg})

  def get_devices(self, params):
    def format_uids(state, uids):
      if state.Succeeded():
        self.__set_response_status(True)
        self.response.update({'uids': [str(uid) for uid in uids]})
      else:
        self.__set_response_status(False)
        self.__set_response_message('Invalid Universe id!')

      self.wrapper.Stop()
      
    universe = int(params['u'])
    self.wrapper.Client().FetchUIDList(universe, format_uids)
    self.wrapper.Run()
    self.wrapper.Reset()
    
  def __iter__(self):
    if self.is_static_request:
      self.start(self.status, self.headers)
      yield(self.output)
    else:
      self.headers.append(('Content-type', 'application/json'))
      self.start(self.status, self.headers)
      self.response.update({'timestamp': int(time())})
      json_response = json.dumps(self.response, sort_keys = True)
      yield(json_response)

def parse_options():
  """
    Parse Command Line options
  """
  usage = 'Usage: %prog [options]'
  description = textwrap.dedent("""\
    Starts the TestServer (A simple Web Server) which run a series of tests on a RDM responder and returns the results to Web UI.
    This requires the OLA server to be running, and the RDM device to have been
    detected. You can confirm this by running ola_rdm_discover -u
    UNIVERSE. This will send SET commands to the broadcast UIDs which means
    the start address, device label etc. will be changed for all devices
    connected to the responder. Think twice about running this on your
    production lighting rig.
  """)
  parser = OptionParser(usage, description=description)
  parser.add_option('-p', '--pid_store', metavar='FILE',
                    help='The file to load the PID definitions from.')
  parser.add_option('-d', '--www_dir', default=os.path.abspath('static/'),
                    help='The root directory to serve static files.')
  parser.add_option('-l', '--log_directory', default=os.path.abspath('static/logs/'),
                    help='The directory to store log files.')

  options, args = parser.parse_args()

  return options


class RequestHandler:
  """Creates a new TestServerApplication to handle each request."""
  def __init__(self, ola_wrapper):
    self._wrapper = ola_wrapper

  def HandleRequest(self, environ, start_response):
    """Create a new TestServerApplication, passing in the OLA Wrapper."""
    return TestServerApplication(self._wrapper, environ, start_response)


def main():
  options = parse_options()
  settings.update(options.__dict__)
  settings['pid_store'] = PidStore.GetStore(options.pid_store, ('pids.proto'))

  #Check olad status
  ola_wrapper = None
  print 'Checking olad status'
  try:
    ola_wrapper = ClientWrapper()
  except OLADNotRunningException:
    print 'Error creating connection with olad. Is it running?'
    sys.exit(127)

  request_handler = RequestHandler(ola_wrapper)
  httpd = make_server('', settings['PORT'], request_handler.HandleRequest)
  print "Running RDM Tests Server on %s:%s" % ('127.0.0.1', httpd.server_port)
  httpd.serve_forever()

if __name__ == '__main__':
  main()<|MERGE_RESOLUTION|>--- conflicted
+++ resolved
@@ -34,20 +34,14 @@
 from wsgiref.headers import Headers
 from ola.UID import UID
 from ola.ClientWrapper import ClientWrapper
+from ola.OlaClient import OLADNotRunningException
 from ola import PidStore
 from DMXSender import DMXSender
-<<<<<<< HEAD
-from ola.ClientWrapper import ClientWrapper
-from ola.OlaClient import OLADNotRunningException
-from ola.UID import UID
-from optparse import OptionParser, OptionGroup, OptionValueError
-=======
 from ola.testing.rdm import ResponderTest
 from ola.testing.rdm import TestDefinitions
 from ola.testing.rdm import TestRunner
 from ola.testing.rdm.TestState import TestState
 from TestCategory import TestCategory
->>>>>>> cfa4811b
 
 
 __author__ = 'ravindhranath@gmail.com (Ravindra Nath Kakarla)'
