--- conflicted
+++ resolved
@@ -3083,12 +3083,8 @@
   ALLOWED_NACKS = [RDMNack.NR_UNSUPPORTED_COMMAND_CLASS]
 
 
-<<<<<<< HEAD
 class SetSensorValueWithExtraData(TestMixins.SetWithDataMixin,
-=======
-class ResetSensorValueWithExtraData(TestMixins.SetWithDataMixin,
->>>>>>> 8bffbb05
-                                    OptionalParameterTestFixture):
+                                  OptionalParameterTestFixture):
   """Send a SET SENSOR_VALUE command with extra data."""
   PID = 'SENSOR_VALUE'
 
