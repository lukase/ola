# This program is free software; you can redistribute it and/or modify
# it under the terms of the GNU General Public License as published by
# the Free Software Foundation; either version 2 of the License, or
# (at your option) any later version.
#
# This program is distributed in the hope that it will be useful,
# but WITHOUT ANY WARRANTY; without even the implied warranty of
# MERCHANTABILITY or FITNESS FOR A PARTICULAR PURPOSE.  See the
# GNU Library General Public License for more details.
#
# You should have received a copy of the GNU General Public License
# along with this program; if not, write to the Free Software
# Foundation, Inc., 51 Franklin Street, Fifth Floor, Boston, MA 02110-1301 USA.
#
# TestDefinitions.py
# Copyright (C) 2010 Simon Newton

import datetime
import operator
import struct
from ExpectedResults import (AckGetResult, BroadcastResult, NackGetResult,
                             InvalidResponse, TimeoutResult, UnsupportedResult,
                             RDM_GET, RDM_SET)
from ResponderTest import ResponderTestFixture, TestFixture
from ResponderTest import (ParamDescriptionTestFixture,
                           OptionalParameterTestFixture)
from TestCategory import TestCategory
from ola import PidStore
from ola import RDMConstants
from ola.RDMConstants import (RDM_MIN_HOSTNAME_LENGTH, RDM_MAX_HOSTNAME_LENGTH,
                              RDM_MAX_DOMAIN_NAME_LENGTH,
                              RDM_MANUFACTURER_PID_MIN,
                              RDM_MANUFACTURER_PID_MAX, RDM_INTERFACE_INDEX_MIN,
                              RDM_INTERFACE_INDEX_MAX,
                              INTERFACE_HARDWARE_TYPE_ETHERNET,
                              RDM_ZERO_FOOTPRINT_DMX_ADDRESS,
                              RDM_MANUFACTURER_SD_MIN, RDM_MANUFACTURER_SD_MAX)
from ola.OlaClient import OlaClient, RDMNack
from ola.PidStore import ROOT_DEVICE
from ola.UID import UID
from TestHelpers import ContainsUnprintable
import TestMixins

'''This defines all the tests for RDM responders.'''

__author__ = 'nomis52@gmail.com (Simon Newton)'


MAX_PERSONALITY_NUMBER = 255


# Mute Tests
# -----------------------------------------------------------------------------
class MuteDevice(ResponderTestFixture):
  """Mute device and verify response."""
  CATEGORY = TestCategory.NETWORK_MANAGEMENT
  PID = 'DISC_MUTE'
  PROVIDES = ['mute_supported', 'mute_control_fields']

  def Test(self):
    self.AddExpectedResults([
      self.AckDiscoveryResult(),
      UnsupportedResult(
        warning='RDM Controller does not support DISCOVERY commands')
    ])
    self.SendDiscovery(ROOT_DEVICE, self.pid)

  def VerifyResult(self, response, fields):
    supported = (response.response_code !=
                 OlaClient.RDM_PLUGIN_DISCOVERY_NOT_SUPPORTED)
    self.SetProperty('mute_supported', supported)

    if supported:
      self.SetProperty('mute_control_fields', fields['control_field'])
      binding_uids = fields.get('binding_uid', [])
      if binding_uids:
        if (binding_uids[0]['binding_uid'].manufacturer_id !=
            self.uid.manufacturer_id):
          self.AddWarning(
            'Binding UID manufacturer ID 0x%04hx does not equal device '
            'manufacturer ID of 0x%04hx' % (
              binding_uids[0]['binding_uid'].manufacturer_id,
              self.uid.manufacturer_id))


class MuteDeviceWithData(ResponderTestFixture):
  """Mute device with param data."""
  CATEGORY = TestCategory.NETWORK_MANAGEMENT
  PID = 'DISC_MUTE'

  def Test(self):
    # Section 6.3.4 of E1.20
    self.AddExpectedResults([
      TimeoutResult(),
      UnsupportedResult()
    ])
    self.SendRawDiscovery(ROOT_DEVICE, self.pid, 'x')


class UnMuteDevice(ResponderTestFixture):
  """UnMute device and verify response."""
  CATEGORY = TestCategory.NETWORK_MANAGEMENT
  PID = 'DISC_UN_MUTE'
  PROVIDES = ['unmute_supported']
  REQUIRES = ['mute_control_fields']

  def Test(self):
    self.AddExpectedResults([
      self.AckDiscoveryResult(),
      UnsupportedResult()
    ])
    self.SendDiscovery(ROOT_DEVICE, self.pid)

  def VerifyResult(self, response, fields):
    supported = (response.response_code !=
                 OlaClient.RDM_PLUGIN_DISCOVERY_NOT_SUPPORTED)
    self.SetProperty('unmute_supported', supported)
    if supported:
      if fields['control_field'] != self.Property('mute_control_fields'):
        self.AddWarning(
            "Mute / Unmute control fields don't match. 0x%hx != 0x%hx" %
            (self.Property('mute_control_fields'), fields['control_field']))


class UnMuteDeviceWithData(ResponderTestFixture):
  """UnMute device info with param data."""
  CATEGORY = TestCategory.NETWORK_MANAGEMENT
  PID = 'DISC_UN_MUTE'

  def Test(self):
    # Section 6.3.4 of E1.20
    self.AddExpectedResults([
      TimeoutResult(),
      UnsupportedResult()
    ])
    self.SendRawDiscovery(ROOT_DEVICE, self.pid, 'x')


class RequestsWhileUnmuted(ResponderTestFixture):
  """Unmute the device, send a GET DEVICE_INFO request, mute device again."""
  CATEGORY = TestCategory.NETWORK_MANAGEMENT
  PID = 'DISC_UN_MUTE'
  # This requires sub_device_count so that we know DEVICE_INFO is supported
  REQUIRES = ['mute_supported', 'unmute_supported', 'sub_device_count']

  def Test(self):
    if not (self.Property('unmute_supported') and
            self.Property('mute_supported')):
      self.SetNotRun('Controller does not support mute / unmute commands')
      return

    self.AddExpectedResults(self.AckDiscoveryResult(action=self.GetDeviceInfo))
    self.SendDiscovery(ROOT_DEVICE, self.pid)

  def GetDeviceInfo(self):
    device_info_pid = self.LookupPid('DEVICE_INFO')
    self.AddExpectedResults(AckGetResult(device_info_pid.value))
    self.SendGet(ROOT_DEVICE, device_info_pid)

  def ResetState(self):
    # Mute the device again
    mute_pid = self.LookupPid('DISC_MUTE')
    self.SendDiscovery(ROOT_DEVICE, mute_pid)
    self._wrapper.Run()


# Invalid DISCOVERY_PIDs
# -----------------------------------------------------------------------------
class InvalidDiscoveryPID(ResponderTestFixture):
  """Send an invalid Discovery CC PID, see E1.20 6.3.4"""
  CATEGORY = TestCategory.ERROR_CONDITIONS

  def PidRequired(self):
    return False

  # We need to mock out a PID here
  class MockPid(object):
    def __init__(self):
      self.value = 0x000f

    def ValidateAddressing(request_params, request_type):
      return True

    def __str__(self):
      return '0x%04hx' % self.value

  def Test(self):
    mock_pid = self.MockPid()
    self.AddExpectedResults([
      TimeoutResult(),
      UnsupportedResult()
    ])
    self.SendRawDiscovery(ROOT_DEVICE, mock_pid)


# DUB Tests
# -----------------------------------------------------------------------------
class MuteAllDevices(ResponderTestFixture):
  """Mute all devices, so we can perform DUB tests"""
  PID = 'DISC_MUTE'
  REQUIRES = ['mute_supported']
  # This is a fake property used to ensure this tests runs before the DUB tests.
  PROVIDES = ['global_mute']

  def Test(self):
    # Set the fake property
    self.SetProperty(self.PROVIDES[0], True)
    if not (self.Property('mute_supported')):
      self.SetNotRun('RDM Controller does not support DISCOVERY commands')
      return

    self.AddExpectedResults([
      BroadcastResult(),
      UnsupportedResult()
    ])

    self.SendDirectedDiscovery(
        UID.AllDevices(),
        PidStore.ROOT_DEVICE,
        self.pid)


class DUBFullTree(TestMixins.DiscoveryMixin,
                  ResponderTestFixture):
  """Confirm the device responds within the entire DUB range."""
  CATEGORY = TestCategory.NETWORK_MANAGEMENT
  PROVIDES = ['dub_supported']

  def LowerBound(self):
    return UID(0, 0)

  def UpperBound(self):
    return UID.AllDevices()

  def DUBResponseCode(self, response_code):
    self.SetProperty(
        'dub_supported',
        response_code != OlaClient.RDM_PLUGIN_DISCOVERY_NOT_SUPPORTED)


class DUBManufacturerTree(TestMixins.DiscoveryMixin,
                          ResponderTestFixture):
  """Confirm the device responds within it's manufacturer DUB range."""
  CATEGORY = TestCategory.NETWORK_MANAGEMENT
  REQUIRES = ['dub_supported'] + TestMixins.DiscoveryMixin.REQUIRES

  def LowerBound(self):
    return UID(self.uid.manufacturer_id, 0)

  def UpperBound(self):
    return UID.VendorcastAddress(self.uid.manufacturer_id)


class DUBSingleUID(TestMixins.DiscoveryMixin,
                   ResponderTestFixture):
  """Confirm the device responds to just it's own range."""
  CATEGORY = TestCategory.NETWORK_MANAGEMENT
  CATEGORY = TestCategory.NETWORK_MANAGEMENT
  REQUIRES = ['dub_supported'] + TestMixins.DiscoveryMixin.REQUIRES

  def LowerBound(self):
    return self.uid

  def UpperBound(self):
    return self.uid


class DUBSingleLowerUID(TestMixins.DiscoveryMixin,
                        ResponderTestFixture):
  """DUB from <UID> - 1 to <UID> - 1."""
  CATEGORY = TestCategory.NETWORK_MANAGEMENT
  CATEGORY = TestCategory.NETWORK_MANAGEMENT
  REQUIRES = ['dub_supported'] + TestMixins.DiscoveryMixin.REQUIRES

  def LowerBound(self):
    return UID.PreviousUID(self.uid)

  def UpperBound(self):
    return UID.PreviousUID(self.uid)

  def ExpectResponse(self):
    return False


class DUBSingleUpperUID(TestMixins.DiscoveryMixin,
                        ResponderTestFixture):
  """DUB from <UID> + 1 to <UID> + 1."""
  CATEGORY = TestCategory.NETWORK_MANAGEMENT
  CATEGORY = TestCategory.NETWORK_MANAGEMENT
  REQUIRES = ['dub_supported'] + TestMixins.DiscoveryMixin.REQUIRES

  def LowerBound(self):
    return UID.NextUID(self.uid)

  def UpperBound(self):
    return UID.NextUID(self.uid)

  def ExpectResponse(self):
    return False


class DUBAffirmativeLowerBound(TestMixins.DiscoveryMixin,
                               ResponderTestFixture):
  """DUB from <UID> to ffff:ffffffff."""
  CATEGORY = TestCategory.NETWORK_MANAGEMENT
  REQUIRES = ['dub_supported'] + TestMixins.DiscoveryMixin.REQUIRES

  def LowerBound(self):
    return self.uid

  def UpperBound(self):
    return UID.AllDevices()


class DUBNegativeLowerBound(TestMixins.DiscoveryMixin,
                            ResponderTestFixture):
  """DUB from <UID> + 1 to ffff:ffffffff."""
  CATEGORY = TestCategory.NETWORK_MANAGEMENT
  REQUIRES = ['dub_supported'] + TestMixins.DiscoveryMixin.REQUIRES

  def LowerBound(self):
    return UID.NextUID(self.uid)

  def UpperBound(self):
    return UID.AllDevices()

  def ExpectResponse(self):
    return False


class DUBAffirmativeUpperBound(TestMixins.DiscoveryMixin,
                               ResponderTestFixture):
  """DUB from 0000:00000000 to <UID>."""
  CATEGORY = TestCategory.NETWORK_MANAGEMENT
  REQUIRES = ['dub_supported'] + TestMixins.DiscoveryMixin.REQUIRES

  def LowerBound(self):
    return UID(0, 0)

  def UpperBound(self):
    return self.uid


class DUBNegativeUpperBound(TestMixins.DiscoveryMixin,
                            ResponderTestFixture):
  """DUB from 0000:00000000 to <UID> - 1."""
  CATEGORY = TestCategory.NETWORK_MANAGEMENT
  REQUIRES = ['dub_supported'] + TestMixins.DiscoveryMixin.REQUIRES

  def LowerBound(self):
    return UID(0, 0)

  def UpperBound(self):
    return UID.PreviousUID(self.uid)

  def ExpectResponse(self):
    return False


class DUBDifferentManufacturer(TestMixins.DiscoveryMixin,
                               ResponderTestFixture):
  """DUB with a different manufacturer's range."""
  CATEGORY = TestCategory.NETWORK_MANAGEMENT
  REQUIRES = ['dub_supported'] + TestMixins.DiscoveryMixin.REQUIRES

  def LowerBound(self):
    return UID(self.uid.manufacturer_id - 1, 0)

  def UpperBound(self):
    return UID(self.uid.manufacturer_id - 1, 0xffffffff)

  def ExpectResponse(self):
    return False


class DUBSignedComparisons(TestMixins.DiscoveryMixin,
                           ResponderTestFixture):
  """DUB to check UIDs aren't using signed values."""
  CATEGORY = TestCategory.NETWORK_MANAGEMENT
  REQUIRES = ['dub_supported'] + TestMixins.DiscoveryMixin.REQUIRES

  def LowerBound(self):
    # Section 5.1 of E1.20 limits the manufacturer ID range to 0 - 0x7fff so
    # this should be safe for all cases.
    return UID(0x8000, 0)

  def UpperBound(self):
    return UID.AllDevices()

  def ExpectResponse(self):
    return False


class DUBNegativeVendorcast(TestMixins.DiscoveryMixin,
                            ResponderTestFixture):
  """DUB to another manufacturer's vendorcast address."""
  CATEGORY = TestCategory.NETWORK_MANAGEMENT
  REQUIRES = ['dub_supported'] + TestMixins.DiscoveryMixin.REQUIRES

  def LowerBound(self):
    return UID(0, 0)

  def UpperBound(self):
    return UID.AllDevices()

  def ExpectResponse(self):
    return False

  def Target(self):
    return UID(self.uid.manufacturer_id - 1, 0xffffffff)


class DUBPositiveVendorcast(TestMixins.DiscoveryMixin,
                            ResponderTestFixture):
  """DUB to this manufacturer's vendorcast address."""
  CATEGORY = TestCategory.NETWORK_MANAGEMENT
  REQUIRES = ['dub_supported'] + TestMixins.DiscoveryMixin.REQUIRES

  def LowerBound(self):
    return UID(0, 0)

  def UpperBound(self):
    return UID.AllDevices()

  def Target(self):
    return UID(self.uid.manufacturer_id, 0xffffffff)


class DUBPositiveUnicast(TestMixins.DiscoveryMixin,
                         ResponderTestFixture):
  """DUB to the device's address."""
  CATEGORY = TestCategory.NETWORK_MANAGEMENT
  REQUIRES = ['dub_supported'] + TestMixins.DiscoveryMixin.REQUIRES

  def LowerBound(self):
    return UID(0, 0)

  def UpperBound(self):
    return UID.AllDevices()

  def Target(self):
    return self.uid


class DUBInvertedFullTree(TestMixins.DiscoveryMixin,
                          ResponderTestFixture):
  """DUB from ffff:ffffffff to 0000:00000000."""
  CATEGORY = TestCategory.NETWORK_MANAGEMENT
  REQUIRES = ['dub_supported'] + TestMixins.DiscoveryMixin.REQUIRES

  def LowerBound(self):
    return UID.AllDevices()

  def UpperBound(self):
    return UID(0, 0)

  def ExpectResponse(self):
    return False


class DUBInvertedRange(TestMixins.DiscoveryMixin,
                       ResponderTestFixture):
  """DUB from <UID> + 1 to <UID> - 1."""
  CATEGORY = TestCategory.NETWORK_MANAGEMENT
  REQUIRES = ['dub_supported'] + TestMixins.DiscoveryMixin.REQUIRES

  def LowerBound(self):
    return UID.NextUID(self.uid)

  def UpperBound(self):
    return UID.PreviousUID(self.uid)

  def ExpectResponse(self):
    return False


class DUBInvertedLowerUID(TestMixins.DiscoveryMixin,
                          ResponderTestFixture):
  """DUB from <UID> to <UID> - 1."""
  CATEGORY = TestCategory.NETWORK_MANAGEMENT
  REQUIRES = ['dub_supported'] + TestMixins.DiscoveryMixin.REQUIRES

  def LowerBound(self):
    return self.uid

  def UpperBound(self):
    return UID.PreviousUID(self.uid)

  def ExpectResponse(self):
    return False


class DUBInvertedUpperUID(TestMixins.DiscoveryMixin,
                          ResponderTestFixture):
  """DUB from <UID> + 1 to <UID>."""
  CATEGORY = TestCategory.NETWORK_MANAGEMENT
  REQUIRES = ['dub_supported'] + TestMixins.DiscoveryMixin.REQUIRES

  def LowerBound(self):
    return UID.NextUID(self.uid)

  def UpperBound(self):
    return self.uid

  def ExpectResponse(self):
    return False


# Device Info tests
# -----------------------------------------------------------------------------
class DeviceInfoTest(object):
  """The base device info test class."""
  PID = 'DEVICE_INFO'

  FIELDS = ['device_model', 'product_category', 'software_version',
            'dmx_footprint', 'current_personality', 'personality_count',
            'dmx_start_address', 'sub_device_count', 'sensor_count']
  FIELD_VALUES = {
      'protocol_major': 1,
      'protocol_minor': 0,
  }


class GetDeviceInfo(DeviceInfoTest, ResponderTestFixture):
  """GET device info & verify."""
  CATEGORY = TestCategory.CORE

  PROVIDES = [
      'current_personality',
      'dmx_footprint',
      'dmx_start_address',
      'personality_count',
      'sensor_count',
      'software_version',
      'sub_device_count',
  ]

  def Test(self):
    self.AddExpectedResults(self.AckGetResult(
      field_names=self.FIELDS,
      field_values=self.FIELD_VALUES))
    self.SendGet(ROOT_DEVICE, self.pid)

  def VerifyResult(self, unused_response, fields):
    """Check the footprint, personalities & sub devices."""
    for property_name in self.PROVIDES:
      self.SetPropertyFromDict(fields, property_name)

    footprint = fields['dmx_footprint']
    if footprint > TestMixins.MAX_DMX_ADDRESS:
      self.AddWarning('DMX Footprint of %d, was more than 512' % footprint)
    if footprint > 0:
      personality_count = fields['personality_count']
      current_personality = fields['current_personality']
      if personality_count == 0:
        self.AddAdvisory('DMX Footprint non 0, but no personalities listed')
      if current_personality == 0:
        self.AddWarning('Current personality should be >= 1, was %d' %
                        current_personality)
      elif current_personality > personality_count:
        self.AddWarning('Current personality (%d) should be less than the '
                        'personality count (%d)' %
                        (current_personality, personality_count))

    start_address = fields['dmx_start_address']
    if (start_address == 0 or
        (start_address > TestMixins.MAX_DMX_ADDRESS and
         start_address != RDM_ZERO_FOOTPRINT_DMX_ADDRESS)):
      self.AddWarning('Invalid DMX address %d in DEVICE_INFO' % start_address)

    sub_devices = fields['sub_device_count']
    if sub_devices > 512:
      self.AddWarning('Sub device count > 512, was %d' % sub_devices)


class GetDeviceInfoWithData(DeviceInfoTest, ResponderTestFixture):
  """GET device info with param data."""
  CATEGORY = TestCategory.ERROR_CONDITIONS
  PROVIDES = ['supports_over_sized_pdl']

  def Test(self):
    self.AddExpectedResults([
      self.NackGetResult(RDMNack.NR_FORMAT_ERROR),
      self.AckGetResult(
        field_names=self.FIELDS,
        field_values=self.FIELD_VALUES,
        warning='Get %s with data returned an ack' % self.pid.name)
    ])
    self.SendRawGet(ROOT_DEVICE, self.pid, 'x')

  def VerifyResult(self, response, fields):
    self.SetProperty('supports_over_sized_pdl', True)


class GetMaxPacketSize(DeviceInfoTest, ResponderTestFixture):
  """Check if the responder can handle a packet of the maximum size."""
  CATEGORY = TestCategory.ERROR_CONDITIONS
  MAX_PDL = 231
  PROVIDES = ['supports_max_sized_pdl']

  def Test(self):
    self.AddExpectedResults([
      self.NackGetResult(RDMNack.NR_FORMAT_ERROR),
      self.NackGetResult(RDMNack.NR_PACKET_SIZE_UNSUPPORTED),
      self.AckGetResult(),  # Some crazy devices continue to ack
      InvalidResponse(
          advisory='Responder returned an invalid response to a command with '
                   'PDL of %d' % self.MAX_PDL
      ),
      TimeoutResult(
          advisory='Responder timed out to a command with PDL of %d' %
                   self.MAX_PDL),
    ])
    # Incrementing list, so we can find out which bit we have where in memory
    data = ''
    for i in xrange(0, self.MAX_PDL):
      data += chr(i)
    self.SendRawGet(ROOT_DEVICE, self.pid, data)

  def VerifyResult(self, response, fields):
    ok = response not in [OlaClient.RDM_INVALID_RESPONSE,
                          OlaClient.RDM_TIMEOUT]

    self.SetProperty('supports_max_sized_pdl', ok)


class DetermineMaxPacketSize(DeviceInfoTest, ResponderTestFixture):
  """Binary search the pdl length space to determine the max packet size."""
  CATEGORY = TestCategory.ERROR_CONDITIONS
  REQUIRES = ['supports_over_sized_pdl', 'supports_max_sized_pdl']

  def Test(self):
    if self.Property('supports_max_sized_pdl'):
      self.SetNotRun('Device supports full sized packet')
      return

    self._lower = 1
    self._upper = GetMaxPacketSize.MAX_PDL
    self.SendPacket()

  def SendPacket(self):
    if self._lower + 1 == self._upper:
      self.AddWarning('Max PDL supported is < %d, was %d' %
                      (GetMaxPacketSize.MAX_PDL, self._lower))
      self.Stop()
      return

    self._current = (self._lower + self._upper) / 2
    self.AddExpectedResults([
      self.NackGetResult(RDMNack.NR_FORMAT_ERROR, action=self.GetPassed),
      self.AckGetResult(action=self.GetPassed),
      InvalidResponse(action=self.GetFailed),
      TimeoutResult(action=self.GetFailed),
    ])
    self.SendRawGet(ROOT_DEVICE, self.pid, 'x' * self._current)

  def GetPassed(self):
    self._lower = self._current
    self.SendPacket()

  def GetFailed(self):
    self._upper = self._current
    self.SendPacket()


class SetDeviceInfo(TestMixins.UnsupportedSetMixin,
                    DeviceInfoTest,
                    ResponderTestFixture):
  """Attempt to SET device info with no data."""
  def Test(self):
    self.AddExpectedResults([
      self.NackSetResult(RDMNack.NR_UNSUPPORTED_COMMAND_CLASS),
      self.NackSetResult(RDMNack.NR_UNKNOWN_PID,
                         advisory='NR_UNSUPPORTED_COMMAND_CLASS would be more '
                                  'appropriate for a mandatory PID')
    ])
    self.SendRawSet(PidStore.ROOT_DEVICE, self.pid)


class SetDeviceInfoWithData(TestMixins.UnsupportedSetWithDataMixin,
                            DeviceInfoTest,
                            ResponderTestFixture):
  """SET device info with data."""
  def Test(self):
    self.AddExpectedResults([
      self.NackSetResult(RDMNack.NR_UNSUPPORTED_COMMAND_CLASS),
      self.NackSetResult(RDMNack.NR_UNKNOWN_PID,
                         advisory='NR_UNSUPPORTED_COMMAND_CLASS would be more '
                                  'appropriate for a mandatory PID')
    ])
    self.SendRawSet(PidStore.ROOT_DEVICE, self.pid, self.DATA)


class AllSubDevicesGetDeviceInfo(TestMixins.AllSubDevicesGetMixin,
                                 DeviceInfoTest,
                                 ResponderTestFixture):
  """Send a Get Device Info to ALL_SUB_DEVICES."""


# Supported Parameters Tests & Mixin
# -----------------------------------------------------------------------------
class GetSupportedParameters(ResponderTestFixture):
  """GET supported parameters."""
  CATEGORY = TestCategory.CORE
  PID = 'SUPPORTED_PARAMETERS'
  PROVIDES = ['manufacturer_parameters', 'supported_parameters',
              'acks_supported_parameters']

  # Declaring support for any of these is a warning:
  MANDATORY_PIDS = ['SUPPORTED_PARAMETERS',
                    'PARAMETER_DESCRIPTION',
                    'DEVICE_INFO',
                    'SOFTWARE_VERSION_LABEL',
                    'DMX_START_ADDRESS',
                    'IDENTIFY_DEVICE']

  # Banned PIDs, these are PID values that can not appear in the list of
  # supported parameters (these are used for discovery)
  BANNED_PIDS = ['DISC_UNIQUE_BRANCH',
                 'DISC_MUTE',
                 'DISC_UN_MUTE']

  # If responders support any of the PIDs in these groups, they should really
  # support all of them.
  PID_GROUPS = [
      ('PROXIED_DEVICE_COUNT', 'PROXIED_DEVICES'),
      ('LANGUAGE_CAPABILITIES', 'LANGUAGE'),
      ('DMX_PERSONALITY', 'DMX_PERSONALITY_DESCRIPTION'),
      ('SENSOR_DEFINITION', 'SENSOR_VALUE'),
      ('SELF_TEST_DESCRIPTION', 'PERFORM_SELFTEST'),
  ]

  # If the first PID is supported, the PIDs in the group must be.
  PID_DEPENDENCIES = [
      ('RECORD_SENSORS', ['SENSOR_VALUE']),
      ('DEFAULT_SLOT_VALUE', ['SLOT_DESCRIPTION']),
      ('CURVE', ['CURVE_DESCRIPTION']),
      ('OUTPUT_RESPONSE_TIME', ['OUTPUT_RESPONSE_TIME_DESCRIPTION']),
      ('MODULATION_FREQUENCY', ['MODULATION_FREQUENCY_DESCRIPTION']),
      ('LOCK_STATE', ['LOCK_STATE_DESCRIPTION']),
  ]

  # If any of the PIDs in the group are supported, the first one must be too.
  PID_REVERSE_DEPENDENCIES = [
      ('LIST_INTERFACES',
       ['INTERFACE_LABEL',
        'INTERFACE_HARDWARE_ADDRESS_TYPE1', 'IPV4_DHCP_MODE',
        'IPV4_ZEROCONF_MODE', 'IPV4_CURRENT_ADDRESS', 'IPV4_STATIC_ADDRESS',
        'INTERFACE_RENEW_DHCP', 'INTERFACE_RELEASE_DHCP',
        'INTERFACE_APPLY_CONFIGURATION', 'IPV4_DEFAULT_ROUTE',
        'DNS_IPV4_NAME_SERVER', 'DNS_HOSTNAME', 'DNS_DOMAIN_NAME']),
  ]

  def Test(self):
    self.AddExpectedResults([
      # TODO(simon): We should cross check this against support for anything
      # more than the required set of parameters at the end of all tests.
      self.NackGetResult(RDMNack.NR_UNKNOWN_PID),
      self.AckGetResult(),
    ])
    self.SendGet(ROOT_DEVICE, self.pid)

  def VerifyResult(self, response, fields):
    if not response.WasAcked():
      self.SetProperty('manufacturer_parameters', [])
      self.SetProperty('supported_parameters', [])
      self.SetProperty('acks_supported_parameters', False)
      return

    self.SetProperty('acks_supported_parameters', True)
    mandatory_pids = {}
    for p in self.MANDATORY_PIDS:
      pid = self.LookupPid(p)
      mandatory_pids[pid.value] = pid

    banned_pids = {}
    for p in self.BANNED_PIDS:
      pid = self.LookupPid(p)
      banned_pids[pid.value] = pid

    supported_parameters = []
    manufacturer_parameters = []
    count_by_pid = {}

    for item in fields['params']:
      param_id = item['param_id']
      count_by_pid[param_id] = count_by_pid.get(param_id, 0) + 1
      if param_id in banned_pids:
        self.AddWarning('%s listed in supported parameters' %
                        banned_pids[param_id].name)
        continue

      if param_id in mandatory_pids:
        self.AddAdvisory('%s listed in supported parameters' %
                         mandatory_pids[param_id].name)
        continue

      supported_parameters.append(param_id)
      if (param_id >= RDM_MANUFACTURER_PID_MIN and
          param_id <= RDM_MANUFACTURER_PID_MAX):
        manufacturer_parameters.append(param_id)

    # Check for duplicate PIDs
    for pid, count in count_by_pid.iteritems():
      if count > 1:
        pid_obj = self.LookupPidValue(pid)
        if pid_obj:
          self.AddAdvisory('%s listed %d times in supported parameters' %
                           (pid_obj, count))
        else:
          self.AddAdvisory('PID 0x%hx listed %d times in supported parameters' %
                           (pid, count))

    self.SetProperty('manufacturer_parameters', manufacturer_parameters)
    self.SetProperty('supported_parameters', supported_parameters)

    for pid_names in self.PID_GROUPS:
      supported_pids = []
      unsupported_pids = []
      for pid_name in pid_names:
        pid = self.LookupPid(pid_name)
        if pid.value in supported_parameters:
          supported_pids.append(pid.name)
        else:
          unsupported_pids.append(pid.name)

      if supported_pids and unsupported_pids:
        self.AddAdvisory(
            '%s supported but %s is not' %
            (','.join(supported_pids), ','.join(unsupported_pids)))

    for p, dependent_pids in self.PID_DEPENDENCIES:
      pid = self.LookupPid(p)
      if pid is None:
        self.SetBroken('Failed to lookup info for PID %s' % p)
        return

      if pid.value not in supported_parameters:
        continue

      unsupported_pids = []
      for pid_name in dependent_pids:
        pid = self.LookupPid(pid_name)
        if pid is None:
          self.SetBroken('Failed to lookup info for PID %s' % pid_name)
          return

        if pid.value not in supported_parameters:
          unsupported_pids.append(pid.name)
      if unsupported_pids:
        self.AddAdvisory('%s supported but %s is not' %
                         (p, ','.join(unsupported_pids)))

    for p, rev_dependent_pids in self.PID_REVERSE_DEPENDENCIES:
      if self.LookupPid(p).value in supported_parameters:
        continue

      dependent_pids = []
      for pid_name in rev_dependent_pids:
        pid = self.LookupPid(pid_name)
        if pid is None:
          self.SetBroken('Failed to lookup info for PID %s' % pid_name)
          return

        if pid.value in supported_parameters:
          dependent_pids.append(pid.name)
      if (dependent_pids and
         (self.LookupPid(p).value in supported_parameters)):
        self.AddAdvisory('%s supported but %s is not' %
                         (','.join(unsupported_pids), p))


class GetSupportedParametersWithData(TestMixins.GetWithDataMixin,
                                     ResponderTestFixture):
  """GET supported parameters with param data."""
  PID = 'SUPPORTED_PARAMETERS'
  REQUIRES = ['acks_supported_parameters']

  def Test(self):
    if self.Property('acks_supported_parameters'):
      self.AddExpectedResults([
        self.NackGetResult(RDMNack.NR_FORMAT_ERROR),
        self.AckGetResult(
          warning='Get %s with data returned an ack' % self.pid.name)
      ])
    else:
      self.AddExpectedResults(self.NackGetResult(RDMNack.NR_UNKNOWN_PID))
    self.SendRawGet(ROOT_DEVICE, self.pid, self.DATA)


class SetSupportedParameters(TestMixins.UnsupportedSetMixin,
                             ResponderTestFixture):
  """Attempt to SET supported parameters."""
  PID = 'SUPPORTED_PARAMETERS'


class SetSupportedParametersWithData(TestMixins.UnsupportedSetWithDataMixin,
                                     ResponderTestFixture):
  """SET supported parameters with data."""
  PID = 'SUPPORTED_PARAMETERS'


class AllSubDevicesGetSupportedParameters(TestMixins.AllSubDevicesGetMixin,
                                          ResponderTestFixture):
  """Send a Get SUPPORTED_PARAMETERS to ALL_SUB_DEVICES."""
  PID = 'SUPPORTED_PARAMETERS'


class GetSubDeviceSupportedParameters(ResponderTestFixture):
  """Check that SUPPORTED_PARAMETERS is consistent across sub devices."""
  CATEGORY = TestCategory.SUB_DEVICES
  PID = 'SUPPORTED_PARAMETERS'
  REQUIRES = ['sub_device_addresses']
  PROVIDES = ['sub_device_supported_parameters']

  # E1.37, 2.1 Sub devices are required to support these.
  MANDATORY_PIDS = ['SUPPORTED_PARAMETERS',
                    'DEVICE_INFO',
                    'SOFTWARE_VERSION_LABEL',
                    'IDENTIFY_DEVICE']

  def Test(self):
    self._sub_devices = self.Property('sub_device_addresses').keys()
    self._sub_devices.reverse()
    self._params = {}
    self._GetSupportedParams()

  def _GetSupportedParams(self):
    if not self._sub_devices:
      self._CheckForConsistency()
      self.Stop()
      return

    self.AddExpectedResults(self.AckGetResult(action=self._GetSupportedParams))
    self.SendGet(self._sub_devices[-1], self.pid)

  def VerifyResult(self, response, fields):
    sub_device = self._sub_devices.pop()
    supported_params = set()
    for p in fields['params']:
      supported_params.add(p['param_id'])
    self._params[sub_device] = supported_params

  def _CheckForConsistency(self):
    if not self._params:
      return

    supported_pids = set()
    for pids in self._params.itervalues():
      if not supported_pids:
        supported_pids = pids
      elif supported_pids != pids:
        self.SetFailed('SUPPORTED_PARAMETERS for sub-devices do not match')
        return

    mandatory_pids = set(self.LookupPid(p).value for p in self.MANDATORY_PIDS)
    missing_pids = mandatory_pids - supported_pids
    if missing_pids:
      self.SetFailed("Missing PIDs %s from sub device's supported pid list " %
                     ', '.join('0x%04hx' % p for p in missing_pids))
      return

    self.SetProperty('sub_device_supported_parameters', supported_pids)


# Sub Devices Test
# -----------------------------------------------------------------------------
class FindSubDevices(ResponderTestFixture):
  """Locate the sub devices by sending DEVICE_INFO messages."""
  CATEGORY = TestCategory.SUB_DEVICES
  PID = 'DEVICE_INFO'
  PROVIDES = ['sub_device_addresses', 'sub_device_footprints']
  REQUIRES = ['sub_device_count']

  def Test(self):
    self._device_count = self.Property('sub_device_count')
    self._sub_device_addresses = {}  # Index to start address mapping
    self._sub_device_footprints = {}  # Index to footprint mapping
    self._current_index = 0  # the current sub device we're trying to query
    self._CheckForSubDevice()

  def _CheckForSubDevice(self):
    # For each supported param message we should either see a sub device out of
    # range or an ack
    if len(self._sub_device_addresses) == self._device_count:
      if self._device_count == 0:
        self.SetNotRun('No sub devices declared')
      self.SetProperty('sub_device_addresses', self._sub_device_addresses)
      self.SetProperty('sub_device_footprints', self._sub_device_footprints)
      self.Stop()
      return

    if self._current_index >= PidStore.MAX_VALID_SUB_DEVICE:
      self.SetFailed('Only found %d of %d sub devices' %
                     (len(self._sub_device_addresses), self._device_count))
      return

    self.AddExpectedResults([
      self.NackGetResult(RDMNack.NR_SUB_DEVICE_OUT_OF_RANGE,
                         action=self._CheckForSubDevice),
      self.AckGetResult(action=self._CheckForSubDevice)
    ])
    self._current_index += 1
    self.SendGet(self._current_index, self.pid)

  def VerifyResult(self, response, fields):
    if response.WasAcked():
      if fields['sub_device_count'] != self._device_count:
        self.SetFailed(
            'For sub-device %d, DEVICE_INFO reported %d sub devices '
            ' but the root device reported %s. See section 10.5.1' %
            (self._current_index, fields['sub_device_count'],
             self._device_count))
      self._sub_device_addresses[self._current_index] = (
          fields['dmx_start_address'])
      self._sub_device_footprints[self._current_index] = fields['dmx_footprint']


# Status ID Description
# -----------------------------------------------------------------------------
class AllSubDevicesGetStatusIdDescription(TestMixins.AllSubDevicesGetMixin,
                                          OptionalParameterTestFixture):
  """Send a get STATUS_ID_DESCRIPTION to ALL_SUB_DEVICES."""
  CATEGORY = TestCategory.SUB_DEVICES
  PID = 'STATUS_ID_DESCRIPTION'
  DATA = [0x0001]


# class GetStatusIdDescription(TestMixins.,
#                              OptionalParameterTestFixture):
#   CATEGORY = TestCategory.
#   PID = 'STATUS_ID_DESCRIPTION'
# TODO(peter): Test get


class GetStatusIdDescriptionWithNoData(TestMixins.GetWithNoDataMixin,
                                       OptionalParameterTestFixture):
  """GET STATUS_ID_DESCRIPTION with no argument given."""
  PID = 'STATUS_ID_DESCRIPTION'


class GetStatusIdDescriptionWithExtraData(TestMixins.GetWithDataMixin,
                                          OptionalParameterTestFixture):
  """GET STATUS_ID_DESCRIPTION with more than 2 bytes of data."""
  PID = 'STATUS_ID_DESCRIPTION'


class SetStatusIdDescription(TestMixins.UnsupportedSetMixin,
                             OptionalParameterTestFixture):
  """Attempt to SET STATUS_ID_DESCRIPTION."""
  PID = 'STATUS_ID_DESCRIPTION'


class SetStatusIdDescriptionWithData(TestMixins.UnsupportedSetWithDataMixin,
                                     OptionalParameterTestFixture):
  """Attempt to SET STATUS_ID_DESCRIPTION with data."""
  PID = 'STATUS_ID_DESCRIPTION'


# Clear Status ID
# -----------------------------------------------------------------------------
class GetClearStatusMessages(TestMixins.UnsupportedGetMixin,
                             OptionalParameterTestFixture):
  """GET clear status id."""
  PID = 'CLEAR_STATUS_ID'


class ClearStatusMessagesWithData(TestMixins.SetWithDataMixin,
                                  OptionalParameterTestFixture):
  """Clear the status message queue with extra data."""
  PID = 'CLEAR_STATUS_ID'


class ClearStatusMessages(OptionalParameterTestFixture):
  """Clear the status message queue."""
  CATEGORY = TestCategory.STATUS_COLLECTION
  PID = 'CLEAR_STATUS_ID'

  def Test(self):
    # I don't believe there is a reliable way to check that the queue is
    # cleared. Note that this PID should only clear status messages, not
    # responses to ACK_TIMERS so we can't check if the message count is 0.
    self.AddIfSetSupported(self.AckSetResult())
    self.SendSet(ROOT_DEVICE, self.pid, [])


# Parameter Description
# -----------------------------------------------------------------------------
class GetParameterDescription(ParamDescriptionTestFixture):
  """Check that GET parameter description works for any manufacturer params."""
  CATEGORY = TestCategory.RDM_INFORMATION
  PID = 'PARAMETER_DESCRIPTION'
  REQUIRES = ['manufacturer_parameters']

  def Test(self):
    self.params = self.Property('manufacturer_parameters')[:]
    if len(self.params) == 0:
      self.SetNotRun('No manufacturer params found')
      # This case is tested in GetParamDescriptionForNonManufacturerPid
      return
    self._GetParam()

  def _GetParam(self):
    if len(self.params) == 0:
      self.Stop()
      return

    self.AddExpectedResults(
      self.AckGetResult(action=self._GetParam))
    self.current_param = self.params.pop()
    self.SendGet(ROOT_DEVICE, self.pid, [self.current_param])

  def VerifyResult(self, response, fields):
    if not response.WasAcked():
      return

    if self.current_param != fields['pid']:
      self.SetFailed('Request for pid 0x%hx returned pid 0x%hx' %
                     (self.current_param, fields['pid']))

    if fields['type'] != 0:
      self.AddWarning('type field in parameter description is not 0, was %d' %
                      fields['type'])

    if fields['command_class'] > 3:
      self.AddWarning(
          'command class field in parameter description should be 1, 2 or 3, '
          'was %d' % fields['command_class'])

    if ContainsUnprintable(fields['description']):
      self.AddAdvisory(
          'Description field in %s contains unprintable characters, was %s' %
          (self.pid.name, fields['description'].encode('string-escape')))


class GetParameterDescriptionForNonManufacturerPid(ParamDescriptionTestFixture):
  """GET parameter description for a non-manufacturer pid."""
  CATEGORY = TestCategory.ERROR_CONDITIONS
  PID = 'PARAMETER_DESCRIPTION'
  REQUIRES = ['manufacturer_parameters']

  def Test(self):
    device_info_pid = self.LookupPid('DEVICE_INFO')
    results = [
      self.NackGetResult(RDMNack.NR_UNKNOWN_PID),
      self.NackGetResult(
          RDMNack.NR_DATA_OUT_OF_RANGE,
          advisory='Parameter Description appears to be supported but no '
                   'manufacturer PIDs were declared'),
    ]
    if self.Property('manufacturer_parameters'):
      results = self.NackGetResult(RDMNack.NR_DATA_OUT_OF_RANGE)

    self.AddExpectedResults(results)
    self.SendGet(ROOT_DEVICE, self.pid, [device_info_pid.value])


class GetParameterDescriptionWithNoData(TestMixins.GetWithNoDataMixin,
                                        ParamDescriptionTestFixture):
  """GET PARAMETER_DESCRIPTION with no argument given."""
  PID = 'PARAMETER_DESCRIPTION'


class GetParameterDescriptionWithExtraData(TestMixins.GetWithDataMixin,
                                           ParamDescriptionTestFixture):
  """GET parameter description with extra param data."""
  PID = 'PARAMETER_DESCRIPTION'
  REQUIRES = ['manufacturer_parameters']

  def Test(self):
    results = [
      self.NackGetResult(RDMNack.NR_UNKNOWN_PID),
      self.NackGetResult(RDMNack.NR_FORMAT_ERROR,
                         advisory='Parameter Description appears to be '
                                  'supported but no manufacturer PIDs were '
                                  'declared'),
    ]
    if self.Property('manufacturer_parameters'):
      results = self.NackGetResult(RDMNack.NR_FORMAT_ERROR)
    self.AddExpectedResults(results)
    self.SendRawGet(ROOT_DEVICE, self.pid, self.DATA)


class SetParameterDescription(TestMixins.UnsupportedSetMixin,
                              ParamDescriptionTestFixture):
  """SET the parameter description."""
  PID = 'PARAMETER_DESCRIPTION'


class SetParameterDescriptionWithData(TestMixins.UnsupportedSetWithDataMixin,
                                      ParamDescriptionTestFixture):
  """SET the parameter description with data."""
  PID = 'PARAMETER_DESCRIPTION'


class AllSubDevicesGetParameterDescription(TestMixins.AllSubDevicesGetMixin,
                                           ParamDescriptionTestFixture):
  """Send a Get PARAMETER_DESCRIPTION to ALL_SUB_DEVICES."""
  PID = 'PARAMETER_DESCRIPTION'
  DATA = [0x8000]


# Proxied Device Count
# -----------------------------------------------------------------------------
class GetProxiedDeviceCount(OptionalParameterTestFixture):
  """GET the proxied device count."""
  CATEGORY = TestCategory.NETWORK_MANAGEMENT
  PID = 'PROXIED_DEVICE_COUNT'
  REQUIRES = ['proxied_devices']

  def Test(self):
    self.AddIfGetSupported(self.AckGetResult())
    self.SendGet(ROOT_DEVICE, self.pid)

  def VerifyResult(self, response, unpacked_data):
    if not response.WasAcked():
      return

    proxied_devices = self.Property('proxied_devices')
    if proxied_devices is None:
      self.AddWarning(
         'PROXIED_DEVICE_COUNT ack\'ed but PROXIED_DEVICES didn\'t')
      return

    if not unpacked_data['list_changed']:
      # We expect the count to match the length of the list previously returned
      if unpacked_data['device_count'] != len(proxied_devices):
        self.SetFailed(
           'Proxied device count doesn\'t match number of devices returned')


class GetProxiedDeviceCountWithData(TestMixins.GetWithDataMixin,
                                    OptionalParameterTestFixture):
  """GET the proxied device count with extra data."""
  PID = 'PROXIED_DEVICE_COUNT'


class SetProxiedDeviceCount(TestMixins.UnsupportedSetMixin,
                            OptionalParameterTestFixture):
  """SET the count of proxied devices."""
  PID = 'PROXIED_DEVICE_COUNT'


class SetProxiedDeviceCountWithData(TestMixins.UnsupportedSetWithDataMixin,
                                    OptionalParameterTestFixture):
  """SET the count of proxied devices with data."""
  PID = 'PROXIED_DEVICE_COUNT'


class AllSubDevicesGetProxiedDeviceCount(TestMixins.AllSubDevicesGetMixin,
                                         OptionalParameterTestFixture):
  """Send a Get PROXIED_DEVICE_COUNT to ALL_SUB_DEVICES."""
  PID = 'PROXIED_DEVICE_COUNT'


# Proxied Devices
# -----------------------------------------------------------------------------
class GetProxiedDevices(TestMixins.GetMixin, OptionalParameterTestFixture):
  """GET the list of proxied devices."""
  CATEGORY = TestCategory.NETWORK_MANAGEMENT
  PID = 'PROXIED_DEVICES'
  EXPECTED_FIELDS = ['uids']
  PROVIDES = ['proxied_devices']


class GetProxiedDevicesWithData(TestMixins.GetWithDataMixin,
                                OptionalParameterTestFixture):
  """GET the list of proxied devices with extra data."""
  PID = 'PROXIED_DEVICES'


class SetProxiedDevices(TestMixins.UnsupportedSetMixin,
                        OptionalParameterTestFixture):
  """SET the list of proxied devices."""
  PID = 'PROXIED_DEVICES'


class SetProxiedDevicesWithData(TestMixins.UnsupportedSetWithDataMixin,
                                OptionalParameterTestFixture):
  """SET the list of proxied devices with data."""
  PID = 'PROXIED_DEVICES'


class AllSubDevicesGetProxiedDevices(TestMixins.AllSubDevicesGetMixin,
                                     OptionalParameterTestFixture):
  """Send a Get PROXIED_DEVICES to ALL_SUB_DEVICES."""
  PID = 'PROXIED_DEVICES'


# Comms Status
# -----------------------------------------------------------------------------
class GetCommsStatus(OptionalParameterTestFixture):
  """GET the comms status."""
  CATEGORY = TestCategory.STATUS_COLLECTION
  PID = 'COMMS_STATUS'

  def Test(self):
    self.AddIfGetSupported(self.AckGetResult())
    self.SendGet(ROOT_DEVICE, self.pid)


class GetCommsStatusWithData(TestMixins.GetWithDataMixin,
                             OptionalParameterTestFixture):
  """GET the comms status with extra data."""
  PID = 'COMMS_STATUS'


class ClearCommsStatus(OptionalParameterTestFixture):
  """Clear the comms status."""
  CATEGORY = TestCategory.STATUS_COLLECTION
  PID = 'COMMS_STATUS'

  def Test(self):
    self.AddIfSetSupported(self.AckSetResult(action=self.VerifySet))
    self.SendSet(ROOT_DEVICE, self.pid)

  def VerifySet(self):
    self.AddIfGetSupported(
        self.AckGetResult(field_values={
            'short_message': 0,
            'length_mismatch': 0,
            'checksum_fail': 0
        }))
    self.SendGet(ROOT_DEVICE, self.pid)


class ClearCommsStatusWithData(TestMixins.SetWithDataMixin,
                               OptionalParameterTestFixture):
  """Clear the comms status with data."""
  PID = 'COMMS_STATUS'


class AllSubDevicesGetCommsStatus(TestMixins.AllSubDevicesGetMixin,
                                  OptionalParameterTestFixture):
  """Send a Get COMMS_STATUS to ALL_SUB_DEVICES."""
  PID = 'COMMS_STATUS'


# Product Detail Id List
# -----------------------------------------------------------------------------
class GetProductDetailIdList(OptionalParameterTestFixture):
  """GET the list of product detail ids."""
  CATEGORY = TestCategory.PRODUCT_INFORMATION
  PID = 'PRODUCT_DETAIL_ID_LIST'

  def Test(self):
    self.AddIfGetSupported(self.AckGetResult(field_names=['detail_ids']))
    self.SendGet(ROOT_DEVICE, self.pid)


class GetProductDetailIdListWithData(TestMixins.GetWithDataMixin,
                                     OptionalParameterTestFixture):
  """GET product detail id list with param data."""
  PID = 'PRODUCT_DETAIL_ID_LIST'


class SetProductDetailIdList(TestMixins.UnsupportedSetMixin,
                             OptionalParameterTestFixture):
  """SET product detail id list."""
  PID = 'PRODUCT_DETAIL_ID_LIST'


class SetProductDetailIdListWithData(TestMixins.UnsupportedSetWithDataMixin,
                                     OptionalParameterTestFixture):
  """SET product detail id list with data."""
  PID = 'PRODUCT_DETAIL_ID_LIST'


class AllSubDevicesGetProductDetailIdList(TestMixins.AllSubDevicesGetMixin,
                                          OptionalParameterTestFixture):
  """Send a Get PRODUCT_DETAIL_ID_LIST to ALL_SUB_DEVICES."""
  PID = 'PRODUCT_DETAIL_ID_LIST'


# Device Model Description
# -----------------------------------------------------------------------------
class GetDeviceModelDescription(TestMixins.GetStringMixin,
                                OptionalParameterTestFixture):
  """GET the device model description."""
  CATEGORY = TestCategory.PRODUCT_INFORMATION
  PID = 'DEVICE_MODEL_DESCRIPTION'
  EXPECTED_FIELDS = ['description']
  PROVIDES = ['model_description']


class GetDeviceModelDescriptionWithData(TestMixins.GetWithDataMixin,
                                        OptionalParameterTestFixture):
  """Get device model description with param data."""
  PID = 'DEVICE_MODEL_DESCRIPTION'


class SetDeviceModelDescription(TestMixins.UnsupportedSetMixin,
                                OptionalParameterTestFixture):
  """Attempt to SET the device model description with no data."""
  PID = 'DEVICE_MODEL_DESCRIPTION'


class SetDeviceModelDescriptionWithData(TestMixins.UnsupportedSetWithDataMixin,
                                        OptionalParameterTestFixture):
  """SET the device model description with data."""
  PID = 'DEVICE_MODEL_DESCRIPTION'


class AllSubDevicesGetDeviceModelDescription(TestMixins.AllSubDevicesGetMixin,
                                             OptionalParameterTestFixture):
  """Send a Get DEVICE_MODEL_DESCRIPTION to ALL_SUB_DEVICES."""
  PID = 'DEVICE_MODEL_DESCRIPTION'


# Manufacturer Label
# -----------------------------------------------------------------------------
class GetManufacturerLabel(TestMixins.GetStringMixin,
                           OptionalParameterTestFixture):
  """GET the manufacturer label."""
  CATEGORY = TestCategory.PRODUCT_INFORMATION
  PID = 'MANUFACTURER_LABEL'
  EXPECTED_FIELDS = ['label']
  PROVIDES = ['manufacturer_label']


class GetManufacturerLabelWithData(TestMixins.GetWithDataMixin,
                                   OptionalParameterTestFixture):
  """Get manufacturer label with param data."""
  PID = 'MANUFACTURER_LABEL'


class SetManufacturerLabel(TestMixins.UnsupportedSetMixin,
                           OptionalParameterTestFixture):
  """Attempt to SET the manufacturer label with no data."""
  PID = 'MANUFACTURER_LABEL'


class SetManufacturerLabelWithData(TestMixins.UnsupportedSetWithDataMixin,
                                   OptionalParameterTestFixture):
  """SET the manufacturer label with data."""
  PID = 'MANUFACTURER_LABEL'


class AllSubDevicesGetManufacturerLabel(TestMixins.AllSubDevicesGetMixin,
                                        OptionalParameterTestFixture):
  """Send a Get MANUFACTURER_LABEL to ALL_SUB_DEVICES."""
  PID = 'MANUFACTURER_LABEL'


# Device Label
# -----------------------------------------------------------------------------
class GetDeviceLabel(TestMixins.GetStringMixin,
                     OptionalParameterTestFixture):
  """GET the device label."""
  CATEGORY = TestCategory.PRODUCT_INFORMATION
  PID = 'DEVICE_LABEL'
  PROVIDES = ['device_label']
  EXPECTED_FIELDS = ['label']


class GetDeviceLabelWithData(TestMixins.GetWithDataMixin,
                             OptionalParameterTestFixture):
  """GET the device label with param data."""
  PID = 'DEVICE_LABEL'


class SetDeviceLabel(TestMixins.SetLabelMixin,
                     OptionalParameterTestFixture):
  """SET the device label."""
  CATEGORY = TestCategory.PRODUCT_INFORMATION
  PID = 'DEVICE_LABEL'
  REQUIRES = ['device_label']
  PROVIDES = ['set_device_label_supported']

  def OldValue(self):
    return self.Property('device_label')


class AllSubDevicesGetDeviceLabel(TestMixins.AllSubDevicesGetMixin,
                                  OptionalParameterTestFixture):
  """Send a Get DEVICE_LABEL to ALL_SUB_DEVICES."""
  PID = 'DEVICE_LABEL'


class SetVendorcastDeviceLabel(TestMixins.SetNonUnicastLabelMixin,
                               OptionalParameterTestFixture):
  """SET the device label using the vendorcast address."""
  CATEGORY = TestCategory.PRODUCT_INFORMATION
  PID = 'DEVICE_LABEL'
  REQUIRES = ['device_label', 'set_device_label_supported']
  TEST_LABEL = 'vendorcast label'

  def Uid(self):
    return UID.VendorcastAddress(self._uid.manufacturer_id)

  def OldValue(self):
    return self.Property('device_label')


class SetBroadcastDeviceLabel(TestMixins.SetNonUnicastLabelMixin,
                              OptionalParameterTestFixture):
  """SET the device label using the broadcast address."""
  CATEGORY = TestCategory.PRODUCT_INFORMATION
  PID = 'DEVICE_LABEL'
  REQUIRES = ['device_label', 'set_device_label_supported']
  TEST_LABEL = 'broadcast label'

  def Uid(self):
    return UID.AllDevices()

  def OldValue(self):
    return self.Property('device_label')


class SetFullSizeDeviceLabel(TestMixins.SetLabelMixin,
                             OptionalParameterTestFixture):
  """SET the device label."""
  CATEGORY = TestCategory.PRODUCT_INFORMATION
  PID = 'DEVICE_LABEL'
  REQUIRES = ['device_label']
  TEST_LABEL = 'this is a string with 32 charact'

  def OldValue(self):
    return self.Property('device_label')


class SetNonAsciiDeviceLabel(TestMixins.SetLabelMixin,
                             OptionalParameterTestFixture):
  """SET the device label to something that contains non-ascii data."""
  CATEGORY = TestCategory.PRODUCT_INFORMATION
  PID = 'DEVICE_LABEL'
  REQUIRES = ['device_label']
  TEST_LABEL = 'string with\x0d non ascii\xc0'

  def ExpectedResults(self):
    return [
      self.NackSetResult(RDMNack.NR_DATA_OUT_OF_RANGE),
      self.NackSetResult(RDMNack.NR_FORMAT_ERROR),
      self.NackSetResult(RDMNack.NR_UNSUPPORTED_COMMAND_CLASS),
      self.AckSetResult(action=self.VerifySet)
    ]

  def OldValue(self):
    return self.Property('device_label')


class SetEmptyDeviceLabel(TestMixins.SetLabelMixin,
                          OptionalParameterTestFixture):
  """SET the device label with no data."""
  CATEGORY = TestCategory.PRODUCT_INFORMATION
  PID = 'DEVICE_LABEL'
  REQUIRES = ['device_label']
  TEST_LABEL = ''

  def OldValue(self):
    return self.Property('device_label')


class SetOversizedDeviceLabel(TestMixins.SetOversizedLabelMixin,
                              OptionalParameterTestFixture):
  """SET the device label with more than 32 bytes of data."""
  REQUIRES = ['device_label']
  PID = 'DEVICE_LABEL'

  def OldValue(self):
    return self.Property('device_label')


# Language Capabilities
# -----------------------------------------------------------------------------
class GetLanguageCapabilities(OptionalParameterTestFixture):
  """GET the language capabilities pid."""
  CATEGORY = TestCategory.PRODUCT_INFORMATION
  PID = 'LANGUAGE_CAPABILITIES'
  PROVIDES = ['languages_capabilities']

  def Test(self):
    self.languages = []
    self.AddIfGetSupported(self.AckGetResult(field_names=['languages']))
    self.SendGet(ROOT_DEVICE, self.pid)

  def VerifyResult(self, response, fields):
    if not response.WasAcked():
      self.SetProperty('languages_capabilities', [])
      return

    self.languages = [f['language'] for f in fields['languages']]

    if len(self.languages) == 0:
      self.AddWarning('No languages returned for LANGUAGE_CAPABILITIES')

    language_set = set()
    for language in self.languages:
      if language in language_set:
        self.AddAdvisory('%s listed twice in language capabilities' % language)
      language_set.add(language)
      if ContainsUnprintable(language):
        self.AddAdvisory(
            'Language name in languague capabilities contains unprintable '
            'characters, was %s' % language.encode('string-escape'))

    self.SetProperty('languages_capabilities', language_set)


class GetLanguageCapabilitiesWithData(TestMixins.GetWithDataMixin,
                                      OptionalParameterTestFixture):
  """GET the language capabilities with extra data."""
  PID = 'LANGUAGE_CAPABILITIES'


class SetLanguageCapabilities(TestMixins.UnsupportedSetMixin,
                              OptionalParameterTestFixture):
  """Attempt to SET the language capabilities with no data."""
  PID = 'LANGUAGE_CAPABILITIES'


class SetLanguageCapabilitiesWithData(TestMixins.UnsupportedSetWithDataMixin,
                                      OptionalParameterTestFixture):
  """SET the language capabilities with data."""
  PID = 'LANGUAGE_CAPABILITIES'


class AllSubDevicesGetLanguageCapabilities(TestMixins.AllSubDevicesGetMixin,
                                           OptionalParameterTestFixture):
  """Send a Get LANGUAGE_CAPABILITIES to ALL_SUB_DEVICES."""
  PID = 'LANGUAGE_CAPABILITIES'


# Language
# -----------------------------------------------------------------------------
class GetLanguage(TestMixins.GetStringMixin, OptionalParameterTestFixture):
  """GET the language."""
  CATEGORY = TestCategory.PRODUCT_INFORMATION
  PID = 'LANGUAGE'
  PROVIDES = ['language']
  EXPECTED_FIELDS = ['language']
  MIN_LENGTH = 2
  MAX_LENGTH = 2
  # TODO(Peter): We should cross check this against the declared list of
  # supported languages, and also that the language is alpha only


class GetLanguageWithData(TestMixins.GetWithDataMixin,
                          OptionalParameterTestFixture):
  """GET the language with extra data."""
  PID = 'LANGUAGE'


class SetLanguage(OptionalParameterTestFixture):
  """SET the language."""
  CATEGORY = TestCategory.PRODUCT_INFORMATION
  PID = 'LANGUAGE'
  REQUIRES = ['language', 'languages_capabilities']

  def Test(self):
    ack = self.AckSetResult(action=self.VerifySet)
    nack = self.NackSetResult(RDMNack.NR_UNSUPPORTED_COMMAND_CLASS)

    available_langugages = list(self.Property('languages_capabilities'))
    if available_langugages:
      if len(available_langugages) > 1:
        # If the responder only supports 1 lang, we may not be able to set it
        self.AddIfSetSupported(ack)
        self.new_language = available_langugages[0]
        if self.new_language == self.Property('language'):
          self.new_language = available_langugages[1]
      else:
        self.new_language = available_langugages[0]
        self.AddIfSetSupported([ack, nack])
    else:
      # Get languages returned no languages so we expect a nack
      self.AddIfSetSupported(nack)
      self.new_language = 'en'

    self.SendSet(ROOT_DEVICE, self.pid, [self.new_language])

  def VerifySet(self):
    self.AddExpectedResults(
      self.AckGetResult(field_values={'language': self.new_language}))
    self.SendGet(ROOT_DEVICE, self.pid)


class SetNonAsciiLanguage(OptionalParameterTestFixture):
  """Try to set the language to non-ascii characters."""
  CATEGORY = TestCategory.PRODUCT_INFORMATION
  PID = 'LANGUAGE'

  def Test(self):
    self.AddIfSetSupported(self.NackSetResult(RDMNack.NR_DATA_OUT_OF_RANGE))
    self.SendSet(ROOT_DEVICE, self.pid, ['\x0d\xc0'])


class SetUnsupportedLanguage(OptionalParameterTestFixture):
  """Try to set a language that doesn't exist in Language Capabilities."""
  CATEGORY = TestCategory.ERROR_CONDITIONS
  PID = 'LANGUAGE'
  REQUIRES = ['languages_capabilities']

  def Test(self):
    if 'zz' in self.Property('languages_capabilities'):
      self.SetBroken('zz exists in the list of available languages')
      return

    self.AddIfSetSupported([
      self.NackSetResult(RDMNack.NR_UNSUPPORTED_COMMAND_CLASS),
      self.NackSetResult(RDMNack.NR_DATA_OUT_OF_RANGE),
    ])
    self.SendSet(ROOT_DEVICE, self.pid, ['zz'])


class SetLanguageWithNoData(TestMixins.SetWithNoDataMixin,
                            OptionalParameterTestFixture):
  """Set LANGUAGE command with no data."""
  PID = 'LANGUAGE'


class SetLanguageWithExtraData(TestMixins.SetWithDataMixin,
                               OptionalParameterTestFixture):
  """Send a SET LANGUAGE command with extra data."""
  PID = 'LANGUAGE'


class AllSubDevicesGetLanguage(TestMixins.AllSubDevicesGetMixin,
                               OptionalParameterTestFixture):
  """Send a Get LANGUAGE to ALL_SUB_DEVICES."""
  PID = 'LANGUAGE'


# Software Version Label
# -----------------------------------------------------------------------------
class GetSoftwareVersionLabel(TestMixins.GetRequiredStringMixin,
                              ResponderTestFixture):
  """GET the software version label."""
  CATEGORY = TestCategory.PRODUCT_INFORMATION
  PID = 'SOFTWARE_VERSION_LABEL'
  EXPECTED_FIELDS = ['label']


class GetSoftwareVersionLabelWithData(TestMixins.GetMandatoryPIDWithDataMixin,
                                      ResponderTestFixture):
  """GET the software_version_label with param data."""
  PID = 'SOFTWARE_VERSION_LABEL'


class SetSoftwareVersionLabel(TestMixins.UnsupportedSetMixin,
                              ResponderTestFixture):
  """Attempt to SET the software version label."""
  PID = 'SOFTWARE_VERSION_LABEL'


class SetSoftwareVersionLabelWithData(TestMixins.UnsupportedSetWithDataMixin,
                                      ResponderTestFixture):
  """Attempt to SET the software version label with data."""
  PID = 'SOFTWARE_VERSION_LABEL'


class AllSubDevicesGetSoftwareVersionLabel(TestMixins.AllSubDevicesGetMixin,
                                           ResponderTestFixture):
  """Send a Get SOFTWARE_VERSION_LABEL to ALL_SUB_DEVICES."""
  PID = 'SOFTWARE_VERSION_LABEL'


class GetSubDeviceSoftwareVersionLabel(ResponderTestFixture):
  """Check that SOFTWARE_VERSION_LABEL is supported on all sub devices."""
  CATEGORY = TestCategory.SUB_DEVICES
  PID = 'SOFTWARE_VERSION_LABEL'
  REQUIRES = ['sub_device_addresses']

  def Test(self):
    self._sub_devices = self.Property('sub_device_addresses').keys()
    self._sub_devices.reverse()
    self._GetSoftwareVersion()

  def _GetSoftwareVersion(self):
    if not self._sub_devices:
      self.Stop()
      return

    self.AddExpectedResults(self.AckGetResult(action=self._GetSoftwareVersion))
    sub_device = self._sub_devices.pop()
    self.SendGet(sub_device, self.pid)


# Boot Software Version
# -----------------------------------------------------------------------------
class GetBootSoftwareVersionId(OptionalParameterTestFixture):
  """GET the boot software version."""
  CATEGORY = TestCategory.PRODUCT_INFORMATION
  PID = 'BOOT_SOFTWARE_VERSION_ID'

  def Test(self):
    self.AddIfGetSupported(self.AckGetResult(field_names=['version']))
    self.SendGet(ROOT_DEVICE, self.pid)


class GetBootSoftwareVersionIdWithData(TestMixins.GetWithDataMixin,
                                       OptionalParameterTestFixture):
  """GET the boot software version with extra data."""
  PID = 'BOOT_SOFTWARE_VERSION_ID'


class SetBootSoftwareVersionId(TestMixins.UnsupportedSetMixin,
                               OptionalParameterTestFixture):
  """Attempt to SET the boot software version."""
  PID = 'BOOT_SOFTWARE_VERSION_ID'


class SetBootSoftwareVersionIdWithData(TestMixins.UnsupportedSetWithDataMixin,
                                       OptionalParameterTestFixture):
  """Attempt to SET the boot software version with data."""
  PID = 'BOOT_SOFTWARE_VERSION_ID'


class AllSubDevicesGetBootSoftwareVersionId(TestMixins.AllSubDevicesGetMixin,
                                            OptionalParameterTestFixture):
  """Send a Get BOOT_SOFTWARE_VERSION_ID to ALL_SUB_DEVICES."""
  PID = 'BOOT_SOFTWARE_VERSION_ID'


# Boot Software Version Label
# -----------------------------------------------------------------------------
class GetBootSoftwareVersionLabel(TestMixins.GetStringMixin,
                                  OptionalParameterTestFixture):
  """GET the boot software label."""
  CATEGORY = TestCategory.PRODUCT_INFORMATION
  PID = 'BOOT_SOFTWARE_VERSION_LABEL'
  EXPECTED_FIELDS = ['label']


class GetBootSoftwareVersionLabelWithData(TestMixins.GetWithDataMixin,
                                          OptionalParameterTestFixture):
  """GET the boot software label with param data."""
  PID = 'BOOT_SOFTWARE_VERSION_LABEL'


class SetBootSoftwareVersionLabel(TestMixins.UnsupportedSetMixin,
                                  OptionalParameterTestFixture):
  """SET the boot software label."""
  PID = 'BOOT_SOFTWARE_VERSION_LABEL'


class SetBootSoftwareVersionLabelWithData(
        TestMixins.UnsupportedSetWithDataMixin,
        OptionalParameterTestFixture):
  """SET the boot software label with data."""
  PID = 'BOOT_SOFTWARE_VERSION_LABEL'


class AllSubDevicesGetBootSoftwareVersionLabel(TestMixins.AllSubDevicesGetMixin,
                                               OptionalParameterTestFixture):
  """Send a Get BOOT_SOFTWARE_VERSION_LABEL to ALL_SUB_DEVICES."""
  PID = 'BOOT_SOFTWARE_VERSION_LABEL'


# DMX Personality
# -----------------------------------------------------------------------------
class GetDMXPersonality(OptionalParameterTestFixture):
  """Get the current personality settings."""
  CATEGORY = TestCategory.DMX_SETUP
  PID = 'DMX_PERSONALITY'
  REQUIRES = ['current_personality', 'personality_count']

  def Test(self):
    self.AddIfGetSupported(self.AckGetResult(
      field_names=['current_personality', 'personality_count']))
    self.SendGet(ROOT_DEVICE, self.pid)

  def VerifyResult(self, response, fields):
    if not response.WasAcked():
      return

    current_personality = self.Property('current_personality')
    personality_count = self.Property('personality_count')
    warning_str = ("Personality information in device info doesn't match that "
                   "in dmx_personality")

    if current_personality != fields['current_personality']:
      self.SetFailed('%s: current_personality %d != %d' % (
        warning_str, current_personality, fields['current_personality']))

    if personality_count != fields['personality_count']:
      self.SetFailed('%s: personality_count %d != %d' % (
        warning_str, personality_count, fields['personality_count']))


class GetDMXPersonalityWithData(TestMixins.GetWithDataMixin,
                                OptionalParameterTestFixture):
  """Get DMX_PERSONALITY with invalid data."""
  PID = 'DMX_PERSONALITY'


<<<<<<< HEAD
class GetDMXPersonalityDescriptions(OptionalParameterTestFixture):
  """Get information about all the personalities."""
  CATEGORY = TestCategory.DMX_SETUP
  PID = 'DMX_PERSONALITY_DESCRIPTION'
  REQUIRES = ['personality_count']
  PROVIDES = ['personalities']

  def Test(self):
    self._personalities = []
    self._personality_count = self.Property('personality_count')
    self._current_index = 0
    self._GetPersonality()

  def _GetPersonality(self):
    self._current_index += 1
    if self._current_index > self._personality_count:
      if self._personality_count == 0:
        self.SetNotRun('No personalities declared')
      self.SetProperty('personalities', self._personalities)
      self.Stop()
      return

    if self._current_index >= MAX_PERSONALITY_NUMBER:
      # This should never happen because personality_count is a uint8
      self.SetFailed('Could not find all personalities')
      return

    self.AddIfGetSupported(self.AckGetResult(
        field_names=['slots_required', 'name'],
        field_values={'personality': self._current_index},
        action=self._GetPersonality))
    self.SendGet(ROOT_DEVICE, self.pid, [self._current_index])

  def VerifyResult(self, response, fields):
    """Save the personality for other tests to use."""
    if response.WasAcked():
      self._personalities.append(fields)

      if ContainsUnprintable(fields['name']):
        self.AddAdvisory(
            'Name field in %s contains unprintable characters, was %s' %
            (self.pid.name, fields['name'].encode('string-escape')))


=======
>>>>>>> 4de46e6a
class SetDMXPersonality(OptionalParameterTestFixture):
  """Set the personality."""
  CATEGORY = TestCategory.DMX_SETUP
  PID = 'DMX_PERSONALITY'
  REQUIRES = ['current_personality', 'personalities']

  def Test(self):
    self._personalities = list(self.Property('personalities'))
    self._consumes_slots = False
    for personality in self._personalities:
      if personality['slots_required'] > 0:
        self._consumes_slots = True
        break

    if len(self._personalities) > 0:
      self._CheckPersonality()
      return

    # Check we get a NR_UNKNOWN_PID
    self.AddExpectedResults(self.NackSetResult(RDMNack.NR_UNKNOWN_PID))
    self.new_personality = {'personality': 1}  # can use anything here really
    self.SendSet(ROOT_DEVICE, self.pid, [1])

  def _CheckPersonality(self):
    if not self._personalities:
      # End of the list, we're done
      self.Stop()
      return

    self.AddIfSetSupported(self.AckSetResult(action=self.VerifySet))
    self.SendSet(ROOT_DEVICE,
                 self.pid,
                 [self._personalities[0]['personality']])

  def VerifySet(self):
    self.AddIfGetSupported(
      self.AckGetResult(
        field_values={
          'current_personality': self._personalities[0]['personality'],
        },
        action=self.VerifyDeviceInfo))
    self.SendGet(ROOT_DEVICE, self.pid)

  def VerifyDeviceInfo(self):
    device_info_pid = self.LookupPid('DEVICE_INFO')

    next_action = self.NextPersonality
    if self._personalities[0]['slots_required'] == 0:
      # If this personality has a footprint of 0, verify the start address is
      # 0xffff
      next_action = self.VerifyFootprint0DMXStartAddress

    self.AddExpectedResults(
      AckGetResult(
        device_info_pid.value,
        field_values={
          'current_personality': self._personalities[0]['personality'],
          'dmx_footprint': self._personalities[0]['slots_required'],
        },
        action=next_action))
    self.SendGet(ROOT_DEVICE, device_info_pid)

  def VerifyFootprint0DMXStartAddress(self):
    address_pid = self.LookupPid('DMX_START_ADDRESS')
    expected_results = [
      AckGetResult(
        address_pid.value,
        field_values={'dmx_address': RDM_ZERO_FOOTPRINT_DMX_ADDRESS},
        action=self.NextPersonality),
    ]
    if not self._consumes_slots:
      expected_results.append(
        NackGetResult(address_pid.value,
                      RDMNack.NR_UNKNOWN_PID,
                      action=self.NextPersonality)
      )
    self.AddExpectedResults(expected_results)
    self.SendGet(ROOT_DEVICE, address_pid)

  def NextPersonality(self):
    self._personalities = self._personalities[1:]
    self._CheckPersonality()

  def ResetState(self):
    # Reset back to the old value
    personality = self.Property('current_personality')
    if personality == 0 or personality > 255:
      return

    self.SendSet(ROOT_DEVICE,
                 self.pid,
                 [self.Property('current_personality')])
    self._wrapper.Run()


class SetZeroDMXPersonality(TestMixins.SetZeroUInt8Mixin,
                            OptionalParameterTestFixture):
  """Set DMX_PERSONALITY for personality 0."""
  PID = 'DMX_PERSONALITY'


class SetOutOfRangeDMXPersonality(TestMixins.SetOutOfRangeByteMixin,
                                  OptionalParameterTestFixture):
  """Set DMX_PERSONALITY to an out-of-range value."""
  PID = 'DMX_PERSONALITY'
  REQUIRES = ['personality_count']
  LABEL = 'personalities'


class SetDMXPersonalityWithExtraData(TestMixins.SetWithDataMixin,
                                     OptionalParameterTestFixture):
  """Send a SET DMX_PERSONALITY command with extra data."""
  PID = 'DMX_PERSONALITY'


class SetDMXPersonalityWithNoData(TestMixins.SetWithNoDataMixin,
                                  OptionalParameterTestFixture):
  """Set DMX_PERSONALITY with no data."""
  PID = 'DMX_PERSONALITY'


class AllSubDevicesGetDMXPersonality(TestMixins.AllSubDevicesGetMixin,
                                     OptionalParameterTestFixture):
  """Send a Get DMX_PERSONALITY to ALL_SUB_DEVICES."""
  PID = 'DMX_PERSONALITY'


# DMX Personality Description
# -----------------------------------------------------------------------------
class GetZeroDMXPersonalityDescription(TestMixins.GetZeroUInt8Mixin,
                                       OptionalParameterTestFixture):
  """GET DMX_PERSONALITY_DESCRIPTION for personality 0."""
  PID = 'DMX_PERSONALITY_DESCRIPTION'


class GetOutOfRangeDMXPersonalityDescription(TestMixins.GetOutOfRangeByteMixin,
                                             OptionalParameterTestFixture):
  """GET the personality description for the N + 1 personality."""
  PID = 'DMX_PERSONALITY_DESCRIPTION'
  REQUIRES = ['personality_count']
  LABEL = 'personalities'


class AllSubDevicesGetDMXPersonalityDescription(
        TestMixins.AllSubDevicesGetMixin,
        OptionalParameterTestFixture):
  """Send a Get DMX_PERSONALITY_DESCRIPTION to ALL_SUB_DEVICES."""
  PID = 'DMX_PERSONALITY_DESCRIPTION'
  DATA = [1]


class GetDMXPersonalityDescription(OptionalParameterTestFixture):
  """GET the personality description for the current personality."""
  CATEGORY = TestCategory.DMX_SETUP
  PID = 'DMX_PERSONALITY_DESCRIPTION'
  REQUIRES = ['current_personality', 'dmx_footprint', 'personality_count']

  def Test(self):
    personality_count = self.Property('personality_count')
    current_personality = self.Property('current_personality')
    if current_personality == 0 and personality_count > 0:
      # It's probably off by one, so fix it
      current_personality = 1

    if personality_count > 0:
      # Cross check against what we got from device info
      self.AddIfGetSupported(self.AckGetResult(field_values={
          'personality': current_personality,
          'slots_required': self.Property('dmx_footprint'),
        }))
      self.SendGet(ROOT_DEVICE, self.pid, [current_personality])
    else:
      self.AddIfGetSupported(self.NackGetResult(RDMNack.NR_DATA_OUT_OF_RANGE))
      self.SendGet(ROOT_DEVICE, self.pid, [1])

  def VerifyResult(self, response, fields):
    if not response.WasAcked():
      return

    if ContainsUnprintable(fields['name']):
      self.AddAdvisory(
          'Name field in %s contains unprintable characters, was %s' %
          (self.pid.name, fields['name'].encode('string-escape')))


class GetDMXPersonalityDescriptions(OptionalParameterTestFixture):
  """Get information about all the personalities."""
  CATEGORY = TestCategory.DMX_SETUP
  PID = 'DMX_PERSONALITY_DESCRIPTION'
  REQUIRES = ['personality_count']
  PROVIDES = ['personalities']

  def Test(self):
    self._personalities = []
    self._personality_count = self.Property('personality_count')
    self._current_index = 0
    self._GetPersonality()

  def _GetPersonality(self):
    self._current_index += 1
    if self._current_index > self._personality_count:
      if self._personality_count == 0:
        self.SetNotRun('No personalities declared')
      self.SetProperty('personalities', self._personalities)
      self.Stop()
      return

    if self._current_index >= MAX_PERSONALITY_NUMBER:
      # This should never happen because personality_count is a uint8
      self.SetFailed('Could not find all personalities')
      self.Stop()
      return

    self.AddIfGetSupported(self.AckGetResult(
        field_names=['slots_required', 'name'],
        field_values={'personality': self._current_index},
        action=self._GetPersonality))
    self.SendGet(ROOT_DEVICE, self.pid, [self._current_index])

  def VerifyResult(self, response, fields):
    """Save the personality for other tests to use."""
    if response.WasAcked():
      self._personalities.append(fields)

      if ContainsUnprintable(fields['name']):
        self.AddAdvisory(
            'Name field in %s contains unprintable characters, was %s' %
            (self.pid.name, fields['name'].encode('string-escape')))


class GetDMXPersonalityDescriptionWithNoData(TestMixins.GetWithNoDataMixin,
                                             OptionalParameterTestFixture):
  """GET DMX_PERSONALITY_DESCRIPTION with no argument given."""
  PID = 'DMX_PERSONALITY_DESCRIPTION'


class GetDMXPersonalityDescriptionWithExtraData(TestMixins.GetWithDataMixin,
                                                OptionalParameterTestFixture):
  """GET DMX_PERSONALITY_DESCRIPTION with more than 1 byte of data."""
  PID = 'DMX_PERSONALITY_DESCRIPTION'


class SetDMXPersonalityDescription(TestMixins.UnsupportedSetMixin,
                                   OptionalParameterTestFixture):
  """Attempt to SET DMX_PERSONALITY_DESCRIPTION."""
  PID = 'DMX_PERSONALITY_DESCRIPTION'


class SetDMXPersonalityDescriptionWithData(
        TestMixins.UnsupportedSetWithDataMixin,
        OptionalParameterTestFixture):
  """Attempt to SET DMX_PERSONALITY_DESCRIPTION with data."""
  PID = 'DMX_PERSONALITY_DESCRIPTION'


# DMX Start Address tests
# -----------------------------------------------------------------------------
class GetDMXStartAddress(ResponderTestFixture):
  """GET the DMX start address."""
  CATEGORY = TestCategory.DMX_SETUP
  PID = 'DMX_START_ADDRESS'
  REQUIRES = ['dmx_footprint', 'dmx_start_address']
  PROVIDES = ['dmx_address']

  def Test(self):
    if self.Property('dmx_footprint') > 0:
      results = self.AckGetResult(field_names=['dmx_address'])
    else:
      results = [
        self.AckGetResult(field_values={
            'dmx_address': RDM_ZERO_FOOTPRINT_DMX_ADDRESS}),
        self.NackGetResult(RDMNack.NR_UNKNOWN_PID),
        self.NackGetResult(RDMNack.NR_DATA_OUT_OF_RANGE),
      ]
    self.AddExpectedResults(results)
    self.SendGet(ROOT_DEVICE, self.pid)

  def VerifyResult(self, response, fields):
    if not response.WasAcked():
      self.SetProperty('dmx_address', None)
      return

    if self.Property('dmx_start_address') != fields['dmx_address']:
      self.SetFailed(
          'DMX_START_ADDRESS (%d) doesn\'t match what was in DEVICE_INFO (%d)'
          % (fields['dmx_address'], self.Property('dmx_start_address')))
    self.SetPropertyFromDict(fields, 'dmx_address')


class GetDMXStartAddressWithData(TestMixins.GetWithDataMixin,
                                 ResponderTestFixture):
  """GET the DMX start address with data."""
  PID = 'DMX_START_ADDRESS'
  REQUIRES = ['dmx_footprint']

  def Test(self):
    if self.Property('dmx_footprint') > 0:
      # If we have a footprint, PID must return something as this PID is
      # required (can't return unsupported)
      results = [
        self.NackGetResult(RDMNack.NR_FORMAT_ERROR),
        self.AckGetResult(
          warning='Get %s with data returned an ack' % self.pid.name)
      ]
    else:
      # If we don't have a footprint, PID may return something, or may return
      # unsupported, as this PID becomes optional
      results = [
        self.NackGetResult(RDMNack.NR_UNKNOWN_PID),
        self.NackGetResult(RDMNack.NR_FORMAT_ERROR),
        self.AckGetResult(
          warning='Get %s with data returned an ack' % self.pid.name),
      ]
    self.AddExpectedResults(results)
    self.SendRawGet(PidStore.ROOT_DEVICE, self.pid, self.DATA)


class SetDMXStartAddress(TestMixins.SetDMXStartAddressMixin,
                         ResponderTestFixture):
  """Set the DMX start address."""
  CATEGORY = TestCategory.DMX_SETUP
  PID = 'DMX_START_ADDRESS'
  REQUIRES = ['dmx_footprint', 'dmx_address']
  PROVIDES = ['set_dmx_address_supported']

  def Test(self):
    footprint = self.Property('dmx_footprint')
    current_address = self.Property('dmx_address')

    if footprint == 0 or current_address == RDM_ZERO_FOOTPRINT_DMX_ADDRESS:
      results = [
        self.NackSetResult(RDMNack.NR_UNKNOWN_PID),
        self.NackSetResult(RDMNack.NR_UNSUPPORTED_COMMAND_CLASS),
        self.NackSetResult(RDMNack.NR_DATA_OUT_OF_RANGE)
      ]
    else:
      self.start_address = self.CalculateNewAddress(current_address, footprint)
      results = self.AckSetResult(action=self.VerifySet)

    self._test_state = self.SET
    self.AddExpectedResults(results)
    self.SendSet(ROOT_DEVICE, self.pid, [self.start_address])

  def VerifyResult(self, response, fields):
    if self._test_state == self.SET:
      self.SetProperty(self.PROVIDES[0], response.WasAcked())


class SetVendorcastDMXStartAddress(TestMixins.SetNonUnicastDMXStartAddressMixin,
                                   ResponderTestFixture):
  """SET the DMX start address using the vendorcast address."""
  CATEGORY = TestCategory.DMX_SETUP
  PID = 'DMX_START_ADDRESS'
  REQUIRES = ['dmx_footprint', 'dmx_address', 'set_dmx_address_supported']

  def Uid(self):
    return UID.VendorcastAddress(self._uid.manufacturer_id)


class SetBroadcastDMXStartAddress(TestMixins.SetNonUnicastDMXStartAddressMixin,
                                  ResponderTestFixture):
  """SET the dmx start address using the broadcast address."""
  CATEGORY = TestCategory.DMX_SETUP
  PID = 'DMX_START_ADDRESS'
  REQUIRES = ['dmx_footprint', 'dmx_address', 'set_dmx_address_supported']

  def Uid(self):
    return UID.AllDevices()


class SetOutOfRangeDMXStartAddress(ResponderTestFixture):
  """Check that the DMX address can't be set to > 512."""
  CATEGORY = TestCategory.ERROR_CONDITIONS
  PID = 'DMX_START_ADDRESS'
  # We depend on GetDMXStartAddress to make sure this runs after it, while
  # still allowing this test to run if the other test fails.
  DEPS = [GetDMXStartAddress]
  REQUIRES = ['dmx_footprint']

  def Test(self):
    if self.Property('dmx_footprint') > 0:
      self.AddExpectedResults(self.NackSetResult(RDMNack.NR_DATA_OUT_OF_RANGE))
    else:
      self.AddExpectedResults([
          self.NackSetResult(RDMNack.NR_UNKNOWN_PID),
          self.NackSetResult(RDMNack.NR_UNSUPPORTED_COMMAND_CLASS),
          self.NackSetResult(RDMNack.NR_DATA_OUT_OF_RANGE)
      ])
    data = struct.pack('!H', TestMixins.MAX_DMX_ADDRESS + 1)
    self.SendRawSet(ROOT_DEVICE, self.pid, data)


class SetZeroDMXStartAddress(ResponderTestFixture):
  """Check the DMX address can't be set to 0."""
  CATEGORY = TestCategory.ERROR_CONDITIONS
  PID = 'DMX_START_ADDRESS'
  # We depend on GetDMXStartAddress to make sure this runs after it, while
  # still allowing this test to run if the other test fails.
  DEPS = [GetDMXStartAddress]
  REQUIRES = ['dmx_footprint']

  def Test(self):
    if self.Property('dmx_footprint') > 0:
      self.AddExpectedResults(self.NackSetResult(RDMNack.NR_DATA_OUT_OF_RANGE))
    else:
      self.AddExpectedResults([
          self.NackSetResult(RDMNack.NR_UNKNOWN_PID),
          self.NackSetResult(RDMNack.NR_UNSUPPORTED_COMMAND_CLASS),
          self.NackSetResult(RDMNack.NR_DATA_OUT_OF_RANGE)
      ])
    data = struct.pack('!H', 0)
    self.SendRawSet(ROOT_DEVICE, self.pid, data)


class SetDMXStartAddressWithNoData(TestMixins.SetWithNoDataMixin,
                                   ResponderTestFixture):
  """Send a SET dmx start address with no data."""
  PID = 'DMX_START_ADDRESS'
  # We depend on GetDMXStartAddress to make sure this runs after it, while
  # still allowing this test to run if the other test fails.
  DEPS = [GetDMXStartAddress]
  REQUIRES = ['dmx_footprint']

  def Test(self):
    if self.Property('dmx_footprint') > 0:
      self.AddExpectedResults(self.NackSetResult(RDMNack.NR_FORMAT_ERROR))
    else:
      self.AddExpectedResults([
          self.NackSetResult(RDMNack.NR_UNKNOWN_PID),
          self.NackSetResult(RDMNack.NR_UNSUPPORTED_COMMAND_CLASS),
          self.NackSetResult(RDMNack.NR_FORMAT_ERROR),
      ])
    self.SendRawSet(ROOT_DEVICE, self.pid, '')


class SetDMXStartAddressWithExtraData(TestMixins.SetWithDataMixin,
                                      ResponderTestFixture):
  """Send a SET dmx start address with extra data."""
  PID = 'DMX_START_ADDRESS'
  # We depend on GetDMXStartAddress to make sure this runs after it, while
  # still allowing this test to run if the other test fails.
  DEPS = [GetDMXStartAddress]
  REQUIRES = ['dmx_footprint']

  def Test(self):
    if self.Property('dmx_footprint') > 0:
      self.AddExpectedResults(self.NackSetResult(RDMNack.NR_FORMAT_ERROR))
    else:
      self.AddExpectedResults([
          self.NackSetResult(RDMNack.NR_UNKNOWN_PID),
          self.NackSetResult(RDMNack.NR_UNSUPPORTED_COMMAND_CLASS),
          self.NackSetResult(RDMNack.NR_FORMAT_ERROR),
      ])
    self.SendRawSet(ROOT_DEVICE, self.pid, self.DATA)


class AllSubDevicesGetDMXStartAddress(TestMixins.AllSubDevicesGetMixin,
                                      OptionalParameterTestFixture):
  """Send a Get DMX_START_ADDRESS to ALL_SUB_DEVICES."""
  PID = 'DMX_START_ADDRESS'


# Slot Info
# -----------------------------------------------------------------------------
class GetSlotInfo(OptionalParameterTestFixture):
  """Get SLOT_INFO."""
  CATEGORY = TestCategory.DMX_SETUP
  PID = 'SLOT_INFO'
  PROVIDES = ['defined_slots', 'undefined_definition_slots',
              'undefined_type_sec_slots']

  def Test(self):
    self.AddIfGetSupported(self.AckGetResult())
    self.SendGet(ROOT_DEVICE, self.pid)

  def VerifyResult(self, response, fields):
    if not response.WasAcked():
      self.SetProperty('defined_slots', set())
      self.SetProperty('undefined_definition_slots', [])
      self.SetProperty('undefined_type_sec_slots', [])
      return

    slots = [d['slot_offset'] for d in fields['slots']]
    self.SetProperty('defined_slots', set(slots))
    undefined_definition_slots = []
    undefined_type_sec_slots = []

    for slot in fields['slots']:
      if slot['slot_type'] not in RDMConstants.SLOT_TYPE_TO_NAME:
        self.AddWarning('Unknown slot type %d for slot %d' %
                        (slot['slot_type'], slot['slot_offset']))

      if slot['slot_type'] == RDMConstants.SLOT_TYPES['ST_PRIMARY']:
        # slot_label_id must be valid
        if ((slot['slot_label_id'] not in
             RDMConstants.SLOT_DEFINITION_TO_NAME) and
            (slot['slot_label_id'] < RDM_MANUFACTURER_SD_MIN or
             slot['slot_label_id'] > RDM_MANUFACTURER_SD_MAX)):
          self.AddWarning('Unknown slot id %d for slot %d' %
                          (slot['slot_label_id'], slot['slot_offset']))
        if (slot['slot_label_id'] ==
            RDMConstants.SLOT_DEFINITIONS['SD_UNDEFINED']):
          undefined_definition_slots.append(slot['slot_offset'])
      else:
        # slot_label_id must reference a defined slot
        if slot['slot_label_id'] not in slots:
          self.AddWarning(
              'Slot %d is of type secondary and references an unknown slot %d'
              % (slot['slot_offset'], slot['slot_label_id']))
        if slot['slot_type'] == RDMConstants.SLOT_TYPES['ST_SEC_UNDEFINED']:
          undefined_type_sec_slots.append(slot['slot_offset'])

    self.SetProperty('undefined_definition_slots', undefined_definition_slots)
    self.SetProperty('undefined_type_sec_slots', undefined_type_sec_slots)


class GetSlotInfoWithData(TestMixins.GetWithDataMixin,
                          OptionalParameterTestFixture):
  """Get SLOT_INFO with invalid data."""
  PID = 'SLOT_INFO'


class SetSlotInfo(TestMixins.UnsupportedSetMixin,
                  OptionalParameterTestFixture):
  """Set SLOT_INFO."""
  PID = 'SLOT_INFO'


class SetSlotInfoWithData(TestMixins.UnsupportedSetWithDataMixin,
                          OptionalParameterTestFixture):
  """Attempt to SET SLOT_INFO with data."""
  PID = 'SLOT_INFO'


class AllSubDevicesGetSlotInfo(TestMixins.AllSubDevicesGetMixin,
                               OptionalParameterTestFixture):
  """Send a Get SLOT_INFO to ALL_SUB_DEVICES."""
  PID = 'SLOT_INFO'


# Slot Description
# -----------------------------------------------------------------------------
class GetSlotDescriptions(TestMixins.GetSettingDescriptionsRangeMixin,
                          OptionalParameterTestFixture):
  """Get the slot descriptions for all defined slots."""
  CATEGORY = TestCategory.DMX_SETUP
  PID = 'SLOT_DESCRIPTION'
  REQUIRES = ['dmx_footprint']
  FIRST_INDEX_OFFSET = 0
  EXPECTED_FIELDS = ['slot_number']
  DESCRIPTION_FIELD = 'name'
  ALLOWED_NACKS = [RDMNack.NR_DATA_OUT_OF_RANGE]


class GetSlotDescriptionWithNoData(TestMixins.GetWithNoDataMixin,
                                   OptionalParameterTestFixture):
  """Get the slot description with no slot number specified."""
  PID = 'SLOT_DESCRIPTION'


class GetSlotDescriptionWithExtraData(TestMixins.GetWithDataMixin,
                                      OptionalParameterTestFixture):
  """Get the slot description with more than 2 bytes of data."""
  PID = 'SLOT_DESCRIPTION'


class GetUndefinedSlotDefinitionDescriptions(OptionalParameterTestFixture):
  """Get the slot description for all slots with undefined definition."""
  CATEGORY = TestCategory.DMX_SETUP
  PID = 'SLOT_DESCRIPTION'
  REQUIRES = ['undefined_definition_slots']

  def Test(self):
    self.undef_slots = self.Property('undefined_definition_slots')[:]
    if len(self.undef_slots) == 0:
      self.SetNotRun('No undefined definition slots found')
      return
    self._GetSlotDescription()

  def _GetSlotDescription(self):
    if len(self.undef_slots) == 0:
      self.Stop()
      return

    self.AddExpectedResults([
      self.AckGetResult(action=self._GetSlotDescription),
      self.NackGetResult(RDMNack.NR_UNKNOWN_PID,
                         action=self._GetSlotDescription),
      self.NackGetResult(RDMNack.NR_DATA_OUT_OF_RANGE,
                         action=self._GetSlotDescription)
    ])
    self.current_slot = self.undef_slots.pop()
    self.SendGet(ROOT_DEVICE, self.pid, [self.current_slot])

  def VerifyResult(self, response, fields):
    if not response.WasAcked():
      if response.nack_reason == RDMNack.NR_UNKNOWN_PID:
        self.AddWarning(
            '%s not supported for slot %d with undefined '
            'definition' %
            (self.pid.name, self.current_slot))
      if response.nack_reason == RDMNack.NR_DATA_OUT_OF_RANGE:
        self.AddWarning(
            'Slot description for slot %d with undefined definition was missing'
            % (self.current_slot))
      return

    if not fields['name']:
      self.AddWarning(
          'Slot description for slot %d with undefined definition was blank' %
          (self.current_slot))
      return


class GetUndefinedSecondarySlotTypeDescriptions(OptionalParameterTestFixture):
  """Get the slot description for all secondary slots with an undefined type."""
  CATEGORY = TestCategory.DMX_SETUP
  PID = 'SLOT_DESCRIPTION'
  REQUIRES = ['undefined_type_sec_slots']

  def Test(self):
    self.undef_sec_slots = self.Property('undefined_type_sec_slots')[:]
    if len(self.undef_sec_slots) == 0:
      self.SetNotRun('No undefined type secondary slots found')
      return
    self._GetSlotDescription()

  def _GetSlotDescription(self):
    if len(self.undef_sec_slots) == 0:
      self.Stop()
      return

    self.AddExpectedResults([
      self.AckGetResult(action=self._GetSlotDescription),
      self.NackGetResult(RDMNack.NR_UNKNOWN_PID,
                         action=self._GetSlotDescription),
      self.NackGetResult(RDMNack.NR_DATA_OUT_OF_RANGE,
                         action=self._GetSlotDescription)
    ])
    self.current_slot = self.undef_sec_slots.pop()
    self.SendGet(ROOT_DEVICE, self.pid, [self.current_slot])

  def VerifyResult(self, response, fields):
    if not response.WasAcked():
      if response.nack_reason == RDMNack.NR_UNKNOWN_PID:
        self.AddAdvisory(
            '%s not supported for secondary slot %d with undefined type' %
            (self.pid.name, self.current_slot))
      if response.nack_reason == RDMNack.NR_DATA_OUT_OF_RANGE:
        self.AddAdvisory(
            'Slot description for secondary slot %d with undefined type was '
            'missing'
            % (self.current_slot))
      return

    if not fields['name']:
      self.AddAdvisory(
          'Slot description for secondary slot %d with undefined type was '
          'blank' %
          (self.current_slot))
      return


class SetSlotDescription(TestMixins.UnsupportedSetMixin,
                         OptionalParameterTestFixture):
  """Set SLOT_DESCRIPTION."""
  PID = 'SLOT_DESCRIPTION'


class SetSlotDescriptionWithData(TestMixins.UnsupportedSetWithDataMixin,
                                 OptionalParameterTestFixture):
  """Attempt to SET SLOT_DESCRIPTION with data."""
  PID = 'SLOT_DESCRIPTION'


class AllSubDevicesGetSlotDescription(TestMixins.AllSubDevicesGetMixin,
                                      OptionalParameterTestFixture):
  """Send a Get SLOT_DESCRIPTION to ALL_SUB_DEVICES."""
  PID = 'SLOT_DESCRIPTION'
  DATA = [1]


# Default Slot Value
# -----------------------------------------------------------------------------
class GetDefaultSlotValues(OptionalParameterTestFixture):
  """Get DEFAULT_SLOT_VALUE."""
  CATEGORY = TestCategory.DMX_SETUP
  PID = 'DEFAULT_SLOT_VALUE'
  REQUIRES = ['defined_slots']

  def Test(self):
    self.AddIfGetSupported(self.AckGetResult())
    self.SendGet(ROOT_DEVICE, self.pid)

  def VerifyResult(self, response, fields):
    if not response.WasAcked():
      return

    defined_slots = self.Property('defined_slots')
    default_slots = set()

    for slot in fields['slot_values']:
      if slot['slot_offset'] not in defined_slots:
        self.AddAdvisory(
          "DEFAULT_SLOT_VALUE contained slot %d, which wasn't in SLOT_INFO" %
          slot['slot_offset'])
      default_slots.add(slot['slot_offset'])

    for slot_offset in defined_slots:
      if slot_offset not in default_slots:
        self.AddAdvisory(
          "SLOT_INFO contained slot %d, which wasn't in DEFAULT_SLOT_VALUE" %
          slot_offset)


class GetDefaultSlotValueWithData(TestMixins.GetWithDataMixin,
                                  OptionalParameterTestFixture):
  """Get DEFAULT_SLOT_VALUE with invalid data."""
  PID = 'DEFAULT_SLOT_VALUE'


class SetDefaultSlotValue(TestMixins.UnsupportedSetMixin,
                          OptionalParameterTestFixture):
  """Set DEFAULT_SLOT_VALUE."""
  PID = 'DEFAULT_SLOT_VALUE'


class SetDefaultSlotValueWithData(TestMixins.UnsupportedSetWithDataMixin,
                                  OptionalParameterTestFixture):
  """Attempt to SET DEFAULT_SLOT_VALUE with data."""
  PID = 'DEFAULT_SLOT_VALUE'


class AllSubDevicesGetDefaultSlotValue(TestMixins.AllSubDevicesGetMixin,
                                       OptionalParameterTestFixture):
  """Send a Get DEFAULT_SLOT_VALUE to ALL_SUB_DEVICES."""
  PID = 'DEFAULT_SLOT_VALUE'
  DATA = [1]


# Sensor Consistency Checks
# -----------------------------------------------------------------------------
class CheckSensorConsistency(ResponderTestFixture):
  """Check that sensor support is consistent."""
  CATEGORY = TestCategory.SENSORS
  REQUIRES = ['sensor_count', 'sensor_recording_supported',
              'supported_parameters']

  def PidRequired(self):
    return False

  def IsSupported(self, pid):
    return pid.value in self.Property('supported_parameters')

  def CheckConsistency(self, pid_name, check_for_support=True):
    pid = self.LookupPid(pid_name)
    if (check_for_support and
        (not self.IsSupported(pid)) and
        self.Property('sensor_count')) > 0:
      self.AddAdvisory('%s not supported but sensor count was > 0' % pid)
    if self.IsSupported(pid) and self.Property('sensor_count') == 0:
      self.AddAdvisory('%s supported but sensor count was 0' % pid)

  def Test(self):
    self.CheckConsistency('SENSOR_DEFINITION')
    self.CheckConsistency('SENSOR_VALUE')
    self.CheckConsistency('RECORD_SENSORS',
                          self.Property('sensor_recording_supported'))
    self.SetPassed()


# Sensor Definition
# -----------------------------------------------------------------------------
class GetSensorDefinition(OptionalParameterTestFixture):
  """Fetch all the sensor definitions."""
  CATEGORY = TestCategory.SENSORS
  PID = 'SENSOR_DEFINITION'
  REQUIRES = ['sensor_count']
  PROVIDES = ['sensor_definitions', 'sensor_recording_supported']
  MAX_SENSOR_INDEX = 0xfe
  RECORDED_VALUE_MASK = 0x01

  PREDICATE_DICT = {
      '==': operator.eq,
      '<': operator.lt,
      '>': operator.gt,
  }

  def Test(self):
    # Default to false
    self._sensors = {}  # Stores the discovered sensors
    self._current_index = -1  # The current sensor we're trying to query
    self._sensor_holes = []  # Indices of sensors that are missing

    self._CheckForSensor()

  def _MissingSensorWarning(self):
    max_sensor = max(self._sensors.keys())
    missing_sensors = [i for i in self._sensor_holes if i < max_sensor]
    if missing_sensors:
      self.AddWarning('Sensors missing in positions %s' % missing_sensors)

  def _CheckForSensor(self):
    if self.PidSupported():
      # If this PID is supported we attempt to locate all sensors
      if self._current_index == self.MAX_SENSOR_INDEX:
        if len(self._sensors) < self.Property('sensor_count'):
          self.AddWarning('Only found %d/%d sensors' %
                          (len(self._sensors), self.Property('sensor_count')))
        elif len(self._sensors) > self.Property('sensor_count'):
          self.AddWarning('Found too many %d/%d sensors' %
                          (len(self._sensors), self.Property('sensor_count')))

        self.SetProperty('sensor_definitions', self._sensors)

        supports_recording = False
        for sensor_def in self._sensors.itervalues():
          supports_recording |= (
              sensor_def['supports_recording'] & self.RECORDED_VALUE_MASK)
        self.SetProperty('sensor_recording_supported', supports_recording)

        self._MissingSensorWarning()
        self.Stop()
        return

      # For each message we should either see a NR_DATA_OUT_OF_RANGE or an ack
      self.AddExpectedResults([
        self.NackGetResult(RDMNack.NR_DATA_OUT_OF_RANGE,
                           action=self._AddToHoles),
        self.AckGetResult(action=self._CheckForSensor)
      ])
    else:
      # Not supported, just check we get a NR_UNKNOWN_PID
      self.AddExpectedResults(self.NackGetResult(RDMNack.NR_UNKNOWN_PID))
      self.SetProperty('sensor_definitions', {})

    self._current_index += 1
    self.SendGet(ROOT_DEVICE, self.pid, [self._current_index])

  def _AddToHoles(self):
    self._sensor_holes.append(self._current_index)
    self._CheckForSensor()

  def VerifyResult(self, response, fields):
    if not response.WasAcked():
      return

    sensor_number = fields['sensor_number']
    if self._current_index != sensor_number:
      self.AddWarning(
          'Requested sensor %d, message returned sensor %d' %
          (self._current_index, fields['sensor_number']))
      return

    self._sensors[self._current_index] = fields

    # Perform sanity checks on the sensor infomation
    if fields['type'] not in RDMConstants.SENSOR_TYPE_TO_NAME:
      if fields['type'] >= 0x80:
        self.AddAdvisory('Using a manufacturer specific type %d for sensor %d,'
                         ' is there no suitable defined type?' %
                         (fields['type'], sensor_number))
      else:
        self.AddWarning('Unknown type %d for sensor %d' %
                        (fields['type'], sensor_number))

    if fields['unit'] not in RDMConstants.UNIT_TO_NAME:
      if fields['unit'] >= 0x80:
        self.AddAdvisory('Using a manufacturer specific unit %d for sensor %d,'
                         ' is there no suitable defined unit?' %
                         (fields['unit'], sensor_number))
      else:
        self.AddWarning('Unknown unit %d for sensor %d' %
                        (fields['unit'], sensor_number))

    if fields['prefix'] not in RDMConstants.PREFIX_TO_NAME:
      self.AddWarning('Unknown prefix %d for sensor %d' %
                      (fields['prefix'], sensor_number))

    self.CheckCondition(sensor_number, fields, 'range_min', '>', 'range_max')
    self.CheckCondition(sensor_number, fields, 'range_min', '==', 'range_max')

    self.CheckCondition(sensor_number, fields, 'normal_min', '>', 'normal_max')
    self.CheckCondition(sensor_number, fields, 'normal_min', '==',
                        'normal_max')

    self.CheckCondition(sensor_number, fields, 'normal_min', '<', 'range_min')
    self.CheckCondition(sensor_number, fields, 'normal_max', '>', 'range_max')

    if fields['supports_recording'] & 0xfc:
      self.AddWarning('bits 7-2 in the recorded message support fields are set'
                      ' for sensor %d' % sensor_number)

    if ContainsUnprintable(fields['name']):
      self.AddAdvisory(
          'Name field in sensor definition for sensor %d  contains unprintable'
          ' characters, was %s' % (self._current_index,
                                   fields['name'].encode('string-escape')))

  def CheckCondition(self, sensor_number, fields, lhs, predicate_str, rhs):
    """Check for a condition and add a warning if it isn't true."""
    predicate = self.PREDICATE_DICT[predicate_str]
    if predicate(fields[lhs], fields[rhs]):
      self.AddAdvisory(
          'Sensor %d, %s (%d) %s %s (%d)' %
          (sensor_number, lhs, fields[lhs], predicate_str, rhs, fields[rhs]))


class GetSensorDefinitionWithNoData(TestMixins.GetWithNoDataMixin,
                                    OptionalParameterTestFixture):
  """Get the sensor definition with no data."""
  PID = 'SENSOR_DEFINITION'


class GetSensorDefinitionWithExtraData(TestMixins.GetWithDataMixin,
                                       OptionalParameterTestFixture):
  """Get the sensor definition with more than 1 byte of data."""
  PID = 'SENSOR_DEFINITION'


class GetInvalidSensorDefinition(OptionalParameterTestFixture):
  """Get the sensor definition with the all sensor value (0xff)."""
  CATEGORY = TestCategory.ERROR_CONDITIONS
  PID = 'SENSOR_DEFINITION'

  def Test(self):
    self.AddIfGetSupported(self.NackGetResult(RDMNack.NR_DATA_OUT_OF_RANGE))
    data = struct.pack('!B', 0xff)
    self.SendRawGet(ROOT_DEVICE, self.pid, data)


class SetSensorDefinition(TestMixins.UnsupportedSetMixin,
                          OptionalParameterTestFixture):
  """SET the sensor definition."""
  PID = 'SENSOR_DEFINITION'


class AllSubDevicesGetSensorDefinition(TestMixins.AllSubDevicesGetMixin,
                                       OptionalParameterTestFixture):
  """Send a Get SENSOR_DEFINITION to ALL_SUB_DEVICES."""
  PID = 'SENSOR_DEFINITION'
  DATA = [1]


# Sensor Value
# -----------------------------------------------------------------------------
class GetSensorValues(OptionalParameterTestFixture):
  """Get values for all defined sensors."""
  CATEGORY = TestCategory.SENSORS
  PID = 'SENSOR_VALUE'
  REQUIRES = ['sensor_definitions']
  PROVIDES = ['sensor_values']

  HIGHEST_LOWEST_MASK = 0x02
  RECORDED_VALUE_MASK = 0x01

  def Test(self):
    # The head of the list is the current sensor we're querying
    self._sensors = self.Property('sensor_definitions').values()
    self._sensor_values = []

    if self._sensors:
      # Loop and get all values
      self._GetSensorValue()
    else:
      # No sensors found, make sure we get a NR_DATA_OUT_OF_RANGE
      self.AddIfGetSupported(self.NackGetResult(RDMNack.NR_DATA_OUT_OF_RANGE))
      self.SendGet(ROOT_DEVICE, self.pid, [0])

  def _GetSensorValue(self):
    if not self._sensors:
      # Finished
      self.SetProperty('sensor_values', self._sensor_values)
      self.Stop()
      return

    sensor_index = self._sensors[0]['sensor_number']
    self.AddExpectedResults([
      self.AckGetResult(action=self._GetNextSensor),
      self.NackGetResult(
        RDMNack.NR_HARDWARE_FAULT,
        advisory="Sensor %d NACK'ed GET SENSOR_VALUE with NR_HARDWARE_FAULT" %
                 sensor_index,
        action=self._GetNextSensor)
    ])
    self.SendGet(ROOT_DEVICE, self.pid, [sensor_index])

  def _GetNextSensor(self):
    self._sensors.pop(0)
    self._GetSensorValue()

  def VerifyResult(self, response, fields):
    if not response.WasAcked():
      return

    sensor_def = self._sensors[0]
    sensor_number = fields['sensor_number']
    if sensor_def['sensor_number'] != sensor_number:
      self.AddWarning(
          'Requested sensor value for %d, message returned sensor %d' %
          (sensor_def['sensor_number'], fields['sensor_number']))
      return

    self._sensor_values.append(fields)
    range_min = sensor_def['range_min']
    range_max = sensor_def['range_max']

    # Perform sanity checks on the sensor infomation
    self._CheckValueWithinRange(sensor_number, fields, 'present_value',
                                range_min, range_max)

    if sensor_def['supports_recording'] & self.HIGHEST_LOWEST_MASK:
      self._CheckValueWithinRange(sensor_number, fields, 'lowest',
                                  range_min, range_max)
      self._CheckValueWithinRange(sensor_number, fields, 'highest',
                                  range_min, range_max)
    else:
      self._CheckForZeroField(sensor_number, fields, 'lowest')
      self._CheckForZeroField(sensor_number, fields, 'highest')

    if sensor_def['supports_recording'] & self.RECORDED_VALUE_MASK:
      self._CheckValueWithinRange(sensor_number, fields, 'recorded',
                                  range_min, range_max)
    else:
      self._CheckForZeroField(sensor_number, fields, 'recorded')

  def _CheckValueWithinRange(self, sensor_number, fields, name, min, max):
    if fields[name] < min or fields[name] > max:
      self.AddWarning(
        '%s for sensor %d not within range %d - %d, was %d' %
        (name, sensor_number, min, max, fields[name]))

  def _CheckForZeroField(self, sensor_number, fields, name):
    if fields[name]:
      self.AddWarning(
        '%s value for sensor %d non-0, but support not declared, was %d' %
        (name, sensor_number, fields[name]))


class GetUndefinedSensorValues(OptionalParameterTestFixture):
  """Attempt to get sensor values for all sensors that weren't defined."""
  CATEGORY = TestCategory.ERROR_CONDITIONS
  PID = 'SENSOR_VALUE'
  REQUIRES = ['sensor_definitions']

  def Test(self):
    sensors = self.Property('sensor_definitions')
    self._missing_sensors = []
    for i in xrange(0, 0xff):
      if i not in sensors:
        self._missing_sensors.append(i)

    if self._missing_sensors:
      # Loop and get all values
      self._GetSensorValue()
    else:
      self.SetNotRun('All sensors declared')
      return

  def _GetSensorValue(self):
    if not self._missing_sensors:
      self.Stop()
      return

    self.AddIfGetSupported(
        self.NackGetResult(RDMNack.NR_DATA_OUT_OF_RANGE,
                           action=self._GetSensorValue))
    self.SendGet(ROOT_DEVICE, self.pid, [self._missing_sensors.pop(0)])


class GetInvalidSensorValue(OptionalParameterTestFixture):
  """Get the sensor value with the all sensor value (0xff)."""
  CATEGORY = TestCategory.ERROR_CONDITIONS
  PID = 'SENSOR_VALUE'

  def Test(self):
    self.AddIfGetSupported(self.NackGetResult(RDMNack.NR_DATA_OUT_OF_RANGE))
    data = struct.pack('!B', 0xff)
    self.SendRawGet(ROOT_DEVICE, self.pid, data)


class GetSensorValueWithNoData(TestMixins.GetWithNoDataMixin,
                               OptionalParameterTestFixture):
  """GET sensor value without any sensor number."""
  PID = 'SENSOR_VALUE'


class ResetSensorValue(OptionalParameterTestFixture):
  """Reset sensor values for all defined sensors."""
  CATEGORY = TestCategory.SENSORS
  PID = 'SENSOR_VALUE'
  REQUIRES = ['sensor_definitions']

  def Test(self):
    # The head of the list is the current sensor we're querying
    self._sensors = self.Property('sensor_definitions').values()
    self._sensor_values = []

    if self._sensors:
      # Loop and get all values
      self._ResetSensor()
    else:
      # No sensors found, make sure we get a NR_DATA_OUT_OF_RANGE
      self.AddIfSetSupported([
          self.NackSetResult(RDMNack.NR_DATA_OUT_OF_RANGE),
          self.NackSetResult(RDMNack.NR_UNSUPPORTED_COMMAND_CLASS),
      ])
      self.SendSet(ROOT_DEVICE, self.pid, [0])

  def _ResetSensor(self):
    if not self._sensors:
      # Finished
      self.Stop()
      return

    sensor_index = self._sensors[0]['sensor_number']
    self.AddExpectedResults([
        self.AckSetResult(action=self._ResetNextSensor),
        self.NackSetResult(RDMNack.NR_UNSUPPORTED_COMMAND_CLASS,
                           action=self._ResetNextSensor),
        self.NackSetResult(
          RDMNack.NR_HARDWARE_FAULT,
          advisory="Sensor %d NACK'ed Set SENSOR_VALUE with NR_HARDWARE_FAULT" %
                   sensor_index,
          action=self._ResetNextSensor)
    ])
    self.SendSet(ROOT_DEVICE, self.pid, [sensor_index])

  def _ResetNextSensor(self):
    self._sensors.pop(0)
    self._ResetSensor()

  def VerifyResult(self, response, fields):
    # It's not clear at all what to expect in this case.
    # See http://www.rdmprotocol.org/showthread.php?p=2160
    # TODO(simonn, E1.20 task group): figure this out
    pass


class ResetAllSensorValues(OptionalParameterTestFixture):
  """Set SENSOR_VALUE with sensor number set to 0xff."""
  CATEGORY = TestCategory.SENSORS
  PID = 'SENSOR_VALUE'
  REQUIRES = ['sensor_definitions']

  RECORDED_VALUE_MASK = 0x01
  ALL_SENSORS = 0xff

  def Test(self):
    supports_recording = False
    for sensor_def in self.Property('sensor_definitions').values():
      supports_recording |= (
          sensor_def['supports_recording'] & self.RECORDED_VALUE_MASK)

    # Some devices don't have set
    results = [self.NackSetResult(RDMNack.NR_UNSUPPORTED_COMMAND_CLASS)]
    if supports_recording:
      results = [
        self.AckSetResult(),
        self.NackSetResult(
            RDMNack.NR_UNSUPPORTED_COMMAND_CLASS,
            warning="One or more recorded sensors found but Set SENSOR_VALUE "
                    "wasn't supported")
      ]
    else:
      results = [
        self.AckSetResult(),
        self.NackSetResult(RDMNack.NR_UNSUPPORTED_COMMAND_CLASS)
      ]
    self.AddIfSetSupported(results)
    self.SendSet(ROOT_DEVICE, self.pid, [self.ALL_SENSORS])


class ResetUndefinedSensorValues(TestMixins.SetUndefinedSensorValues,
                                 OptionalParameterTestFixture):
  """Attempt to reset sensor values for all sensors that weren't defined."""
  CATEGORY = TestCategory.ERROR_CONDITIONS
  PID = 'SENSOR_VALUE'
  REQUIRES = ['sensor_definitions']


class ResetSensorValueWithNoData(TestMixins.SetWithNoDataMixin,
                                 OptionalParameterTestFixture):
  """SET sensor value without any sensor number."""
  PID = 'SENSOR_VALUE'
  ALLOWED_NACKS = [RDMNack.NR_UNSUPPORTED_COMMAND_CLASS]


class AllSubDevicesGetSensorValue(TestMixins.AllSubDevicesGetMixin,
                                  OptionalParameterTestFixture):
  """Send a Get SENSOR_VALUE to ALL_SUB_DEVICES."""
  PID = 'SENSOR_VALUE'
  DATA = [1]


# Record Sensors
# -----------------------------------------------------------------------------
class GetRecordSensors(TestMixins.UnsupportedGetMixin,
                       OptionalParameterTestFixture):
  """GET record sensors."""
  PID = 'RECORD_SENSORS'


class GetRecordSensorsWithData(TestMixins.UnsupportedGetWithDataMixin,
                               OptionalParameterTestFixture):
  """GET RECORD_SENSORS with data."""
  PID = 'RECORD_SENSORS'


class RecordSensorValues(OptionalParameterTestFixture):
  """Record values for all defined sensors."""
  CATEGORY = TestCategory.SENSORS
  PID = 'RECORD_SENSORS'
  REQUIRES = ['sensor_definitions']

  RECORDED_VALUE_MASK = 0x01

  def Test(self):
    # The head of the list is the current sensor we're querying
    self._sensors = self.Property('sensor_definitions').values()
    self._sensor_values = []

    if self._sensors:
      # Loop and get all values
      self._RecordSensor()
    else:
      # No sensors found, make sure we get a NR_DATA_OUT_OF_RANGE
      self.AddIfSetSupported(self.NackSetResult(RDMNack.NR_DATA_OUT_OF_RANGE))
      self.SendSet(ROOT_DEVICE, self.pid, [0])

  def _RecordSensor(self):
    if not self._sensors:
      # Finished
      self.Stop()
      return

    sensor_def = self._sensors[0]
    if sensor_def['supports_recording'] & self.RECORDED_VALUE_MASK:
      self.AddExpectedResults(self.AckSetResult(action=self._RecordNextSensor))
    else:
      message = ("Sensor %d ack'ed RECORD_SENSOR but recorded support was not "
                 "declared" % sensor_def['sensor_number'])
      self.AddIfSetSupported([
          self.NackSetResult(RDMNack.NR_DATA_OUT_OF_RANGE,
                             action=self._RecordNextSensor),
          self.AckSetResult(action=self._RecordNextSensor,
                            advisory=message),

      ])
    self.SendSet(ROOT_DEVICE, self.pid, [self._sensors[0]['sensor_number']])

  def _RecordNextSensor(self):
    self._sensors.pop(0)
    self._RecordSensor()


class RecordAllSensorValues(OptionalParameterTestFixture):
  """Set RECORD_SENSORS with sensor number set to 0xff."""
  CATEGORY = TestCategory.SENSORS
  PID = 'RECORD_SENSORS'
  REQUIRES = ['sensor_recording_supported']

  ALL_SENSORS = 0xff

  def Test(self):
    if self.Property('sensor_recording_supported'):
      self.AddIfSetSupported(self.AckSetResult())
    else:
      self.AddIfSetSupported(self.NackSetResult(RDMNack.NR_DATA_OUT_OF_RANGE))
    self.SendSet(ROOT_DEVICE, self.pid, [self.ALL_SENSORS])


class RecordUndefinedSensorValues(TestMixins.SetUndefinedSensorValues,
                                  OptionalParameterTestFixture):
  """Attempt to reset sensor values for all sensors that weren't defined."""
  CATEGORY = TestCategory.ERROR_CONDITIONS
  PID = 'RECORD_SENSORS'
  REQUIRES = ['sensor_definitions']


class RecordSensorValueWithNoData(TestMixins.SetWithNoDataMixin,
                                  OptionalParameterTestFixture):
  """SET record sensors without any sensor number."""
  PID = 'RECORD_SENSORS'


class RecordSensorValueWithExtraData(TestMixins.SetWithDataMixin,
                                     OptionalParameterTestFixture):
  """Send a SET RECORD_SENSORS command with extra data."""
  PID = 'RECORD_SENSORS'


class AllSubDevicesGetRecordSensors(TestMixins.AllSubDevicesUnsupportedGetMixin,
                                    OptionalParameterTestFixture):
  """Attempt to send a get RECORD_SENSORS to ALL_SUB_DEVICES."""
  PID = 'RECORD_SENSORS'


# Device Hours
# -----------------------------------------------------------------------------
class GetDeviceHours(TestMixins.GetMixin, OptionalParameterTestFixture):
  """GET the device hours."""
  CATEGORY = TestCategory.POWER_LAMP_SETTINGS
  PID = 'DEVICE_HOURS'
  EXPECTED_FIELDS = ['hours']
  PROVIDES = ['device_hours']


class GetDeviceHoursWithData(TestMixins.GetWithDataMixin,
                             OptionalParameterTestFixture):
  """GET the device hours with extra data."""
  PID = 'DEVICE_HOURS'


class SetDeviceHours(TestMixins.SetUInt32Mixin,
                     OptionalParameterTestFixture):
  """Attempt to SET the device hours."""
  CATEGORY = TestCategory.POWER_LAMP_SETTINGS
  PID = 'DEVICE_HOURS'
  EXPECTED_FIELDS = ['hours']
  PROVIDES = ['set_device_hours_supported']
  REQUIRES = ['device_hours']

  def OldValue(self):
    return self.Property('device_hours')

  def VerifyResult(self, response, fields):
    if response.command_class == PidStore.RDM_SET:
      set_supported = (
          response.WasAcked() or
          response.nack_reason != RDMNack.NR_UNSUPPORTED_COMMAND_CLASS)
      self.SetProperty('set_device_hours_supported', set_supported)


class SetDeviceHoursWithNoData(TestMixins.SetWithNoDataMixin,
                               OptionalParameterTestFixture):
  """Set the device hours with no param data."""
  PID = 'DEVICE_HOURS'
  REQUIRES = ['set_device_hours_supported']

  def Test(self):
    if self.Property('set_device_hours_supported'):
      expected_result = RDMNack.NR_FORMAT_ERROR
    else:
      expected_result = RDMNack.NR_UNSUPPORTED_COMMAND_CLASS
    self.AddIfSetSupported(self.NackSetResult(expected_result))
    self.SendRawSet(ROOT_DEVICE, self.pid, '')


class SetDeviceHoursWithExtraData(TestMixins.SetWithDataMixin,
                                  OptionalParameterTestFixture):
  """Send a SET DEVICE_HOURS command with extra data."""
  PID = 'DEVICE_HOURS'
  DATA = 'foobar'


class AllSubDevicesGetDeviceHours(TestMixins.AllSubDevicesGetMixin,
                                  OptionalParameterTestFixture):
  """Send a Get DEVICE_HOURS to ALL_SUB_DEVICES."""
  PID = 'DEVICE_HOURS'


# Lamp Hours
# -----------------------------------------------------------------------------
class GetLampHours(TestMixins.GetMixin, OptionalParameterTestFixture):
  """GET the device hours."""
  CATEGORY = TestCategory.POWER_LAMP_SETTINGS
  PID = 'LAMP_HOURS'
  EXPECTED_FIELDS = ['hours']
  PROVIDES = ['lamp_hours']


class GetLampHoursWithData(TestMixins.GetWithDataMixin,
                           OptionalParameterTestFixture):
  """GET the device hours with extra data."""
  PID = 'LAMP_HOURS'


class SetLampHours(TestMixins.SetUInt32Mixin,
                   OptionalParameterTestFixture):
  """Attempt to SET the device hours."""
  CATEGORY = TestCategory.POWER_LAMP_SETTINGS
  PID = 'LAMP_HOURS'
  EXPECTED_FIELDS = ['hours']
  PROVIDES = ['set_lamp_hours_supported']
  REQUIRES = ['lamp_hours']

  def OldValue(self):
    return self.Property('lamp_hours')

  def VerifyResult(self, response, fields):
    if response.command_class == PidStore.RDM_SET:
      set_supported = (
          response.WasAcked() or
          response.nack_reason != RDMNack.NR_UNSUPPORTED_COMMAND_CLASS)
      self.SetProperty('set_lamp_hours_supported', set_supported)


class SetLampHoursWithNoData(TestMixins.SetWithNoDataMixin,
                             OptionalParameterTestFixture):
  """Set the device hours with no param data."""
  PID = 'LAMP_HOURS'
  REQUIRES = ['set_lamp_hours_supported']

  def Test(self):
    if self.Property('set_lamp_hours_supported'):
      expected_result = RDMNack.NR_FORMAT_ERROR
    else:
      expected_result = RDMNack.NR_UNSUPPORTED_COMMAND_CLASS
    self.AddIfSetSupported(self.NackSetResult(expected_result))
    self.SendRawSet(ROOT_DEVICE, self.pid, '')


class AllSubDevicesGetLampHours(TestMixins.AllSubDevicesGetMixin,
                                OptionalParameterTestFixture):
  """Send a Get LAMP_HOURS to ALL_SUB_DEVICES."""
  PID = 'LAMP_HOURS'


# Lamp Strikes
# -----------------------------------------------------------------------------
class GetLampStrikes(TestMixins.GetMixin, OptionalParameterTestFixture):
  """GET the lamp strikes."""
  CATEGORY = TestCategory.POWER_LAMP_SETTINGS
  PID = 'LAMP_STRIKES'
  EXPECTED_FIELDS = ['strikes']
  PROVIDES = ['lamp_strikes']


class GetLampStrikesWithData(TestMixins.GetWithDataMixin,
                             OptionalParameterTestFixture):
  """GET the lamp strikes with extra data."""
  PID = 'LAMP_STRIKES'


class SetLampStrikes(TestMixins.SetUInt32Mixin, OptionalParameterTestFixture):
  """Attempt to SET the lamp strikes."""
  CATEGORY = TestCategory.POWER_LAMP_SETTINGS
  PID = 'LAMP_STRIKES'
  EXPECTED_FIELDS = ['strikes']
  PROVIDES = ['set_lamp_strikes_supported']
  REQUIRES = ['lamp_strikes']

  def OldValue(self):
    return self.Property('lamp_strikes')

  def VerifyResult(self, response, fields):
    if response.command_class == PidStore.RDM_SET:
      set_supported = (
          response.WasAcked() or
          response.nack_reason != RDMNack.NR_UNSUPPORTED_COMMAND_CLASS)
      self.SetProperty('set_lamp_strikes_supported', set_supported)


class SetLampStrikesWithNoData(TestMixins.SetWithNoDataMixin,
                               OptionalParameterTestFixture):
  """Set the lamp strikes with no param data."""
  PID = 'LAMP_STRIKES'
  REQUIRES = ['set_lamp_strikes_supported']

  def Test(self):
    if self.Property('set_lamp_strikes_supported'):
      expected_result = RDMNack.NR_FORMAT_ERROR
    else:
      expected_result = RDMNack.NR_UNSUPPORTED_COMMAND_CLASS
    self.AddIfSetSupported(self.NackSetResult(expected_result))
    self.SendRawSet(ROOT_DEVICE, self.pid, '')


class AllSubDevicesGetLampStrikes(TestMixins.AllSubDevicesGetMixin,
                                  OptionalParameterTestFixture):
  """Send a Get LAMP_STRIKES to ALL_SUB_DEVICES."""
  PID = 'LAMP_STRIKES'


# Lamp State
# -----------------------------------------------------------------------------
class GetLampState(TestMixins.GetMixin, OptionalParameterTestFixture):
  """GET the lamp state."""
  CATEGORY = TestCategory.POWER_LAMP_SETTINGS
  PID = 'LAMP_STATE'
  EXPECTED_FIELDS = ['state']
  PROVIDES = ['lamp_state']


class GetLampStateWithData(TestMixins.GetWithDataMixin,
                           OptionalParameterTestFixture):
  """GET the lamp state with extra data."""
  PID = 'LAMP_STATE'


class SetLampState(TestMixins.SetBoolMixin, OptionalParameterTestFixture):
  """Attempt to SET the lamp state."""
  CATEGORY = TestCategory.POWER_LAMP_SETTINGS
  PID = 'LAMP_STATE'
  EXPECTED_FIELDS = ['state']
  REQUIRES = ['lamp_state']

  def OldValue(self):
    # We use a bool here so we toggle between off and on
    # Some responders may not support standby & strike
    return bool(self.Property('lamp_state'))


class SetLampStateWithNoData(TestMixins.SetWithNoDataMixin,
                             OptionalParameterTestFixture):
  """Set the device state with no param data."""
  PID = 'LAMP_STATE'


class AllSubDevicesGetLampState(TestMixins.AllSubDevicesGetMixin,
                                OptionalParameterTestFixture):
  """Send a Get LAMP_STATE to ALL_SUB_DEVICES."""
  PID = 'LAMP_STATE'


# Lamp On Mode
# -----------------------------------------------------------------------------
class GetLampOnMode(TestMixins.GetMixin, OptionalParameterTestFixture):
  """GET the lamp on mode."""
  CATEGORY = TestCategory.POWER_LAMP_SETTINGS
  PID = 'LAMP_ON_MODE'
  EXPECTED_FIELDS = ['mode']
  PROVIDES = ['lamp_on_mode']


class GetLampOnModeWithData(TestMixins.GetWithDataMixin,
                            OptionalParameterTestFixture):
  """GET the lamp on mode with extra data."""
  PID = 'LAMP_ON_MODE'


class SetLampOnMode(TestMixins.SetMixin, OptionalParameterTestFixture):
  """Attempt to SET the lamp on mode."""
  CATEGORY = TestCategory.POWER_LAMP_SETTINGS
  PID = 'LAMP_ON_MODE'
  EXPECTED_FIELDS = ['mode']
  REQUIRES = ['lamp_on_mode']
  ALLOWED_MODES = [0, 1, 2]
  ALL_MODES = ALLOWED_MODES + [3] + range(0x80, 0xe0)

  def OldValue(self):
    old = self.Property('lamp_on_mode')
    if old in self.ALL_MODES:
      return old
    return self.ALL_MODES[0]

  def NewValue(self):
    old_value = self.OldValue()
    try:
      self.ALLOWED_MODES.index(old_value)
    except ValueError:
      return self.ALLOWED_MODES[0]
    return self.ALLOWED_MODES[(old_value + 1) % len(self.ALLOWED_MODES)]


class SetLampOnModeWithNoData(TestMixins.SetWithNoDataMixin,
                              OptionalParameterTestFixture):
  """Set the device on mode with no param data."""
  PID = 'LAMP_ON_MODE'


class AllSubDevicesGetLampOnMode(TestMixins.AllSubDevicesGetMixin,
                                 OptionalParameterTestFixture):
  """Send a Get LAMP_ON_MODE to ALL_SUB_DEVICES."""
  PID = 'LAMP_ON_MODE'


# Device Hours
# -----------------------------------------------------------------------------
class GetDevicePowerCycles(TestMixins.GetMixin, OptionalParameterTestFixture):
  """GET the device power_cycles."""
  CATEGORY = TestCategory.POWER_LAMP_SETTINGS
  PID = 'DEVICE_POWER_CYCLES'
  EXPECTED_FIELDS = ['power_cycles']
  PROVIDES = ['power_cycles']


class GetDevicePowerCyclesWithData(TestMixins.GetWithDataMixin,
                                   OptionalParameterTestFixture):
  """GET the device power_cycles with extra data."""
  PID = 'DEVICE_POWER_CYCLES'


class ResetDevicePowerCycles(TestMixins.SetUInt32Mixin,
                             OptionalParameterTestFixture):
  """Attempt to SET the device power_cycles to zero."""
  CATEGORY = TestCategory.POWER_LAMP_SETTINGS
  PID = 'DEVICE_POWER_CYCLES'
  EXPECTED_FIELDS = ['power_cycles']
  REQUIRES = ['power_cycles']
  PROVIDES = ['set_device_power_cycles_supported']

  def OldValue(self):
    return self.Property('power_cycles')

  def NewValue(self):
    return 0

  def VerifyResult(self, response, fields):
    if response.command_class == PidStore.RDM_SET:
      set_supported = (
          response.WasAcked() or
          response.nack_reason != RDMNack.NR_UNSUPPORTED_COMMAND_CLASS)
      self.SetProperty('set_device_power_cycles_supported', set_supported)


class SetDevicePowerCycles(TestMixins.SetUInt32Mixin,
                           OptionalParameterTestFixture):
  """Attempt to SET the device power_cycles."""
  CATEGORY = TestCategory.POWER_LAMP_SETTINGS
  PID = 'DEVICE_POWER_CYCLES'
  EXPECTED_FIELDS = ['power_cycles']
  REQUIRES = ['power_cycles']

  def OldValue(self):
    return self.Property('power_cycles')

  def Test(self):
    self.AddIfSetSupported([
      self.AckSetResult(action=self.VerifySet),
      self.NackSetResult(RDMNack.NR_DATA_OUT_OF_RANGE),
      self.NackSetResult(
        RDMNack.NR_UNSUPPORTED_COMMAND_CLASS,
        advisory='SET for %s returned unsupported command class' %
                 self.pid.name),
    ])
    self.SendSet(ROOT_DEVICE, self.pid, [self.NewValue()])


class SetDevicePowerCyclesWithNoData(TestMixins.SetWithNoDataMixin,
                                     OptionalParameterTestFixture):
  """Set the device power_cycles with no param data."""
  PID = 'DEVICE_POWER_CYCLES'
  REQUIRES = ['set_device_power_cycles_supported']

  def Test(self):
    if self.Property('set_device_power_cycles_supported'):
      expected_result = RDMNack.NR_FORMAT_ERROR
    else:
      expected_result = RDMNack.NR_UNSUPPORTED_COMMAND_CLASS
    self.AddIfSetSupported(self.NackSetResult(expected_result))
    self.SendRawSet(ROOT_DEVICE, self.pid, '')


class SetDevicePowerCyclesWithExtraData(TestMixins.SetWithDataMixin,
                                        OptionalParameterTestFixture):
  """Send a SET DEVICE_POWER_CYCLES command with extra data."""
  PID = 'DEVICE_POWER_CYCLES'
  DATA = 'foobar'


class AllSubDevicesGetDevicePowerCycles(TestMixins.AllSubDevicesGetMixin,
                                        OptionalParameterTestFixture):
  """Send a Get DEVICE_POWER_CYCLES to ALL_SUB_DEVICES."""
  PID = 'DEVICE_POWER_CYCLES'


# Display Invert
# -----------------------------------------------------------------------------
class GetDisplayInvert(TestMixins.GetMixin,
                       OptionalParameterTestFixture):
  """GET the display invert setting."""
  CATEGORY = TestCategory.DISPLAY_SETTINGS
  PID = 'DISPLAY_INVERT'
  EXPECTED_FIELDS = ['invert_status']
  PROVIDES = ['display_invert']


class GetDisplayInvertWithData(TestMixins.GetWithDataMixin,
                               OptionalParameterTestFixture):
  """GET the pan invert setting with extra data."""
  PID = 'DISPLAY_INVERT'


class SetDisplayInvert(TestMixins.SetMixin,
                       OptionalParameterTestFixture):
  """Attempt to SET the display invert setting."""
  CATEGORY = TestCategory.DISPLAY_SETTINGS
  PID = 'DISPLAY_INVERT'
  EXPECTED_FIELDS = ['invert_status']
  REQUIRES = ['display_invert']
  # Some devices can't do auto so we just use on and off here
  ALLOWED_MODES = [0, 1]
  ALL_MODES = ALLOWED_MODES + [2]

  def OldValue(self):
    old = self.Property('display_invert')
    if old in self.ALL_MODES:
      return old
    return self.ALL_MODES[0]

  def NewValue(self):
    old_value = self.OldValue()
    try:
      self.ALLOWED_MODES.index(old_value)
    except ValueError:
      return self.ALLOWED_MODES[0]
    return self.ALLOWED_MODES[(old_value + 1) % len(self.ALLOWED_MODES)]


class SetDisplayInvertWithNoData(TestMixins.SetWithNoDataMixin,
                                 OptionalParameterTestFixture):
  """Set the display invert with no param data."""
  PID = 'DISPLAY_INVERT'


class SetDisplayInvertWithExtraData(TestMixins.SetWithDataMixin,
                                    OptionalParameterTestFixture):
  """Send a SET DISPLAY_INVERT command with extra data."""
  PID = 'DISPLAY_INVERT'


class AllSubDevicesGetDisplayInvert(TestMixins.AllSubDevicesGetMixin,
                                    OptionalParameterTestFixture):
  """Send a Get DISPLAY_INVERT to ALL_SUB_DEVICES."""
  PID = 'DISPLAY_INVERT'


# Display Level
# -----------------------------------------------------------------------------
class GetDisplayLevel(TestMixins.GetMixin,
                      OptionalParameterTestFixture):
  """GET the display level setting."""
  CATEGORY = TestCategory.DISPLAY_SETTINGS
  PID = 'DISPLAY_LEVEL'
  EXPECTED_FIELDS = ['level']
  PROVIDES = ['display_level']


class GetDisplayLevelWithData(TestMixins.GetWithDataMixin,
                              OptionalParameterTestFixture):
  """GET the pan invert setting with extra data."""
  PID = 'DISPLAY_LEVEL'


class SetDisplayLevel(TestMixins.SetUInt8Mixin,
                      OptionalParameterTestFixture):
  """Attempt to SET the display level setting."""
  CATEGORY = TestCategory.DISPLAY_SETTINGS
  PID = 'DISPLAY_LEVEL'
  EXPECTED_FIELDS = ['level']
  REQUIRES = ['display_level']

  def OldValue(self):
    return self.Property('display_level')


class SetDisplayLevelWithNoData(TestMixins.SetWithNoDataMixin,
                                OptionalParameterTestFixture):
  """Set the display level with no param data."""
  PID = 'DISPLAY_LEVEL'


class SetDisplayLevelWithExtraData(TestMixins.SetWithDataMixin,
                                   OptionalParameterTestFixture):
  """Send a SET DISPLAY_LEVEL command with extra data."""
  PID = 'DISPLAY_LEVEL'


class AllSubDevicesGetDisplayLevel(TestMixins.AllSubDevicesGetMixin,
                                   OptionalParameterTestFixture):
  """Send a Get DISPLAY_LEVEL to ALL_SUB_DEVICES."""
  PID = 'DISPLAY_LEVEL'


# Pan Invert
# -----------------------------------------------------------------------------
class GetPanInvert(TestMixins.GetMixin, OptionalParameterTestFixture):
  """GET the pan invert setting."""
  CATEGORY = TestCategory.CONFIGURATION
  PID = 'PAN_INVERT'
  EXPECTED_FIELDS = ['invert']
  PROVIDES = ['pan_invert']


class GetPanInvertWithData(TestMixins.GetWithDataMixin,
                           OptionalParameterTestFixture):
  """GET the pan invert setting with extra data."""
  PID = 'PAN_INVERT'


class SetPanInvert(TestMixins.SetBoolMixin, OptionalParameterTestFixture):
  """Attempt to SET the pan invert setting."""
  CATEGORY = TestCategory.CONFIGURATION
  PID = 'PAN_INVERT'
  EXPECTED_FIELDS = ['invert']
  REQUIRES = ['pan_invert']

  def OldValue(self):
    return self.Property('pan_invert')


class SetPanInvertWithNoData(TestMixins.SetWithNoDataMixin,
                             OptionalParameterTestFixture):
  """Set the pan invert with no param data."""
  PID = 'PAN_INVERT'


class SetPanInvertWithExtraData(TestMixins.SetWithDataMixin,
                                OptionalParameterTestFixture):
  """Send a SET PAN_INVERT command with extra data."""
  PID = 'PAN_INVERT'


class AllSubDevicesGetPanInvert(TestMixins.AllSubDevicesGetMixin,
                                OptionalParameterTestFixture):
  """Send a Get PAN_INVERT to ALL_SUB_DEVICES."""
  PID = 'PAN_INVERT'


# Tilt Invert
# -----------------------------------------------------------------------------
class GetTiltInvert(TestMixins.GetMixin, OptionalParameterTestFixture):
  """GET the tilt invert setting."""
  CATEGORY = TestCategory.CONFIGURATION
  PID = 'TILT_INVERT'
  EXPECTED_FIELDS = ['invert']
  PROVIDES = ['tilt_invert']


class GetTiltInvertWithData(TestMixins.GetWithDataMixin,
                            OptionalParameterTestFixture):
  """GET the tilt invert setting with extra data."""
  PID = 'TILT_INVERT'


class SetTiltInvert(TestMixins.SetBoolMixin, OptionalParameterTestFixture):
  """Attempt to SET the tilt invert setting."""
  CATEGORY = TestCategory.CONFIGURATION
  PID = 'TILT_INVERT'
  EXPECTED_FIELDS = ['invert']
  REQUIRES = ['tilt_invert']

  def OldValue(self):
    return self.Property('tilt_invert')


class SetTiltInvertWithNoData(TestMixins.SetWithNoDataMixin,
                              OptionalParameterTestFixture):
  """Set the tilt invert with no param data."""
  PID = 'TILT_INVERT'


class SetTiltInvertWithExtraData(TestMixins.SetWithDataMixin,
                                 OptionalParameterTestFixture):
  """Send a SET TILT_INVERT command with extra data."""
  PID = 'TILT_INVERT'


class AllSubDevicesGetTiltInvert(TestMixins.AllSubDevicesGetMixin,
                                 OptionalParameterTestFixture):
  """Send a Get TILT_INVERT to ALL_SUB_DEVICES."""
  PID = 'TILT_INVERT'


# Pan Tilt Swap
# -----------------------------------------------------------------------------
class GetPanTiltSwap(TestMixins.GetMixin, OptionalParameterTestFixture):
  """GET the pan tilt swap setting."""
  CATEGORY = TestCategory.CONFIGURATION
  PID = 'PAN_TILT_SWAP'
  EXPECTED_FIELDS = ['swap']
  PROVIDES = ['pan_tilt_swap']


class GetPanTiltSwapWithData(TestMixins.GetWithDataMixin,
                             OptionalParameterTestFixture):
  """GET the pan tilt swap setting with extra data."""
  PID = 'PAN_TILT_SWAP'


class SetPanTiltSwap(TestMixins.SetBoolMixin, OptionalParameterTestFixture):
  """Attempt to SET the pan tilt swap setting."""
  CATEGORY = TestCategory.CONFIGURATION
  PID = 'PAN_TILT_SWAP'
  EXPECTED_FIELDS = ['swap']
  REQUIRES = ['pan_tilt_swap']

  def OldValue(self):
    return self.Property('pan_tilt_swap')


class SetPanTiltSwapWithNoData(TestMixins.SetWithNoDataMixin,
                               OptionalParameterTestFixture):
  """Set the pan tilt swap with no param data."""
  PID = 'PAN_TILT_SWAP'


class SetPanTiltSwapWithExtraData(TestMixins.SetWithDataMixin,
                                  OptionalParameterTestFixture):
  """Send a SET PAN_TILT_SWAP command with extra data."""
  PID = 'PAN_TILT_SWAP'


class AllSubDevicesGetPanTiltSwap(TestMixins.AllSubDevicesGetMixin,
                                  OptionalParameterTestFixture):
  """Send a Get PAN_TILT_SWAP to ALL_SUB_DEVICES."""
  PID = 'PAN_TILT_SWAP'


# Real time clock
# -----------------------------------------------------------------------------
class GetRealTimeClock(OptionalParameterTestFixture):
  """GET the real time clock setting."""
  CATEGORY = TestCategory.CONFIGURATION
  PID = 'REAL_TIME_CLOCK'

  ALLOWED_RANGES = {
      'year': (2003, 65535),
      'month': (1, 12),
      'day': (1, 31),
      'hour': (0, 23),
      'minute': (0, 59),
  }

  def Test(self):
    self.AddIfGetSupported(
      self.AckGetResult(field_names=self.ALLOWED_RANGES.keys() + ['second']))
    self.SendGet(ROOT_DEVICE, self.pid)

  def VerifyResult(self, response, fields):
    if not response.WasAcked():
      return

    for field, valid_range in self.ALLOWED_RANGES.iteritems():
      value = fields[field]
      if value < valid_range[0] or value > valid_range[1]:
        self.AddWarning('%s in GET %s is out of range, was %d, expected %s' %
                        (field, self.pid.name, value, valid_range))


class GetRealTimeClockWithData(TestMixins.GetWithDataMixin,
                               OptionalParameterTestFixture):
  """GET the teal time clock with data."""
  PID = 'REAL_TIME_CLOCK'


class SetRealTimeClock(OptionalParameterTestFixture):
  """Set the real time clock."""
  CATEGORY = TestCategory.CONFIGURATION
  PID = 'REAL_TIME_CLOCK'

  def Test(self):
    n = datetime.datetime.now()
    self.AddIfSetSupported([
        self.AckSetResult(),
        self.NackSetResult(RDMNack.NR_UNSUPPORTED_COMMAND_CLASS),
    ])
    args = [n.year, n.month, n.day, n.hour, n.minute, n.second]
    self.SendSet(ROOT_DEVICE, self.pid,
                 args)


class SetRealTimeClockWithNoData(OptionalParameterTestFixture):
  """Set the real time clock without any data."""
  CATEGORY = TestCategory.ERROR_CONDITIONS
  PID = 'REAL_TIME_CLOCK'

  def Test(self):
    self.AddIfSetSupported([
        self.NackSetResult(RDMNack.NR_UNSUPPORTED_COMMAND_CLASS),
        self.NackSetResult(RDMNack.NR_FORMAT_ERROR),
    ])
    self.SendRawSet(ROOT_DEVICE, self.pid, '')


class SetRealTimeClockWithExtraData(OptionalParameterTestFixture):
  """Send a SET REAL_TIME_CLOCK command with extra data."""
  CATEGORY = TestCategory.ERROR_CONDITIONS
  PID = 'REAL_TIME_CLOCK'
  DATA = 'foobarbaz'

  def Test(self):
    self.AddIfSetSupported([
        self.NackSetResult(RDMNack.NR_UNSUPPORTED_COMMAND_CLASS),
        self.NackSetResult(RDMNack.NR_FORMAT_ERROR),
    ])
    self.SendRawSet(ROOT_DEVICE, self.pid, self.DATA)


class AllSubDevicesGetRealTimeClock(TestMixins.AllSubDevicesGetMixin,
                                    OptionalParameterTestFixture):
  """Send a Get REAL_TIME_CLOCK to ALL_SUB_DEVICES."""
  PID = 'REAL_TIME_CLOCK'


# Identify Device
# -----------------------------------------------------------------------------
class GetIdentifyDevice(TestMixins.GetRequiredMixin, ResponderTestFixture):
  """Get the identify state."""
  CATEGORY = TestCategory.CONTROL
  PID = 'IDENTIFY_DEVICE'
  PROVIDES = ['identify_state']
  EXPECTED_FIELDS = ['identify_state']


class GetIdentifyDeviceWithData(TestMixins.GetMandatoryPIDWithDataMixin,
                                ResponderTestFixture):
  """Get the identify state with data."""
  PID = 'IDENTIFY_DEVICE'


class SetIdentifyDevice(ResponderTestFixture):
  """Set the identify state."""
  CATEGORY = TestCategory.CONTROL
  PID = 'IDENTIFY_DEVICE'
  REQUIRES = ['identify_state']

  def Test(self):
    self.identify_mode = self.Property('identify_state')
    self.new_mode = not self.identify_mode

    self.AddExpectedResults(
        self.AckSetResult(action=self.VerifyIdentifyMode))
    self.SendSet(ROOT_DEVICE, self.pid, [self.new_mode])

  def VerifyIdentifyMode(self):
    self.AddExpectedResults(
        self.AckGetResult(field_values={'identify_state': self.new_mode}))
    self.SendGet(ROOT_DEVICE, self.pid)

  def ResetState(self):
    # Reset back to the old value
    self.SendSet(ROOT_DEVICE, self.pid, [self.identify_mode])
    self._wrapper.Run()


class SetOutOfRangeIdentifyDevice(ResponderTestFixture):
  """Set the identify state to a value which is out of range."""
  CATEGORY = TestCategory.ERROR_CONDITIONS
  PID = 'IDENTIFY_DEVICE'
  REQUIRES = ['identify_state']

  def Test(self):
    self.AddExpectedResults(
        self.NackSetResult(RDMNack.NR_DATA_OUT_OF_RANGE))
    self.SendSet(ROOT_DEVICE, self.pid, [2])

  def ResetState(self):
    # Reset back to the old value
    self.SendSet(ROOT_DEVICE,
                 self.pid,
                 [self.Property('identify_state')])
    self._wrapper.Run()


class SetVendorcastIdentifyDevice(TestMixins.SetNonUnicastIdentifyMixin,
                                  ResponderTestFixture):
  """Set the identify state using the vendorcast uid."""
  CATEGORY = TestCategory.CONTROL
  PID = 'IDENTIFY_DEVICE'

  def Uid(self):
    return UID.VendorcastAddress(self._uid.manufacturer_id)


class SetBroadcastIdentifyDevice(TestMixins.SetNonUnicastIdentifyMixin,
                                 ResponderTestFixture):
  """Set the identify state using the broadcast uid."""
  CATEGORY = TestCategory.CONTROL
  PID = 'IDENTIFY_DEVICE'

  def Uid(self):
    return UID.AllDevices()


class SetOtherVendorcastIdentifyDevice(TestMixins.SetNonUnicastIdentifyMixin,
                                       ResponderTestFixture):
  """Send a vendorcast identify off to another manufacturer's ID."""
  CATEGORY = TestCategory.CONTROL
  PID = 'IDENTIFY_DEVICE'

  def States(self):
    return [
      self.TurnOn,
      self.VerifyOn,
      self.TurnOff,
      self.VerifyOn,
    ]

  def Uid(self):
    # Use a different vendor's vendorcast address
    vendorcast_id = self._uid.manufacturer_id
    if vendorcast_id == 0:
      vendorcast_id += 1
    else:
      vendorcast_id -= 1

    return UID(vendorcast_id, 0xffffffff)


class SetIdentifyDeviceWithNoData(ResponderTestFixture):
  """Set the identify state with no data."""
  CATEGORY = TestCategory.ERROR_CONDITIONS
  PID = 'IDENTIFY_DEVICE'
  REQUIRES = ['identify_state']

  def Test(self):
    self.AddExpectedResults(self.NackSetResult(RDMNack.NR_FORMAT_ERROR))
    self.SendRawSet(ROOT_DEVICE, self.pid, '')

  def ResetState(self):
    self.SendSet(ROOT_DEVICE, self.pid, [self.Property('identify_state')])
    self._wrapper.Run()


class SetIdentifyDeviceWithExtraData(ResponderTestFixture):
  """Set the identify state with extra data."""
  CATEGORY = TestCategory.ERROR_CONDITIONS
  PID = 'IDENTIFY_DEVICE'
  REQUIRES = ['identify_state']

  def Test(self):
    self.AddExpectedResults(self.NackSetResult(RDMNack.NR_FORMAT_ERROR))
    self.SendRawSet(ROOT_DEVICE, self.pid, 'foo')

  def ResetState(self):
    self.SendSet(ROOT_DEVICE, self.pid, [self.Property('identify_state')])
    self._wrapper.Run()


class AllSubDevicesGetIdentifyDevice(TestMixins.AllSubDevicesGetMixin,
                                     ResponderTestFixture):
  """Send a Get IDENTIFY_DEVICE to ALL_SUB_DEVICES."""
  PID = 'IDENTIFY_DEVICE'


class GetSubDeviceIdentifyDevice(ResponderTestFixture):
  """Check that IDENTIFY_DEVICE is supported on all sub devices."""
  CATEGORY = TestCategory.SUB_DEVICES
  PID = 'IDENTIFY_DEVICE'
  REQUIRES = ['sub_device_addresses']

  def Test(self):
    self._sub_devices = self.Property('sub_device_addresses').keys()
    self._sub_devices.reverse()
    self._GetIdentifyDevice()

  def _GetIdentifyDevice(self):
    if not self._sub_devices:
      self.Stop()
      return

    self.AddExpectedResults(self.AckGetResult(action=self._GetIdentifyDevice))
    sub_device = self._sub_devices.pop()
    self.SendGet(sub_device, self.pid)


# Power State
# -----------------------------------------------------------------------------
class GetPowerState(TestMixins.GetMixin, OptionalParameterTestFixture):
  """Get the power state mode."""
  CATEGORY = TestCategory.CONTROL
  PID = 'POWER_STATE'
  PROVIDES = ['power_state']
  EXPECTED_FIELDS = ['power_state']

  # The allowed power states
  ALLOWED_STATES = [0, 1, 2, 0xff]

  def VerifyResult(self, response, fields):
    super(GetPowerState, self).VerifyResult(response, fields)
    if response.WasAcked():
      if fields['power_state'] not in self.ALLOWED_STATES:
        self.AddWarning('Power state of 0x%hx is not defined' %
                        fields['power_state'])


class GetPowerStateWithData(TestMixins.GetWithDataMixin,
                            OptionalParameterTestFixture):
  """Get the power state mode with data."""
  PID = 'POWER_STATE'


class SetPowerState(TestMixins.SetMixin, OptionalParameterTestFixture):
  """Set the power state."""
  CATEGORY = TestCategory.CONTROL
  PID = 'POWER_STATE'
  REQUIRES = ['power_state']
  EXPECTED_FIELDS = ['power_state']

  def OldValue(self):
    old = self.Property('power_state')
    if old in GetPowerState.ALLOWED_STATES:
      return old
    return GetPowerState.ALLOWED_STATES[0]

  def NewValue(self):
    old_value = self.Property('power_state')
    try:
      GetPowerState.ALLOWED_STATES.index(old_value)
    except ValueError:
      return GetPowerState.ALLOWED_STATES[0]

    length = len(GetPowerState.ALLOWED_STATES)
    return GetPowerState.ALLOWED_STATES[(old_value + 1) % length]


class SetPowerStateWithNoData(TestMixins.SetWithNoDataMixin,
                              OptionalParameterTestFixture):
  """Set the power state with no data."""
  PID = 'POWER_STATE'


class SetPowerStateWithExtraData(TestMixins.SetWithDataMixin,
                                 OptionalParameterTestFixture):
  """Send a SET POWER_STATE command with extra data."""
  PID = 'POWER_STATE'


class AllSubDevicesGetPowerState(TestMixins.AllSubDevicesGetMixin,
                                 OptionalParameterTestFixture):
  """Send a Get POWER_STATE to ALL_SUB_DEVICES."""
  PID = 'POWER_STATE'


# Self Test
# -----------------------------------------------------------------------------
class GetPerformSelfTest(TestMixins.GetMixin, OptionalParameterTestFixture):
  """Get the current self test settings."""
  CATEGORY = TestCategory.CONTROL
  PID = 'PERFORM_SELFTEST'
  EXPECTED_FIELDS = ['tests_active']


class GetPerformSelfTestWithData(TestMixins.GetWithDataMixin,
                                 OptionalParameterTestFixture):
  """Get the current self test settings with extra data."""
  PID = 'PERFORM_SELFTEST'


class SetPerformSelfTest(TestMixins.SetMixin,
                         OptionalParameterTestFixture):
  """Turn any running self tests off."""
  CATEGORY = TestCategory.CONTROL
  PID = 'PERFORM_SELFTEST'
  EXPECTED_FIELDS = ['tests_active']

  def NewValue(self):
    return False

  def ResetState(self):
    # Override this so we don't reset
    pass


class SetPerformSelfTestWithNoData(TestMixins.SetWithNoDataMixin,
                                   OptionalParameterTestFixture):
  """Set the perform self test setting but don't provide any data."""
  PID = 'PERFORM_SELFTEST'


class AllSubDevicesGetPerformSelfTest(TestMixins.AllSubDevicesGetMixin,
                                      OptionalParameterTestFixture):
  """Send a Get PERFORM_SELFTEST to ALL_SUB_DEVICES."""
  PID = 'PERFORM_SELFTEST'


# Self Test Description
# -----------------------------------------------------------------------------
class GetSelfTestDescription(OptionalParameterTestFixture):
  """Get the self test description."""
  CATEGORY = TestCategory.CONTROL
  PID = 'SELF_TEST_DESCRIPTION'

  def Test(self):
    self.AddIfGetSupported([
      self.AckGetResult(),
      self.NackGetResult(RDMNack.NR_DATA_OUT_OF_RANGE),
    ])
    # Try to get a description for the first self test
    self.SendGet(ROOT_DEVICE, self.pid, [1])

  def VerifyResult(self, response, fields):
    if not response.WasAcked():
      return

    if ContainsUnprintable(fields['description']):
      self.AddAdvisory(
          'Description field in self test description for test number %d '
          'contains unprintable characters, was %s' %
          (1, fields['description'].encode('string-escape')))


class GetSelfTestDescriptionWithNoData(TestMixins.GetWithNoDataMixin,
                                       OptionalParameterTestFixture):
  """Get the self test description with no data."""
  PID = 'SELF_TEST_DESCRIPTION'


class GetSelfTestDescriptionWithExtraData(TestMixins.GetWithDataMixin,
                                          OptionalParameterTestFixture):
  """GET SELF_TEST_DESCRIPTION with more than 1 bytes of data."""
  PID = 'SELF_TEST_DESCRIPTION'


class FindSelfTests(OptionalParameterTestFixture):
  """Locate the self tests by sending SELF_TEST_DESCRIPTION messages."""
  CATEGORY = TestCategory.CONTROL
  PID = 'SELF_TEST_DESCRIPTION'
  PROVIDES = ['self_test_descriptions']

  def Test(self):
    self._self_tests = {}  # Stores the discovered self tests
    self._current_index = 0  # The current self test we're trying to query
    self._CheckForSelfTest()

  def _CheckForSelfTest(self):
    # For each message we should either see a NR_DATA_OUT_OF_RANGE or an ack
    if self._current_index == 255:
      self.SetProperty('self_test_descriptions', self._self_tests)
      self.Stop()
      return

    if self.PidSupported():
      self.AddExpectedResults([
        self.NackGetResult(RDMNack.NR_DATA_OUT_OF_RANGE,
                           action=self._CheckForSelfTest),
        self.AckGetResult(action=self._CheckForSelfTest)
      ])
    else:
      self.AddExpectedResults(self.NackGetResult(RDMNack.NR_UNKNOWN_PID))

    self._current_index += 1
    self.SendGet(ROOT_DEVICE, self.pid, [self._current_index])

  def VerifyResult(self, response, fields):
    if response.WasAcked():
      if self._current_index != fields['test_number']:
        self.AddWarning(
            'Requested self test %d, message returned self test %d' %
            (self._current_index, fields['test_number']))
      else:
        self._self_tests[self._current_index] = fields['description']

      if ContainsUnprintable(fields['description']):
        self.AddAdvisory(
            'Description field in self test description for test number %d '
            'contains unprintable characters, was %s' %
            (fields['test_number'],
             fields['description'].encode('string-escape')))


class AllSubDevicesGetSelfTestDescription(TestMixins.AllSubDevicesGetMixin,
                                          OptionalParameterTestFixture):
  """Send a Get SELF_TEST_DESCRIPTION to ALL_SUB_DEVICES."""
  PID = 'SELF_TEST_DESCRIPTION'
  DATA = [1]


# Factory Defaults
# -----------------------------------------------------------------------------
class GetFactoryDefaults(OptionalParameterTestFixture):
  """GET the factory defaults pid."""
  CATEGORY = TestCategory.PRODUCT_INFORMATION
  PID = 'FACTORY_DEFAULTS'

  def Test(self):
    self.AddIfGetSupported(self.AckGetResult(field_names=['using_defaults']))
    self.SendGet(ROOT_DEVICE, self.pid)


class GetFactoryDefaultsWithData(TestMixins.GetWithDataMixin,
                                 OptionalParameterTestFixture):
  """GET the factory defaults pid with extra data."""
  PID = 'FACTORY_DEFAULTS'


class ResetFactoryDefaults(OptionalParameterTestFixture):
  """Reset to factory defaults."""
  CATEGORY = TestCategory.PRODUCT_INFORMATION
  PID = 'FACTORY_DEFAULTS'
  # Dependencies so that we don't reset the fields before checking them.
  DEPS = [GetDMXStartAddress, GetDMXPersonality]

  def Test(self):
    self.AddIfSetSupported(self.AckSetResult(action=self.VerifySet))
    self.SendSet(ROOT_DEVICE, self.pid)

  def VerifySet(self):
    self.AddIfGetSupported(
      self.AckGetResult(field_values={'using_defaults': True}))
    self.SendGet(ROOT_DEVICE, self.pid)


class ResetFactoryDefaultsWithData(TestMixins.SetWithDataMixin,
                                   OptionalParameterTestFixture):
  """Reset to factory defaults with extra data."""
  PID = 'FACTORY_DEFAULTS'


class AllSubDevicesGetFactoryDefaults(TestMixins.AllSubDevicesGetMixin,
                                      OptionalParameterTestFixture):
  """Send a Get FACTORY_DEFAULTS to ALL_SUB_DEVICES."""
  PID = 'FACTORY_DEFAULTS'


# CAPTURE_PRESET
# -----------------------------------------------------------------------------
class GetCapturePreset(TestMixins.UnsupportedGetMixin,
                       OptionalParameterTestFixture):
  """GET capture preset."""
  PID = 'CAPTURE_PRESET'


class GetCapturePresetWithData(TestMixins.UnsupportedGetWithDataMixin,
                               OptionalParameterTestFixture):
  """GET CAPTURE_PRESET with data."""
  PID = 'CAPTURE_PRESET'


class SetCapturePreset(OptionalParameterTestFixture):
  """Set Capture preset information."""
  CATEGORY = TestCategory.CONTROL
  PID = 'CAPTURE_PRESET'

  def Test(self):
    # This test doesn't check much because the standard is rather vague in this
    # area. There is also no way to read back preset data so it's impossible to
    # tell if this worked.
    self.AddIfSetSupported(self.AckSetResult())
    # Scene 1, no timing information
    self.SendSet(ROOT_DEVICE, self.pid, [1, 0, 0, 0])


class SetCapturePresetWithNoData(TestMixins.SetWithNoDataMixin,
                                 OptionalParameterTestFixture):
  """Set capture preset with no data."""
  PID = 'CAPTURE_PRESET'


class SetCapturePresetWithExtraData(TestMixins.SetWithDataMixin,
                                    OptionalParameterTestFixture):
  """Set capture preset with extra data."""
  PID = 'CAPTURE_PRESET'
  DATA = 'foobarbaz'


class AllSubDevicesGetCapturePreset(TestMixins.AllSubDevicesUnsupportedGetMixin,
                                    OptionalParameterTestFixture):
  """Attempt to send a get CAPTURE_PRESET to ALL_SUB_DEVICES."""
  PID = 'CAPTURE_PRESET'


# PRESET_PLAYBACK
# -----------------------------------------------------------------------------
class GetPresetPlaybackWithData(TestMixins.GetWithDataMixin,
                                OptionalParameterTestFixture):
  """Get the preset playback with extra data."""
  PID = 'PRESET_PLAYBACK'


class GetPresetPlayback(TestMixins.GetMixin, OptionalParameterTestFixture):
  """Get the preset playback."""
  CATEGORY = TestCategory.CONTROL
  PID = 'PRESET_PLAYBACK'
  EXPECTED_FIELDS = ['mode']


class SetPresetPlaybackWithNoData(TestMixins.SetWithNoDataMixin,
                                  OptionalParameterTestFixture):
  """Set preset playback with no data."""
  PID = 'PRESET_PLAYBACK'


class SetPresetPlaybackWithExtraData(TestMixins.SetWithDataMixin,
                                     OptionalParameterTestFixture):
  """Send a SET PRESET_PLAYBACK command with extra data."""
  PID = 'PRESET_PLAYBACK'
  DATA = 'foobar'


class SetPresetPlayback(OptionalParameterTestFixture):
  """Set the preset playback."""
  CATEGORY = TestCategory.CONTROL
  PID = 'PRESET_PLAYBACK'
  OFF = 0
  FULL = 0xff

  def Test(self):
    self.AddIfSetSupported(self.AckSetResult(action=self.VerifySet))
    self.SendSet(ROOT_DEVICE, self.pid, [self.OFF, self.FULL])

  def VerifySet(self):
    self.AddExpectedResults(
      self.AckGetResult(field_values={
        'mode': self.OFF,
        'level': self.FULL}))
    self.SendGet(ROOT_DEVICE, self.pid)


class AllSubDevicesGetPresetPlayback(TestMixins.AllSubDevicesGetMixin,
                                     OptionalParameterTestFixture):
  """Send a Get PRESET_PLAYBACK to ALL_SUB_DEVICES."""
  PID = 'PRESET_PLAYBACK'


# E1.37 PIDS
# =============================================================================

# IDENTIFY_MODE
# -----------------------------------------------------------------------------
class GetIdentifyMode(TestMixins.GetMixin, OptionalParameterTestFixture):
  """Get IDENTIFY_MODE."""
  CATEGORY = TestCategory.CONTROL
  PID = 'IDENTIFY_MODE'
  PROVIDES = ['identify_mode']
  EXPECTED_FIELDS = ['identify_mode']


class GetIdentifyModeWithData(TestMixins.GetWithDataMixin,
                              OptionalParameterTestFixture):
  """Get IDENTIFY_MODE with extra data."""
  PID = 'IDENTIFY_MODE'


class SetIdentifyMode(TestMixins.SetMixin, OptionalParameterTestFixture):
  """Set IDENTIFY_MODE with extra data."""
  CATEGORY = TestCategory.CONTROL
  PID = 'IDENTIFY_MODE'
  REQUIRES = ['identify_mode']
  LOUD = 0xff
  QUIET = 0x00
  EXPECTED_FIELDS = ['identify_mode']

  def OldValue(self):
    return self.Property('identify_mode')

  def NewValue(self):
    old_value = self.OldValue()
    if old_value is None:
      return self.QUIET

    if old_value:
      return self.QUIET
    else:
      return self.LOUD


class SetIdentifyModeWithNoData(TestMixins.SetWithNoDataMixin,
                                OptionalParameterTestFixture):
  """Set IDENTIFY_MODE with no data."""
  PID = 'IDENTIFY_MODE'


class SetIdentifyModeWithExtraData(TestMixins.SetWithDataMixin,
                                   OptionalParameterTestFixture):
  """Send a SET IDENTIFY_MODE command with extra data."""
  PID = 'IDENTIFY_MODE'


class AllSubDevicesGetIdentifyMode(TestMixins.AllSubDevicesGetMixin,
                                   OptionalParameterTestFixture):
  """Get IDENTIFY_MODE addressed to ALL_SUB_DEVICES."""
  PID = 'IDENTIFY_MODE'


# DMX_BLOCK_ADDRESS
# -----------------------------------------------------------------------------
class GetDMXBlockAddress(OptionalParameterTestFixture):
  """Get DMX_BLOCK_ADDRESS."""
  CATEGORY = TestCategory.DMX_SETUP
  PID = 'DMX_BLOCK_ADDRESS'
  PROVIDES = ['total_sub_device_footprint', 'base_dmx_address']
  REQUIRES = ['sub_device_addresses', 'sub_device_footprints']
  NON_CONTIGUOUS = 0xffff

  def Test(self):
    self.expected_footprint = sum(
        self.Property('sub_device_footprints').values())
    self.AddIfGetSupported(self.AckGetResult())
    self.SendGet(ROOT_DEVICE, self.pid)

  def VerifyResult(self, response, fields):
    footprint = None
    base_address = None
    if response.WasAcked():
      footprint = fields['sub_device_footprint']
      base_address = fields['base_dmx_address']

      if footprint > TestMixins.MAX_DMX_ADDRESS:
        self.AddWarning('Sub device footprint > 512, was %d' % footprint)

      if (base_address == 0 or
          (base_address > TestMixins.MAX_DMX_ADDRESS and
           base_address != self.NON_CONTIGUOUS)):
        self.AddWarning('Base DMX address is outside range 1-512, was %d' %
                        base_address)

      if footprint != self.expected_footprint:
        self.SetFailed(
            "Sub device footprint (%d) didn't match sum of sub-device "
            "footprints (%d)" %
            (fields['sub_device_footprint'], self.expected_footprint))

      is_contiguous = self.CheckForContiguousSubDevices()
      if is_contiguous and base_address == self.NON_CONTIGUOUS:
        self.SetFailed(
            'Sub device addresses are contiguous, but block address returned '
            '0xffff')
      elif not (is_contiguous or base_address == self.NON_CONTIGUOUS):
        self.SetFailed(
            "Sub device addresses aren't contiguous, but block address "
            "didn't return 0xffff")

    self.SetProperty('total_sub_device_footprint', footprint)
    self.SetProperty('base_dmx_address', base_address)

  def CheckForContiguousSubDevices(self):
    addresses = self.Property('sub_device_addresses')
    footprints = self.Property('sub_device_footprints')
    next_address = None
    for index in sorted(addresses):
      if next_address is None:
        next_address = addresses[index] + footprints[index]
      elif addresses[index] != next_address:
        return False
      else:
        next_address += footprints[index]
    return True


class CheckBlockAddressConsistency(OptionalParameterTestFixture):
  """Check that the device has subdevices if DMX_BLOCK_ADDRESS is supported."""
  CATEGORY = TestCategory.CONTROL
  REQUIRES = ['sub_device_count']
  PID = 'DMX_BLOCK_ADDRESS'

  def Test(self):
    if (self.PidSupported() and self.Property('sub_device_count') == 0):
      self.AddAdvisory('DMX_BLOCK_ADDRESS supported but sub device count was 0')
    self.SetPassed()


class GetDMXBlockAddressWithData(TestMixins.GetWithDataMixin,
                                 OptionalParameterTestFixture):
  """Get DMX_BLOCK_ADDRESS with extra data."""
  PID = 'DMX_BLOCK_ADDRESS'


class SetDMXBlockAddress(TestMixins.SetMixin, OptionalParameterTestFixture):
  """SET the DMX_BLOCK_ADDRESS."""
  CATEGORY = TestCategory.DMX_SETUP
  PID = 'DMX_BLOCK_ADDRESS'
  REQUIRES = ['total_sub_device_footprint', 'base_dmx_address']
  EXPECTED_FIELDS = ['base_dmx_address']

  # TODO(Peter): Allow Nack write protect when 0 sub device footprint or no
  # addressable subs
  def NewValue(self):
    base_address = self.Property('base_dmx_address')
    footprint = self.Property('total_sub_device_footprint')

    if base_address is None or footprint is None:
      return 1

    if base_address == GetDMXBlockAddress.NON_CONTIGUOUS:
      return 1

    new_address = base_address + 1
    if new_address + footprint > TestMixins.MAX_DMX_ADDRESS:
      new_address = 1
    return new_address

  def ResetState(self):
    # We can't reset as the addresses may not have been contiguous
    pass


class SetZeroDMXBlockAddress(TestMixins.SetZeroUInt16Mixin,
                             OptionalParameterTestFixture):
  """Set DMX_BLOCK_ADDRESS to 0."""
  PID = 'DMX_BLOCK_ADDRESS'
  DEPS = [SetDMXBlockAddress]


class SetOutOfRangeDMXBlockAddress(OptionalParameterTestFixture):
  """Set DMX_BLOCK_ADDRESS to 513."""
  CATEGORY = TestCategory.ERROR_CONDITIONS
  PID = 'DMX_BLOCK_ADDRESS'
  DEPS = [SetDMXBlockAddress]

  def Test(self):
    self.AddIfSetSupported(self.NackSetResult(RDMNack.NR_DATA_OUT_OF_RANGE))
    data = struct.pack('!H', TestMixins.MAX_DMX_ADDRESS + 1)
    self.SendRawSet(ROOT_DEVICE, self.pid, data)


class SetDMXBlockAddressWithExtraData(TestMixins.SetWithDataMixin,
                                      OptionalParameterTestFixture):
  """Send a SET dmx block address with extra data."""
  PID = 'DMX_BLOCK_ADDRESS'
  DATA = 'foobar'


class SetDMXBlockAddressWithNoData(TestMixins.SetWithNoDataMixin,
                                   OptionalParameterTestFixture):
  """Set DMX_BLOCK_ADDRESS with no data."""
  PID = 'DMX_BLOCK_ADDRESS'


class AllSubDevicesGetDmxBlockAddress(TestMixins.AllSubDevicesGetMixin,
                                      OptionalParameterTestFixture):
  """Get DMX_BLOCK_ADDRESS addressed to ALL_SUB_DEVICES."""
  PID = 'DMX_BLOCK_ADDRESS'


# DMX_FAIL_MODE
# -----------------------------------------------------------------------------
class GetDMXFailMode(OptionalParameterTestFixture):
  """GET DMX_FAIL_MODE."""
  CATEGORY = TestCategory.DMX_SETUP
  PID = 'DMX_FAIL_MODE'
  PROVIDES = ['dmx_fail_settings']

  def Test(self):
    self.AddIfGetSupported(self.AckGetResult())
    self.SendGet(ROOT_DEVICE, self.pid)

  def VerifyResult(self, response, fields):
    if fields is None:
      fields = {}
    self.SetProperty('dmx_fail_settings', fields)


class GetDMXFailModeWithData(TestMixins.GetWithDataMixin,
                             OptionalParameterTestFixture):
  """GET DMX_FAIL_MODE with extra data."""
  PID = 'DMX_FAIL_MODE'


class SetDMXFailMode(OptionalParameterTestFixture):
  """Set DMX_FAIL_MODE without changing the settings."""
  CATEGORY = TestCategory.DMX_SETUP
  PID = 'DMX_FAIL_MODE'
  PROVIDES = ['set_dmx_fail_mode_supported']
  REQUIRES = ['dmx_fail_settings']

  def Test(self):
    settings = self.Property('dmx_fail_settings', {})

    self.AddIfSetSupported([
      self.AckSetResult(),
      self.NackSetResult(RDMNack.NR_UNSUPPORTED_COMMAND_CLASS),
    ])
    self.SendSet(
        ROOT_DEVICE, self.pid,
        [settings.get('scene_number', 0),
         settings.get('hold_time', 0),
         settings.get('loss_of_signal_delay', 0),
         settings.get('level', 0)]
    )

  def VerifyResult(self, response, fields):
    self.SetProperty('set_dmx_fail_mode_supported', response.WasAcked())


class SetDMXFailModeMinimumTime(TestMixins.SetDMXFailModeMixin,
                                OptionalParameterTestFixture):
  """Verify the minimum times in PRESET_INFO are supported in DMX_FAIL_MODE."""
  def Test(self):
    self.in_get = False

    if self.Property('set_dmx_fail_mode_supported'):
      self.AddIfSetSupported(self.AckSetResult(action=self.GetFailMode))
    else:
      self.AddIfSetSupported(
          self.NackSetResult(RDMNack.NR_UNSUPPORTED_COMMAND_CLASS))

    preset_info = self.Property('preset_info', {})
    self.known_limits = preset_info != {}
    self.delay_time = preset_info.get('min_fail_delay_time', 0)
    self.hold_time = preset_info.get('min_fail_hold_time', 0)

    self.SendSet(ROOT_DEVICE, self.pid,
                 [0, self.delay_time, self.hold_time, 255])

  def GetFailMode(self):
    self.in_get = True
    fields = {}
    if self.known_limits:
      fields['loss_of_signal_delay'] = self.delay_time
      fields['hold_time'] = self.hold_time

    self.AddIfGetSupported(self.AckGetResult(field_values=fields))
    self.SendGet(ROOT_DEVICE, self.pid)


class SetDMXFailModeMaximumTime(TestMixins.SetDMXFailModeMixin,
                                OptionalParameterTestFixture):
  """Verify the maximum times in PRESET_INFO are supported in DMX_FAIL_MODE."""
  def Test(self):
    self.in_get = False

    if self.Property('set_dmx_fail_mode_supported'):
      self.AddIfSetSupported(self.AckSetResult(action=self.GetFailMode))
    else:
      self.AddIfSetSupported(
          self.NackSetResult(RDMNack.NR_UNSUPPORTED_COMMAND_CLASS))

    preset_info = self.Property('preset_info', {})
    self.known_limits = preset_info != {}
    self.delay_time = preset_info.get('max_fail_delay_time', self.INFINITE_TIME)
    self.hold_time = preset_info.get('max_fail_hold_time', self.INFINITE_TIME)

    self.SendSet(ROOT_DEVICE, self.pid,
                 [0, self.delay_time, self.hold_time, 255])

  def GetFailMode(self):
    self.in_get = True
    fields = {}
    if self.known_limits:
      fields['loss_of_signal_delay'] = self.delay_time
      fields['hold_time'] = self.hold_time

    self.AddIfGetSupported(self.AckGetResult(field_values=fields))
    self.SendGet(ROOT_DEVICE, self.pid)


class SetDMXFailModeInfiniteTimes(TestMixins.SetDMXFailModeMixin,
                                  OptionalParameterTestFixture):
  """Check if infinite times are supported for DMX_FAIL_MODE."""
  def Test(self):
    self.in_get = False

    if self.Property('set_dmx_fail_mode_supported'):
      self.AddIfSetSupported(self.AckSetResult(action=self.GetFailMode))
    else:
      self.AddIfSetSupported(
          self.NackSetResult(RDMNack.NR_UNSUPPORTED_COMMAND_CLASS))

    self.SendSet(ROOT_DEVICE, self.pid,
                 [0, 'infinite', 'infinite', 255])

  def GetFailMode(self):
    self.in_get = True
    self.AddIfGetSupported(self.AckGetResult())
    self.SendGet(ROOT_DEVICE, self.pid)

  def VerifyResult(self, response, fields):
    if not response.WasAcked() or not self.in_get:
      return

    self.CheckField(
        'delay time',
        self.Property('preset_info', {}).get('fail_infinite_delay_supported'),
        fields['loss_of_signal_delay'])
    self.CheckField(
        'hold time',
        self.Property('preset_info', {}).get('fail_infinite_hold_supported'),
        fields['hold_time'])

  def CheckField(self, field_name, is_supported, new_value):
    if is_supported is None:
      # We can't tell is the new value is correct or not
      return

    if is_supported and new_value != self.INFINITE_TIME:
      self.SetFailed(
          'infinite %s was supported, but the value was truncated after a set.'
          ' Expected %d, got %d' %
          (field_name, self.INFINITE_TIME, new_value))
    elif not is_supported and new_value == self.INFINITE_TIME:
      self.SetFailed(
          'infinite %s was not supported, but the value was not truncated '
          'after a set.' % field_name)


class SetDMXFailModeOutOfRangeMaximumTime(TestMixins.SetDMXFailModeMixin,
                                          OptionalParameterTestFixture):
  """Check that the maximum times for DMX_FAIL_MODE are honored."""
  def Test(self):
    self.in_get = False
    preset_info = self.Property('preset_info', {})
    self.max_delay_time = preset_info.get('max_fail_delay_time')
    self.max_hold_time = preset_info.get('max_fail_hold_time')

    if self.max_delay_time is None or self.max_hold_time is None:
      self.SetNotRun("Max times unknown - PRESET_INFO wasn't acked")
      return

    delay_time = self.max_delay_time
    delay_time_field = self.pid.GetRequestField(RDM_SET,
                                                'loss_of_signal_delay')
    # 0xffff means 'fail mode not supported'
    if delay_time_field.RawValue(self.max_delay_time) < 0xffff - 1:
      delay_time = delay_time_field.DisplayValue(
          delay_time_field.RawValue(self.max_delay_time) + 1)  # Increment by 1

    hold_time = self.max_hold_time
    hold_time_field = self.pid.GetRequestField(RDM_SET, 'hold_time')
    # 0xffff means 'fail mode not supported'
    if hold_time_field.RawValue(self.max_hold_time) < 0xffff - 1:
      hold_time = hold_time_field.DisplayValue(
          hold_time_field.RawValue(self.max_hold_time) + 1)  # Increment by 1

    if self.Property('set_dmx_fail_mode_supported'):
      self.AddIfSetSupported(self.AckSetResult(action=self.GetFailMode))
    else:
      self.AddIfSetSupported(
          self.NackSetResult(RDMNack.NR_UNSUPPORTED_COMMAND_CLASS))

    self.SendSet(ROOT_DEVICE, self.pid,
                 [0, delay_time, hold_time, 255])

  def GetFailMode(self):
    self.in_get = True
    fields = {
      'loss_of_signal_delay': self.max_delay_time,
      'hold_time': self.max_hold_time,
    }
    self.AddIfGetSupported(self.AckGetResult(field_values=fields))
    self.SendGet(ROOT_DEVICE, self.pid)


class SetDMXFailModeOutOfRangeMinimumTime(TestMixins.SetDMXFailModeMixin,
                                          OptionalParameterTestFixture):
  """Check that the minimum times for DMX_FAIL_MODE are honored."""
  def Test(self):
    self.in_get = False
    preset_info = self.Property('preset_info', {})
    self.min_delay_time = preset_info.get('min_fail_delay_time')
    self.min_hold_time = preset_info.get('min_fail_hold_time')

    if self.min_delay_time is None or self.min_hold_time is None:
      self.SetNotRun("Max times unknown - PRESET_INFO wasn't acked")
      return

    delay_time = self.min_delay_time
    delay_time_field = self.pid.GetRequestField(RDM_SET,
                                                'loss_of_signal_delay')
    # 0xffff means 'fail mode not supported'
    if (delay_time_field.RawValue(self.min_delay_time) > 1 and
        delay_time_field.RawValue(self.min_delay_time) < 0xffff):
      delay_time = delay_time_field.DisplayValue(
          delay_time_field.RawValue(self.min_delay_time) - 1)  # Decrement by 1

    hold_time = self.min_hold_time
    hold_time_field = self.pid.GetRequestField(RDM_SET, 'hold_time')
    # 0xffff means 'fail mode not supported'
    if (hold_time_field.RawValue(self.min_hold_time) > 1 and
        hold_time_field.RawValue(self.min_hold_time) < 0xffff):
      hold_time = hold_time_field.DisplayValue(
          hold_time_field.RawValue(self.min_hold_time) - 1)  # Decrement by 1

    if self.Property('set_dmx_fail_mode_supported'):
      self.AddIfSetSupported(self.AckSetResult(action=self.GetFailMode))
    else:
      self.AddIfSetSupported(
          self.NackSetResult(RDMNack.NR_UNSUPPORTED_COMMAND_CLASS))

    self.SendSet(ROOT_DEVICE, self.pid,
                 [0, delay_time, hold_time, 255])

  def GetFailMode(self):
    self.in_get = True
    fields = {
      'loss_of_signal_delay': self.min_delay_time,
      'hold_time': self.min_hold_time,
    }
    self.AddIfGetSupported(self.AckGetResult(field_values=fields))
    self.SendGet(ROOT_DEVICE, self.pid)


class SetDMXFailModeWithNoData(TestMixins.SetWithNoDataMixin,
                               OptionalParameterTestFixture):
  """Set DMX_FAIL_MODE with no data."""
  PID = 'DMX_FAIL_MODE'


class SetDMXFailModeWithExtraData(TestMixins.SetWithDataMixin,
                                  OptionalParameterTestFixture):
  """Send a SET DMX_FAIL_MODE command with extra data."""
  PID = 'DMX_FAIL_MODE'


class AllSubDevicesGetDMXFailMode(TestMixins.AllSubDevicesGetMixin,
                                  OptionalParameterTestFixture):
  """Get DMX_FAIL_MODE addressed to ALL_SUB_DEVICES."""
  PID = 'DMX_FAIL_MODE'


# DMX_STARTUP_MODE
# -----------------------------------------------------------------------------
class GetDMXStartupMode(OptionalParameterTestFixture):
  """Get DMX_STARTUP_MODE."""
  CATEGORY = TestCategory.DMX_SETUP
  PID = 'DMX_STARTUP_MODE'
  PROVIDES = ['dmx_startup_settings']

  def Test(self):
    self.AddIfGetSupported(self.AckGetResult())
    self.SendGet(ROOT_DEVICE, self.pid)

  def VerifyResult(self, response, fields):
    if fields is None:
      fields = {}
    self.SetProperty('dmx_startup_settings', fields)


class GetDMXStartupModeWithData(TestMixins.GetWithDataMixin,
                                OptionalParameterTestFixture):
  """Get DMX_STARTUP_MODE with extra data."""
  PID = 'DMX_STARTUP_MODE'


class SetDMXStartupMode(OptionalParameterTestFixture):
  """Set DMX_STARTUP_MODE without changing the settings."""
  CATEGORY = TestCategory.DMX_SETUP
  PID = 'DMX_FAIL_MODE'
  PROVIDES = ['set_dmx_startup_mode_supported']
  REQUIRES = ['dmx_startup_settings']

  def Test(self):
    settings = self.Property('dmx_startup_settings', {})

    self.AddIfSetSupported([
      self.AckSetResult(),
      self.NackSetResult(RDMNack.NR_UNSUPPORTED_COMMAND_CLASS),
    ])
    self.SendSet(
        ROOT_DEVICE, self.pid,
        [settings.get('scene_number', 0),
         settings.get('hold_time', 0),
         settings.get('startup_delay', 0),
         settings.get('level', 0)]
    )

  def VerifyResult(self, response, fields):
    self.SetProperty('set_dmx_startup_mode_supported', response.WasAcked())


class SetDMXStartupModeMinimumTime(TestMixins.SetDMXStartupModeMixin,
                                   OptionalParameterTestFixture):
  """Verify DMX_STARTUP_MODE supports the min. times from PRESET_INFO."""
  def Test(self):
    self.in_get = False

    if self.Property('set_dmx_startup_mode_supported'):
      self.AddIfSetSupported(self.AckSetResult(action=self.GetStartupMode))
    else:
      self.AddIfSetSupported(
          self.NackSetResult(RDMNack.NR_UNSUPPORTED_COMMAND_CLASS))

    preset_info = self.Property('preset_info', {})
    self.known_limits = preset_info != {}
    self.delay_time = preset_info.get('min_startup_delay_time', 0)
    self.hold_time = preset_info.get('min_startup_hold_time', 0)

    self.SendSet(ROOT_DEVICE, self.pid,
                 [0, self.delay_time, self.hold_time, 255])

  def GetStartupMode(self):
    self.in_get = True
    fields = {}
    if self.known_limits:
      fields['startup_delay'] = self.delay_time
      fields['hold_time'] = self.hold_time

    self.AddIfGetSupported(self.AckGetResult(field_values=fields))
    self.SendGet(ROOT_DEVICE, self.pid)


class SetDMXStartupModeMaximumTime(TestMixins.SetDMXStartupModeMixin,
                                   OptionalParameterTestFixture):
  """Verify DMX_STARTUP_MODE supports the max. times from PRESET_INFO."""
  def Test(self):
    self.in_get = False

    if self.Property('set_dmx_startup_mode_supported'):
      self.AddIfSetSupported(self.AckSetResult(action=self.GetStartupMode))
    else:
      self.AddIfSetSupported(
          self.NackSetResult(RDMNack.NR_UNSUPPORTED_COMMAND_CLASS))

    preset_info = self.Property('preset_info', {})
    self.known_limits = preset_info != {}
    self.delay_time = preset_info.get('max_startup_delay_time',
                                      self.INFINITE_TIME)
    self.hold_time = preset_info.get('max_startup_hold_time',
                                     self.INFINITE_TIME)

    self.SendSet(ROOT_DEVICE, self.pid,
                 [0, self.delay_time, self.hold_time, 255])

  def GetStartupMode(self):
    self.in_get = True
    fields = {}
    if self.known_limits:
      fields['startup_delay'] = self.delay_time
      fields['hold_time'] = self.hold_time

    self.AddIfGetSupported(self.AckGetResult(field_values=fields))
    self.SendGet(ROOT_DEVICE, self.pid)


class SetDMXStartupModeInfiniteTimes(TestMixins.SetDMXStartupModeMixin,
                                     OptionalParameterTestFixture):
  """Check if infinite times are supported for DMX_STARTUP_MODE."""
  def Test(self):
    self.in_get = False

    if self.Property('set_dmx_startup_mode_supported'):
      self.AddIfSetSupported(self.AckSetResult(action=self.GetStartupMode))
    else:
      self.AddIfSetSupported(
          self.NackSetResult(RDMNack.NR_UNSUPPORTED_COMMAND_CLASS))

    self.SendSet(ROOT_DEVICE, self.pid,
                 [0, 'infinite', 'infinite', 255])

  def GetStartupMode(self):
    self.in_get = True
    self.AddIfGetSupported(self.AckGetResult())
    self.SendGet(ROOT_DEVICE, self.pid)

  def VerifyResult(self, response, fields):
    if not response.WasAcked() or not self.in_get:
      return

    self.CheckField(
        'delay time',
        self.Property('preset_info', {}).get(
           'startup_infinite_delay_supported'),
        fields['startup_delay'])
    self.CheckField(
        'hold time',
        self.Property('preset_info', {}).get('startup_infinite_hold_supported'),
        fields['hold_time'])

  def CheckField(self, field_name, is_supported, new_value):
    if is_supported is None:
      # We can't tell is the new value is correct or not
      return

    if is_supported and new_value != self.INFINITE_TIME:
      self.SetFailed(
          'infinite %s was supported, but the value was truncated after a set.'
          ' Expected %d, got %d' %
          (field_name, self.INFINITE_TIME, new_value))
    elif not is_supported and new_value == self.INFINITE_TIME:
      self.SetFailed(
          'infinite %s was not supported, but the value was not truncated '
          'after a set.' % field_name)


class SetDMXStartupModeOutOfRangeMaximumTime(TestMixins.SetDMXStartupModeMixin,
                                             OptionalParameterTestFixture):
  """Check that the maximum times for DMX_STARTUP_MODE are honored."""
  def Test(self):
    self.in_get = False
    preset_info = self.Property('preset_info', {})
    self.max_delay_time = preset_info.get('max_startup_delay_time')
    self.max_hold_time = preset_info.get('max_startup_hold_time')

    if self.max_delay_time is None or self.max_hold_time is None:
      self.SetNotRun("Max times unknown - PRESET_INFO wasn't acked")
      return

    delay_time = self.max_delay_time
    delay_time_field = self.pid.GetRequestField(RDM_SET, 'startup_delay')
    # 0xffff means 'startup mode not supported'
    if delay_time_field.RawValue(self.max_delay_time) < (0xffff - 1):
      delay_time = delay_time_field.DisplayValue(
          delay_time_field.RawValue(self.max_delay_time) + 1)  # Increment by 1

    hold_time = self.max_hold_time
    hold_time_field = self.pid.GetRequestField(RDM_SET, 'hold_time')
    # 0xffff means 'startup mode not supported'
    if hold_time_field.RawValue(self.max_hold_time) < (0xffff - 1):
      hold_time = hold_time_field.DisplayValue(
          hold_time_field.RawValue(self.max_hold_time) + 1)  # Increment by 1

    if self.Property('set_dmx_startup_mode_supported'):
      self.AddIfSetSupported(self.AckSetResult(action=self.GetStartupMode))
    else:
      self.AddIfSetSupported(
          self.NackSetResult(RDMNack.NR_UNSUPPORTED_COMMAND_CLASS))

    self.SendSet(ROOT_DEVICE, self.pid,
                 [0, delay_time, hold_time, 255])

  def GetStartupMode(self):
    self.in_get = True
    fields = {
      'startup_delay': self.max_delay_time,
      'hold_time': self.max_hold_time,
    }
    self.AddIfGetSupported(self.AckGetResult(field_values=fields))
    self.SendGet(ROOT_DEVICE, self.pid)


class SetDMXStartupModeOutOfRangeMinimumTime(TestMixins.SetDMXStartupModeMixin,
                                             OptionalParameterTestFixture):
  """Check that the minimum times for DMX_STARTUP_MODE are honored."""
  def Test(self):
    self.in_get = False
    preset_info = self.Property('preset_info', {})
    self.min_delay_time = preset_info.get('min_startup_delay_time')
    self.min_hold_time = preset_info.get('min_startup_hold_time')

    if self.min_delay_time is None or self.min_hold_time is None:
      self.SetNotRun("Max times unknown - PRESET_INFO wasn't acked")
      return

    delay_time = self.min_delay_time
    delay_time_field = self.pid.GetRequestField(RDM_SET, 'startup_delay')
    # 0xffff means 'startup mode not supported'
    if (delay_time_field.RawValue(self.min_delay_time) > 1 and
        delay_time_field.RawValue(self.min_delay_time) < 0xffff):
      delay_time = delay_time_field.DisplayValue(
          delay_time_field.RawValue(self.min_delay_time) - 1)  # Decrement by 1

    hold_time = self.min_hold_time
    hold_time_field = self.pid.GetRequestField(RDM_SET, 'hold_time')
    # 0xffff means 'startup mode not supported'
    if (hold_time_field.RawValue(self.min_hold_time) > 1 and
        hold_time_field.RawValue(self.min_hold_time) < 0xffff):
      hold_time = hold_time_field.DisplayValue(
          hold_time_field.RawValue(self.min_hold_time) - 1)  # Decrement by 1

    if self.Property('set_dmx_startup_mode_supported'):
      self.AddIfSetSupported(self.AckSetResult(action=self.GetStartupMode))
    else:
      self.AddIfSetSupported(
          self.NackSetResult(RDMNack.NR_UNSUPPORTED_COMMAND_CLASS))

    self.SendSet(ROOT_DEVICE, self.pid,
                 [0, delay_time, hold_time, 255])

  def GetStartupMode(self):
    self.in_get = True
    fields = {
      'startup_delay': self.min_delay_time,
      'hold_time': self.min_hold_time,
    }
    self.AddIfGetSupported(self.AckGetResult(field_values=fields))
    self.SendGet(ROOT_DEVICE, self.pid)


class SetDMXStartupModeWithNoData(TestMixins.SetWithNoDataMixin,
                                  OptionalParameterTestFixture):
  """Set DMX_STARTUP_MODE with no data."""
  PID = 'DMX_STARTUP_MODE'


class SetDMXStartupModeWithExtraData(TestMixins.SetWithDataMixin,
                                     OptionalParameterTestFixture):
  """Send a SET DMX_STARTUP_MODE command with extra data."""
  PID = 'DMX_STARTUP_MODE'


class AllSubDevicesGetDMXStartupMode(TestMixins.AllSubDevicesGetMixin,
                                     OptionalParameterTestFixture):
  """Get DMX_STARTUP_MODE addressed to ALL_SUB_DEVICES."""
  PID = 'DMX_STARTUP_MODE'


# POWER_ON_SELF_TEST
# -----------------------------------------------------------------------------
class GetPowerOnSelfTest(TestMixins.GetMixin, OptionalParameterTestFixture):
  """Get the POWER_ON_SELF_TEST."""
  CATEGORY = TestCategory.CONTROL
  PID = 'POWER_ON_SELF_TEST'
  EXPECTED_FIELDS = ['power_on_self_test']
  PROVIDES = ['power_on_self_test']


class GetPowerOnSelfTestWithData(TestMixins.GetWithDataMixin,
                                 OptionalParameterTestFixture):
  """Get the POWER_ON_SELF_TEST with extra data."""
  PID = 'POWER_ON_SELF_TEST'


class SetPowerOnSelfTest(TestMixins.SetBoolMixin,
                         OptionalParameterTestFixture):
  """Set POWER_ON_SELF_TEST."""
  CATEGORY = TestCategory.CONTROL
  PID = 'POWER_ON_SELF_TEST'
  EXPECTED_FIELDS = ['power_on_self_test']
  REQUIRES = ['power_on_self_test']

  def OldValue(self):
    return self.Property('power_on_self_test')


class SetPowerOnSelfTestWithNoData(TestMixins.SetWithNoDataMixin,
                                   OptionalParameterTestFixture):
  """Set the POWER_ON_SELF_TEST with no param data."""
  PID = 'POWER_ON_SELF_TEST'


class SetPowerOnSelfTestWithExtraData(TestMixins.SetWithDataMixin,
                                      OptionalParameterTestFixture):
  """Send a SET POWER_ON_SELF_TEST command with extra data."""
  PID = 'POWER_ON_SELF_TEST'


class AllSubDevicesGetPowerOnSelfTest(TestMixins.AllSubDevicesGetMixin,
                                      OptionalParameterTestFixture):
  """Get POWER_ON_SELF_TEST addressed to ALL_SUB_DEVICES."""
  PID = 'POWER_ON_SELF_TEST'


# LOCK_STATE
# -----------------------------------------------------------------------------
class GetLockState(TestMixins.GetMixin, OptionalParameterTestFixture):
  """Get LOCK_STATE."""
  CATEGORY = TestCategory.CONFIGURATION
  PID = "LOCK_STATE"
  PROVIDES = ['current_lock_state', 'number_of_lock_states']

  def Test(self):
    self.AddIfGetSupported(self.AckGetResult())
    self.SendGet(ROOT_DEVICE, self.pid)

  def VerifyResult(self, response, fields):
    if not response.WasAcked():
      for key in self.PROVIDES:
        self.SetProperty(key, None)
      return

    self.SetPropertyFromDict(fields, 'current_lock_state')
    self.SetPropertyFromDict(fields, 'number_of_lock_states')

    if fields['current_lock_state'] > fields['number_of_lock_states']:
      self.SetFailed('Lock State %d exceeded number of lock states %d' %
                     (fields['current_lock_state'],
                      fields['number_of_lock_states']))
      return


class GetLockStateWithData(TestMixins.GetWithDataMixin,
                           OptionalParameterTestFixture):
  """Get LOCK_STATE with extra data."""
  PID = 'LOCK_STATE'


class AllSubDevicesGetLockState(TestMixins.AllSubDevicesGetMixin,
                                OptionalParameterTestFixture):
  """Get LOCK_STATE addressed to ALL_SUB_DEVICES."""
  PID = 'LOCK_STATE'


class SetLockStateWithNoData(TestMixins.SetWithNoDataMixin,
                             OptionalParameterTestFixture):
  """Set LOCK_STATE without no data."""
  PID = 'LOCK_STATE'


class SetLockState(OptionalParameterTestFixture):
  """Set LOCK_STATE."""
  CATEGORY = TestCategory.CONFIGURATION
  PID = 'LOCK_STATE'
  REQUIRES = ['current_lock_state', 'pin_code']

  def Test(self):
    self.lock_state = self.Property('current_lock_state')
    if self.lock_state is None:
      self.SetNotRun('Unable to determine pin code')
      return

    self.pin = self.Property('pin_code')
    if self.pin is None:
      # Try setting to a static value, we make old and new the same just on the
      # off chance this is actually the pin
      # http://www.datagenetics.com/blog/september32012/
      self.AddIfSetSupported([
        self.AckSetResult(),
        self.NackSetResult(RDMNack.NR_DATA_OUT_OF_RANGE),
      ])
      self.SendSet(PidStore.ROOT_DEVICE, self.pid, [439, self.lock_state])

    else:
      self.AddIfSetSupported([
        self.AckSetResult(action=self.VerifySet),
        self.NackSetResult(
          RDMNack.NR_UNSUPPORTED_COMMAND_CLASS,
          advisory='SET for %s returned unsupported command class' %
                   self.pid.name),
      ])
      self.SendSet(PidStore.ROOT_DEVICE, self.pid, [self.pin, self.lock_state])

  def VerifySet(self):
    self.AddExpectedResults(
        self.AckGetResult(field_values={'current_lock_state': self.lock_state}))
    self.SendGet(PidStore.ROOT_DEVICE, self.pid)


# LOCK_STATE_DESCRIPTION
# -----------------------------------------------------------------------------
class GetLockStateDescription(TestMixins.GetSettingDescriptionsRangeMixin,
                              OptionalParameterTestFixture):
  """Get LOCK_STATE_DESCRIPTION for all known states."""
  CATEGORY = TestCategory.DIMMER_SETTINGS
  PID = 'LOCK_STATE_DESCRIPTION'
  REQUIRES = ['number_of_lock_states']
  EXPECTED_FIELDS = ['lock_state']
  DESCRIPTION_FIELD = 'lock_state_description'


class GetLockStateDescriptionWithNoData(TestMixins.GetWithNoDataMixin,
                                        OptionalParameterTestFixture):
  """Get LOCK_STATE_DESCRIPTION with no lock state specified."""
  PID = 'LOCK_STATE_DESCRIPTION'


class GetLockStateDescriptionWithExtraData(TestMixins.GetWithDataMixin,
                                           OptionalParameterTestFixture):
  """Get LOCK_STATE_DESCRIPTION with extra data."""
  PID = 'LOCK_STATE_DESCRIPTION'


class GetZeroLockStateDescription(TestMixins.GetZeroUInt8Mixin,
                                  OptionalParameterTestFixture):
  """Get LOCK_STATE_DESCRIPTION for lock state 0."""
  PID = 'LOCK_STATE_DESCRIPTION'


class GetOutOfRangeLockStateDescription(TestMixins.GetOutOfRangeByteMixin,
                                        OptionalParameterTestFixture):
  """Get LOCK_STATE_DESCRIPTION for an out-of-range lock state."""
  PID = 'LOCK_STATE_DESCRIPTION'
  REQUIRES = ['number_of_lock_states']
  LABEL = 'lock states'


class SetLockStateDescription(TestMixins.UnsupportedSetMixin,
                              OptionalParameterTestFixture):
  """Set the LOCK_STATE_DESCRIPTION."""
  PID = 'LOCK_STATE_DESCRIPTION'


class SetLockStateDescriptionWithData(TestMixins.UnsupportedSetWithDataMixin,
                                      OptionalParameterTestFixture):
  """Attempt to SET LOCK_STATE_DESCRIPTION with data."""
  PID = 'LOCK_STATE_DESCRIPTION'


class AllSubDevicesGetLockStateDescription(TestMixins.AllSubDevicesGetMixin,
                                           OptionalParameterTestFixture):
  """Get LOCK_STATE_DESCRIPTION addressed to ALL_SUB_DEVICES."""
  PID = 'LOCK_STATE_DESCRIPTION'
  DATA = [1]


# LOCK_PIN
# -----------------------------------------------------------------------------
class GetLockPin(TestMixins.GetMixin, OptionalParameterTestFixture):
  """Get LOCK_PIN."""
  CATEGORY = TestCategory.CONFIGURATION
  PID = 'LOCK_PIN'
  EXPECTED_FIELDS = ['pin_code']
  PROVIDES = ['pin_code']
  # Some responders may not let you GET the pin.
  ALLOWED_NACKS = [RDMNack.NR_UNSUPPORTED_COMMAND_CLASS]


class GetLockPinWithData(TestMixins.GetWithDataMixin,
                         OptionalParameterTestFixture):
  """Get LOCK_PIN with data."""
  PID = 'LOCK_PIN'
  # Some responders may not let you GET the pin.
  ALLOWED_NACKS = [RDMNack.NR_UNSUPPORTED_COMMAND_CLASS]


class AllSubDevicesGetLockPin(TestMixins.AllSubDevicesGetMixin,
                              OptionalParameterTestFixture):
  """Get LOCK_PIN addressed to ALL_SUB_DEVICES."""
  PID = 'LOCK_PIN'


class SetLockPinWithNoData(TestMixins.SetWithNoDataMixin,
                           OptionalParameterTestFixture):
  """Set LOCK_PIN with no param data."""
  PID = 'LOCK_PIN'


class SetLockPinWithExtraData(TestMixins.SetWithDataMixin,
                              OptionalParameterTestFixture):
  """Send a SET LOCK_PIN command with extra data."""
  PID = 'LOCK_PIN'


class SetLockPin(OptionalParameterTestFixture):
  """Set LOCK_PIN."""
  CATEGORY = TestCategory.CONFIGURATION
  PID = 'LOCK_PIN'
  REQUIRES = ['pin_code']

  def Test(self):
    self.pin = self.Property('pin_code')
    if self.pin is None:
      # Try setting to a static value, we make old and new the same just on the
      # off chance this is actually the pin
      # http://www.datagenetics.com/blog/september32012/
      self.AddIfSetSupported([
        self.AckSetResult(),
        self.NackSetResult(RDMNack.NR_DATA_OUT_OF_RANGE),
      ])
      self.SendSet(PidStore.ROOT_DEVICE, self.pid, [439, 439])

    else:
      self.AddIfSetSupported([
        self.AckSetResult(action=self.VerifySet),
        self.NackSetResult(
          RDMNack.NR_UNSUPPORTED_COMMAND_CLASS,
          advisory='SET for %s returned unsupported command class' %
                   self.pid.name),
      ])
      self.SendSet(PidStore.ROOT_DEVICE, self.pid, [self.pin, self.pin])

  def VerifySet(self):
    self.AddExpectedResults([
      self.AckGetResult(field_values={'pin_code': self.pin}),
      self.NackGetResult(RDMNack.NR_UNSUPPORTED_COMMAND_CLASS),
    ])
    self.SendGet(PidStore.ROOT_DEVICE, self.pid)


class SetInvalidLockPin(OptionalParameterTestFixture):
  """Set LOCK_PIN with the wrong pin code."""
  CATEGORY = TestCategory.ERROR_CONDITIONS
  PID = 'LOCK_PIN'

  REQUIRES = ['pin_code']

  def Test(self):
    self.pin = self.Property('pin_code')
    if self.pin is None:
      self.SetNotRun('Unable to determine pin code')
      return

    bad_pin = (self.pin + 1) % 10000
    self.AddIfSetSupported(self.NackSetResult(RDMNack.NR_DATA_OUT_OF_RANGE))
    self.SendSet(ROOT_DEVICE, self.pid, [0, bad_pin])


class SetOutOfRangeLockPin(OptionalParameterTestFixture):
  """Set LOCK_PIN with an out-of-range pin code."""
  CATEGORY = TestCategory.ERROR_CONDITIONS
  PID = 'LOCK_PIN'
  REQUIRES = ['pin_code']

  def Test(self):
    self.pin = self.Property('pin_code')
    if self.pin is None:
      self.SetNotRun('Unable to determine pin code')
      return

    # Section 3.9, out of range pins return NR_FORMAT_ERROR rather than
    # NR_DATA_OUT_OF_RANGE like one may expect. NR_DATA_OUT_OF_RANGE is
    # reserved for reporting when an incorrect PIN is used.
    self.AddIfSetSupported(self.NackSetResult(RDMNack.NR_FORMAT_ERROR))
    data = struct.pack('!HH', 10001, self.pin)
    self.SendRawSet(ROOT_DEVICE, self.pid, data)


# BURN_IN
# -----------------------------------------------------------------------------
class GetBurnIn(TestMixins.GetMixin, OptionalParameterTestFixture):
  """GET BURN_IN."""
  CATEGORY = TestCategory.POWER_LAMP_SETTINGS
  PID = 'BURN_IN'
  EXPECTED_FIELDS = ['hours_remaining']
  PROVIDES = ['burn_in_hours']


class GetBurnInWithData(TestMixins.GetWithDataMixin,
                        OptionalParameterTestFixture):
  """Get BURN_IN with extra data."""
  PID = 'BURN_IN'


class SetBurnIn(TestMixins.SetUInt8Mixin, OptionalParameterTestFixture):
  """Set BURN_IN."""
  CATEGORY = TestCategory.POWER_LAMP_SETTINGS
  PID = 'BURN_IN'
  EXPECTED_FIELDS = ['hours_remaining']
  REQUIRES = ['burn_in_hours']

  def OldValue(self):
    return self.Property('burn_in_hours')

  def VerifySet(self):
    new_value = self.NewValue()
    results = [
      self.AckGetResult(
          field_names=self.EXPECTED_FIELDS,
          field_values={self.EXPECTED_FIELDS[0]: self.NewValue()}),
    ]
    # Since this is hours remaining, it may be decremented before we can read
    # it back
    if new_value:
      results.append(
        self.AckGetResult(
            field_names=self.EXPECTED_FIELDS,
            field_values={self.EXPECTED_FIELDS[0]: new_value - 1}))
    self.AddExpectedResults(results)
    self.SendGet(ROOT_DEVICE, self.pid)


class SetBurnInWithNoData(TestMixins.SetWithNoDataMixin,
                          OptionalParameterTestFixture):
  """Set BURN_IN with no param data."""
  PID = 'BURN_IN'


class SetBurnInWithExtraData(TestMixins.SetWithDataMixin,
                             OptionalParameterTestFixture):
  """Send a SET BURN_IN command with extra data."""
  PID = 'BURN_IN'


class AllSubDevicesGetBurnIn(TestMixins.AllSubDevicesGetMixin,
                             OptionalParameterTestFixture):
  """Get BURN_IN addressed to ALL_SUB_DEVICES."""
  PID = 'BURN_IN'


# DIMMER_INFO
# -----------------------------------------------------------------------------
class GetDimmerInfo(OptionalParameterTestFixture):
  """GET dimmer info."""
  CATEGORY = TestCategory.DIMMER_SETTINGS
  PID = 'DIMMER_INFO'
  REQUIRES = ['supported_parameters']
  PROVIDES = ['minimum_level_lower', 'minimum_level_upper',
              'maximum_level_lower', 'maximum_level_upper',
              'number_curves_supported', 'levels_resolution',
              'split_levels_supported']

  def Test(self):
    self.AddIfGetSupported(self.AckGetResult())
    self.SendGet(ROOT_DEVICE, self.pid)

  def VerifyResult(self, response, fields):
    if not response.WasAcked():
      for field in self.PROVIDES:
        self.SetProperty(field, None)
      return

    if fields['minimum_level_lower'] > fields['minimum_level_upper']:
      self.AddAdvisory('minimum_level_lower (%d) > minimum_level_upper (%d)'
                       % (fields['minimum_level_lower'],
                          fields['minimum_level_upper']))

    if fields['maximum_level_lower'] > fields['maximum_level_upper']:
      self.AddAdvisory('maximum_level_lower (%d) > maximum_level_upper (%d)'
                       % (fields['maximum_level_lower'],
                          fields['maximum_level_upper']))

    self.SetPropertyFromDict(fields, 'minimum_level_lower')
    self.SetPropertyFromDict(fields, 'minimum_level_upper')
    self.SetPropertyFromDict(fields, 'maximum_level_lower')
    self.SetPropertyFromDict(fields, 'maximum_level_upper')
    self.SetPropertyFromDict(fields, 'number_curves_supported')
    self.SetPropertyFromDict(fields, 'levels_resolution')

    self.SetProperty('split_levels_supported', fields['split_levels_supported'])

    self.CheckFieldsAreUnsupported(
        'MINIMUM_LEVEL', fields,
        {'minimum_level_lower': 0, 'minimum_level_upper': 0,
         'split_levels_supported': 0})
    self.CheckFieldsAreUnsupported(
        'MAXIMUM_LEVEL', fields,
        {'maximum_level_lower': 0xffff, 'maximum_level_upper': 0xffff})

  def CheckFieldsAreUnsupported(self, pid_name, fields, keys):
    if self.LookupPid(pid_name).value in self.Property('supported_parameters'):
      return

    for key, expected_value in keys.iteritems():
      if fields[key] != expected_value:
        self.AddWarning(
            "%s isn't supported but %s in DIMMER_INFO was not %hx" %
            (pid_name, key, expected_value))


class GetDimmerInfoWithData(TestMixins.GetWithDataMixin,
                            OptionalParameterTestFixture):
  """Get DIMMER_INFO with extra data."""
  PID = 'DIMMER_INFO'


class SetDimmerInfo(TestMixins.UnsupportedSetMixin,
                    OptionalParameterTestFixture):
  """Set DIMMER_INFO."""
  PID = 'DIMMER_INFO'


class SetDimmerInfoWithData(TestMixins.UnsupportedSetWithDataMixin,
                            OptionalParameterTestFixture):
  """Attempt to SET DIMMER_INFO with data."""
  PID = 'DIMMER_INFO'


class AllSubDevicesGetDimmerInfo(TestMixins.AllSubDevicesGetMixin,
                                 OptionalParameterTestFixture):
  """Get DIMMER_INFO addressed to ALL_SUB_DEVICES."""
  PID = 'DIMMER_INFO'


# MINIMUM_LEVEL
# -----------------------------------------------------------------------------
class GetMinimumLevel(TestMixins.GetMixin, OptionalParameterTestFixture):
  """Get MINIMUM_LEVEL."""
  CATEGORY = TestCategory.DIMMER_SETTINGS
  PID = "MINIMUM_LEVEL"
  REQUIRES = ['minimum_level_lower', 'minimum_level_upper',
              'split_levels_supported']
  PROVIDES = ['minimum_level_settings']

  def Test(self):
    self.AddIfGetSupported(self.AckGetResult())
    self.SendGet(ROOT_DEVICE, self.pid)

  def VerifyResult(self, response, fields):
    if fields is None:
      fields = {}
    self.SetProperty('minimum_level_settings', fields)

    if not response.WasAcked():
      return

    min_increasing = fields['minimum_level_increasing']
    min_decreasing = fields['minimum_level_decreasing']
    lower_limit = self.Property('minimum_level_lower')
    upper_limit = self.Property('minimum_level_upper')
    if lower_limit is not None and upper_limit is not None:
      if min_increasing < lower_limit or min_increasing > upper_limit:
        self.SetFailed(
            'minimum_level_increasing is outside the range [%d, %d] from '
            'DIMMER_INFO' % (lower_limit, upper_limit))
        return
      if min_decreasing < lower_limit or min_decreasing > upper_limit:
        self.SetFailed(
            'minimum_level_decreasing is outside the range [%d, %d] from '
            'DIMMER_INFO' % (lower_limit, upper_limit))
        return

    split_supported = self.Property('split_levels_supported')
    if split_supported is not None:
      if not split_supported and min_increasing != min_decreasing:
        self.SetFailed(
            'Split min levels not supported but min level increasing (%d)'
            ' != min level decreasing (%d)' % (min_increasing, min_decreasing))


class GetMinimumLevelWithData(TestMixins.GetWithDataMixin,
                              OptionalParameterTestFixture):
  """Get MINIMUM_LEVEL with extra data."""
  PID = 'MINIMUM_LEVEL'


class AllSubDevicesGetMinimumLevel(TestMixins.AllSubDevicesGetMixin,
                                   OptionalParameterTestFixture):
  """Get MINIMUM_LEVEL addressed to ALL_SUB_DEVICES."""
  PID = 'MINIMUM_LEVEL'


class SetMinimumLevel(OptionalParameterTestFixture):
  """Set MINIMUM_LEVEL without changing the settings."""
  CATEGORY = TestCategory.DIMMER_SETTINGS
  PID = 'MINIMUM_LEVEL'
  REQUIRES = ['minimum_level_settings']
  PROVIDES = ['set_minimum_level_supported']

  def Test(self):
    settings = self.Property('minimum_level_settings')
    if not settings:
      self.SetNotRun('Unable to determine current MINIMUM_LEVEL settings')
      return

    self.AddIfSetSupported([
      self.AckSetResult(),
      self.NackSetResult(RDMNack.NR_UNSUPPORTED_COMMAND_CLASS),
    ])
    self.SendSet(
        ROOT_DEVICE, self.pid,
        [settings['minimum_level_increasing'],
         settings['minimum_level_decreasing'],
         settings['on_below_minimum']])

  def VerifyResult(self, response, fields):
    self.SetProperty('set_minimum_level_supported', response.WasAcked())


class SetLowerIncreasingMinimumLevel(TestMixins.SetMinimumLevelMixin,
                                     OptionalParameterTestFixture):
  """Set MINIMUM_LEVEL to the smallest value from DIMMER_INFO."""
  REQUIRES = TestMixins.SetMinimumLevelMixin.REQUIRES + ['minimum_level_lower']

  def MinLevelIncreasing(self):
    return self.Property('minimum_level_lower')


class SetUpperIncreasingMinimumLevel(TestMixins.SetMinimumLevelMixin,
                                     OptionalParameterTestFixture):
  """Set MINIMUM_LEVEL to the largest value from DIMMER_INFO."""
  REQUIRES = TestMixins.SetMinimumLevelMixin.REQUIRES + ['minimum_level_upper']

  def MinLevelIncreasing(self):
    return self.Property('minimum_level_upper')


class SetOutOfRangeLowerIncreasingMinimumLevel(TestMixins.SetMinimumLevelMixin,
                                               OptionalParameterTestFixture):
  """Set MINIMUM_LEVEL to one less than the smallest value from DIMMER_INFO."""
  REQUIRES = TestMixins.SetMinimumLevelMixin.REQUIRES + ['minimum_level_lower']

  def ExpectedResults(self):
    return self.NackSetResult(RDMNack.NR_DATA_OUT_OF_RANGE)

  def ShouldSkip(self):
    self.lower = self.Property('minimum_level_lower')
    if self.lower == 0:
      self.SetNotRun('All values supported')
      return True
    return False

  def MinLevelIncreasing(self):
    return self.lower - 1


class SetOutOfRangeUpperIncreasingMinimumLevel(TestMixins.SetMinimumLevelMixin,
                                               OptionalParameterTestFixture):
  """Set MINIMUM_LEVEL to one more than the largest value from DIMMER_INFO."""
  REQUIRES = TestMixins.SetMinimumLevelMixin.REQUIRES + ['minimum_level_upper']

  def ExpectedResults(self):
    return self.NackSetResult(RDMNack.NR_DATA_OUT_OF_RANGE)

  def ShouldSkip(self):
    self.upper = self.Property('minimum_level_upper')
    if self.upper == 0xfffe:
      self.SetNotRun('All values supported')
      return True
    return False

  def MinLevelIncreasing(self):
    return self.upper + 1


# MAXIMUM_LEVEL
# -----------------------------------------------------------------------------
class GetMaximumLevel(TestMixins.GetMixin, OptionalParameterTestFixture):
  """Get MAXIMUM_LEVEL."""
  CATEGORY = TestCategory.DIMMER_SETTINGS
  PID = "MAXIMUM_LEVEL"
  PROVIDES = ['maximum_level']
  EXPECTED_FIELDS = ['maximum_level']


class GetMaximumLevelWithData(TestMixins.GetWithDataMixin,
                              OptionalParameterTestFixture):
  """Get MAXIMUM_LEVEL with extra data."""
  PID = 'MAXIMUM_LEVEL'


class SetMaximumLevel(OptionalParameterTestFixture):
  """Set MAXIMUM_LEVEL without changing the settings."""
  CATEGORY = TestCategory.DIMMER_SETTINGS
  PID = 'MAXIMUM_LEVEL'
  REQUIRES = ['maximum_level']
  PROVIDES = ['set_maximum_level_supported']

  def Test(self):
    current_value = self.Property('maximum_level')
    if current_value is None:
      current_value = 0xffff

    self.AddIfSetSupported([
      self.AckSetResult(),
      self.NackSetResult(RDMNack.NR_UNSUPPORTED_COMMAND_CLASS),
    ])
    self.SendSet(ROOT_DEVICE, self.pid, [current_value])

  def VerifyResult(self, response, fields):
    self.SetProperty('set_maximum_level_supported', response.WasAcked())


class SetLowerMaximumLevel(TestMixins.SetMaximumLevelMixin,
                           OptionalParameterTestFixture):
  """Set MAXIMUM_LEVEL to the smallest value from DIMMER_INFO."""
  REQUIRES = TestMixins.SetMaximumLevelMixin.REQUIRES + ['maximum_level_lower']

  def Test(self):
    self.value = self.Property('maximum_level_lower')
    if self.value is None:
      self.SetNotRun('No lower maximum level from DIMMER_INFO')
      return

    if self.Property('set_maximum_level_supported'):
      self.AddIfSetSupported(self.AckSetResult(action=self.GetMaxLevel))
    else:
      self.AddIfSetSupported(
          self.NackSetResult(RDMNack.NR_UNSUPPORTED_COMMAND_CLASS))

    self.SendSet(ROOT_DEVICE, self.pid, [self.value])

  def GetMaxLevel(self):
    self.AddIfGetSupported(self.AckGetResult(
        field_values={'maximum_level': self.value}))
    self.SendGet(ROOT_DEVICE, self.pid)


class SetUpperMaximumLevel(TestMixins.SetMaximumLevelMixin,
                           OptionalParameterTestFixture):
  """Set MAXIMUM_LEVEL to the largest value from DIMMER_INFO."""
  REQUIRES = TestMixins.SetMaximumLevelMixin.REQUIRES + ['maximum_level_upper']

  def Test(self):
    self.value = self.Property('maximum_level_upper')
    if self.value is None:
      self.SetNotRun('No upper maximum level from DIMMER_INFO')
      return

    if self.Property('set_maximum_level_supported'):
      self.AddIfSetSupported(self.AckSetResult(action=self.GetMaxLevel))
    else:
      self.AddIfSetSupported(
          self.NackSetResult(RDMNack.NR_UNSUPPORTED_COMMAND_CLASS))

    self.SendSet(ROOT_DEVICE, self.pid, [self.value])

  def GetMaxLevel(self):
    self.AddIfGetSupported(self.AckGetResult(
        field_values={'maximum_level': self.value}))
    self.SendGet(ROOT_DEVICE, self.pid)


class SetLowerOutOfRangeMaximumLevel(OptionalParameterTestFixture):
  """Set MAXIMUM_LEVEL a value smaller than the minimum."""
  CATEGORY = TestCategory.DIMMER_SETTINGS
  PID = 'MAXIMUM_LEVEL'
  REQUIRES = ['maximum_level_lower', 'set_maximum_level_supported']

  def Test(self):
    self.value = self.Property('maximum_level_lower')
    if self.value is None:
      self.SetNotRun('No lower maximum level from DIMMER_INFO')
      return

    if self.value == 0:
      self.SetNotRun('Range for maximum level begins at 0')
      return
    self.value -= 1

    if self.Property('set_maximum_level_supported'):
      self.AddIfSetSupported(self.NackSetResult(RDMNack.NR_DATA_OUT_OF_RANGE))
    else:
      self.AddIfSetSupported(
          self.NackSetResult(RDMNack.NR_UNSUPPORTED_COMMAND_CLASS))

    self.SendSet(ROOT_DEVICE, self.pid, [self.value])


class SetUpperOutOfRangeMaximumLevel(OptionalParameterTestFixture):
  """Set MAXIMUM_LEVEL a value larger than the maximum."""
  CATEGORY = TestCategory.DIMMER_SETTINGS
  PID = 'MAXIMUM_LEVEL'
  REQUIRES = ['maximum_level_upper', 'set_maximum_level_supported']

  def Test(self):
    self.value = self.Property('maximum_level_upper')
    if self.value is None:
      self.SetNotRun('No upper maximum level from DIMMER_INFO')
      return

    if self.value == 0xffff:
      self.SetNotRun('Range for maximum level ends at 0xffff')
      return
    self.value += 1

    if self.Property('set_maximum_level_supported'):
      self.AddIfSetSupported(self.NackSetResult(RDMNack.NR_DATA_OUT_OF_RANGE))
    else:
      self.AddIfSetSupported(
          self.NackSetResult(RDMNack.NR_UNSUPPORTED_COMMAND_CLASS))

    self.SendSet(ROOT_DEVICE, self.pid, [self.value])


class AllSubDevicesGetMaximumLevel(TestMixins.AllSubDevicesGetMixin,
                                   OptionalParameterTestFixture):
  """Get MAXIMUM_LEVEL addressed to ALL_SUB_DEVICES."""
  PID = 'MAXIMUM_LEVEL'


# CURVE
# -----------------------------------------------------------------------------
class GetCurve(TestMixins.GetMixin, OptionalParameterTestFixture):
  """Get CURVE."""
  CATEGORY = TestCategory.DIMMER_SETTINGS
  PID = "CURVE"
  REQUIRES = ['number_curves_supported']
  PROVIDES = ['current_curve', 'number_curves']

  def Test(self):
    self.AddIfGetSupported(self.AckGetResult())
    self.SendGet(ROOT_DEVICE, self.pid)

  def VerifyResult(self, response, fields):
    if not response.WasAcked():
      for key in self.PROVIDES:
        self.SetProperty(key, None)
      return

    self.SetPropertyFromDict(fields, 'current_curve')
    self.SetPropertyFromDict(fields, 'number_curves')

    if fields['current_curve'] == 0:
      self.SetFailed('Curves must be numbered from 1')
      return

    if fields['current_curve'] > fields['number_curves']:
      self.SetFailed('Curve %d exceeded number of curves %d' %
                     (fields['current_curve'], fields['number_curves']))
      return

    expected_curves = self.Property('number_curves_supported')
    if expected_curves is not None:
      if expected_curves != fields['number_curves']:
        self.AddWarning(
            'The number of curves reported in DIMMER_INFO (%d) does not '
            'match the number from CURVE (%d)' %
            (expected_curves, fields['number_curves']))


class GetCurveWithData(TestMixins.GetWithDataMixin,
                       OptionalParameterTestFixture):
  """Get CURVE with extra data."""
  PID = 'CURVE'


class SetCurve(OptionalParameterTestFixture):
  """Set CURVE."""
  CATEGORY = TestCategory.DIMMER_SETTINGS
  PID = "CURVE"
  REQUIRES = ['current_curve', 'number_curves']

  def Test(self):
    curves = self.Property('number_curves')
    if curves:
      self.curves = [i + 1 for i in xrange(curves)]
      self._SetCurve()
    else:
      # Check we get a NR_UNKNOWN_PID
      self.AddExpectedResults(self.NackSetResult(RDMNack.NR_UNKNOWN_PID))
      self.curve = 1  # Can use anything here really
      self.SendSet(ROOT_DEVICE, self.pid, [1])

  def _SetCurve(self):
    if not self.curves:
      # End of the list, we're done
      self.Stop()
      return

    self.AddIfSetSupported(self.AckSetResult(action=self.VerifySet))
    self.SendSet(ROOT_DEVICE, self.pid, [self.curves[0]])

  def VerifySet(self):
    self.AddIfGetSupported(
      self.AckGetResult(
        field_values={'current_curve': self.curves[0]},
        action=self.NextCurve))
    self.SendGet(ROOT_DEVICE, self.pid)

  def NextCurve(self):
    self.curves = self.curves[1:]
    self._SetCurve()

  def ResetState(self):
    if not self.PidSupported() or not self.Property('current_curve'):
      return

    self.SendSet(ROOT_DEVICE, self.pid, [self.Property('current_curve')])
    self._wrapper.Run()


class SetZeroCurve(TestMixins.SetZeroUInt8Mixin,
                   OptionalParameterTestFixture):
  """Set CURVE to 0."""
  PID = 'CURVE'


class SetOutOfRangeCurve(TestMixins.SetOutOfRangeByteMixin,
                         OptionalParameterTestFixture):
  """Set CURVE to an out-of-range value."""
  PID = 'CURVE'
  REQUIRES = ['number_curves']
  LABEL = 'curves'


class SetCurveWithNoData(TestMixins.SetWithNoDataMixin,
                         OptionalParameterTestFixture):
  """Set CURVE without any data."""
  PID = 'CURVE'


class SetCurveWithExtraData(TestMixins.SetWithDataMixin,
                            OptionalParameterTestFixture):
  """Send a SET CURVE command with extra data."""
  PID = 'CURVE'


class AllSubDevicesGetCurve(TestMixins.AllSubDevicesGetMixin,
                            OptionalParameterTestFixture):
  """Get CURVE addressed to ALL_SUB_DEVICES."""
  PID = 'CURVE'


# CURVE_DESCRIPTION
# -----------------------------------------------------------------------------
class GetCurveDescription(TestMixins.GetSettingDescriptionsRangeMixin,
                          OptionalParameterTestFixture):
  """Get the CURVE_DESCRIPTION for all known curves."""
  CATEGORY = TestCategory.DIMMER_SETTINGS
  PID = 'CURVE_DESCRIPTION'
  REQUIRES = ['number_curves']
  EXPECTED_FIELDS = ['curve_number']
  DESCRIPTION_FIELD = 'curve_description'


class GetCurveDescriptionWithNoData(TestMixins.GetWithNoDataMixin,
                                    OptionalParameterTestFixture):
  """Get CURVE_DESCRIPTION with no curve number specified."""
  PID = 'CURVE_DESCRIPTION'


class GetCurveDescriptionWithExtraData(TestMixins.GetWithDataMixin,
                                       OptionalParameterTestFixture):
  """Get CURVE_DESCRIPTION with extra data."""
  PID = 'CURVE_DESCRIPTION'


class GetZeroCurveDescription(TestMixins.GetZeroUInt8Mixin,
                              OptionalParameterTestFixture):
  """Get CURVE_DESCRIPTION for curve 0."""
  PID = 'CURVE_DESCRIPTION'


class GetOutOfRangeCurveDescription(TestMixins.GetOutOfRangeByteMixin,
                                    OptionalParameterTestFixture):
  """Get CURVE_DESCRIPTION for an out-of-range curve."""
  PID = 'CURVE_DESCRIPTION'
  REQUIRES = ['number_curves']
  LABEL = 'curves'


class SetCurveDescription(TestMixins.UnsupportedSetMixin,
                          OptionalParameterTestFixture):
  """Set the CURVE_DESCRIPTION."""
  PID = 'CURVE_DESCRIPTION'


class SetCurveDescriptionWithData(TestMixins.UnsupportedSetWithDataMixin,
                                  OptionalParameterTestFixture):
  """Attempt to SET CURVE_DESCRIPTION with data."""
  PID = 'CURVE_DESCRIPTION'


class AllSubDevicesGetCurveDescription(TestMixins.AllSubDevicesGetMixin,
                                       OptionalParameterTestFixture):
  """Get CURVE_DESCRIPTION addressed to ALL_SUB_DEVICES."""
  PID = 'CURVE_DESCRIPTION'
  DATA = [1]


# OUTPUT_RESPONSE_TIME
# -----------------------------------------------------------------------------
class GetOutputResponseTime(TestMixins.GetMixin, OptionalParameterTestFixture):
  """Get OUTPUT_RESPONSE_TIME."""
  CATEGORY = TestCategory.DIMMER_SETTINGS
  PID = "OUTPUT_RESPONSE_TIME"
  PROVIDES = ['current_response_time', 'number_response_options']

  def Test(self):
    self.AddIfGetSupported(self.AckGetResult())
    self.SendGet(ROOT_DEVICE, self.pid)

  def VerifyResult(self, response, fields):
    if not response.WasAcked():
      for key in self.PROVIDES:
        self.SetProperty(key, None)
      return

    self.SetPropertyFromDict(fields, 'current_response_time')
    self.SetPropertyFromDict(fields, 'number_response_options')

    if fields['current_response_time'] == 0:
      self.SetFailed('Output response times must be numbered from 1')
      return

    if fields['current_response_time'] > fields['number_response_options']:
      self.SetFailed(
          'Output response time %d exceeded number of response times %d' %
          (fields['current_response_time'],
           fields['number_response_options']))
      return


class GetOutputResponseTimeWithData(TestMixins.GetWithDataMixin,
                                    OptionalParameterTestFixture):
  """Get OUTPUT_RESPONSE_TIME with extra data."""
  PID = 'OUTPUT_RESPONSE_TIME'


class SetOutputResponseTime(OptionalParameterTestFixture):
  """Set OUTPUT_RESPONSE_TIME."""
  CATEGORY = TestCategory.DIMMER_SETTINGS
  PID = "OUTPUT_RESPONSE_TIME"
  REQUIRES = ['current_response_time', 'number_response_options']

  def Test(self):
    times = self.Property('number_response_options')
    if times:
      self.output_response_times = [i + 1 for i in xrange(times)]
      self._SetOutputResponseTime()
    else:
      # Check we get a NR_UNKNOWN_PID
      self.AddExpectedResults(self.NackSetResult(RDMNack.NR_UNKNOWN_PID))
      self.current_response_time = 1  # Can use anything here really
      self.SendSet(ROOT_DEVICE, self.pid, [1])

  def _SetOutputResponseTime(self):
    if not self.output_response_times:
      # End of the list, we're done
      self.Stop()
      return

    self.AddIfSetSupported(self.AckSetResult(action=self.VerifySet))
    self.SendSet(ROOT_DEVICE, self.pid, [self.output_response_times[0]])

  def VerifySet(self):
    self.AddIfGetSupported(
      self.AckGetResult(
        field_values={'current_response_time': self.output_response_times[0]},
        action=self.NextOutputResponseTime))
    self.SendGet(ROOT_DEVICE, self.pid)

  def NextOutputResponseTime(self):
    self.output_response_times = self.output_response_times[1:]
    self._SetOutputResponseTime()

  def ResetState(self):
    if not self.PidSupported() or not self.Property('current_response_time'):
      return

    self.SendSet(ROOT_DEVICE, self.pid,
                 [self.Property('current_response_time')])
    self._wrapper.Run()


class SetZeroOutputResponseTime(TestMixins.SetZeroUInt8Mixin,
                                OptionalParameterTestFixture):
  """Set OUTPUT_RESPONSE_TIME to 0."""
  PID = 'OUTPUT_RESPONSE_TIME'


class SetOutOfRangeOutputResponseTime(TestMixins.SetOutOfRangeByteMixin,
                                      OptionalParameterTestFixture):
  """Set OUTPUT_RESPONSE_TIME to an out-of-range value."""
  PID = 'OUTPUT_RESPONSE_TIME'
  REQUIRES = ['number_response_options']
  LABEL = 'output response times'


class SetOutputResponseTimeWithNoData(TestMixins.SetWithNoDataMixin,
                                      OptionalParameterTestFixture):
  """Set OUTPUT_RESPONSE_TIME without any data."""
  PID = 'OUTPUT_RESPONSE_TIME'


class AllSubDevicesGetOutputResponseTime(TestMixins.AllSubDevicesGetMixin,
                                         OptionalParameterTestFixture):
  """Get OUTPUT_RESPONSE_TIME addressed to ALL_SUB_DEVICES."""
  PID = 'OUTPUT_RESPONSE_TIME'


# OUTPUT_RESPONSE_TIME_DESCRIPTION
# -----------------------------------------------------------------------------
class GetOutputResponseTimeDescription(
        TestMixins.GetSettingDescriptionsRangeMixin,
        OptionalParameterTestFixture):
  """Get the OUTPUT_RESPONSE_TIME_DESCRIPTION for all response times."""
  CATEGORY = TestCategory.DIMMER_SETTINGS
  PID = 'OUTPUT_RESPONSE_TIME_DESCRIPTION'
  REQUIRES = ['number_response_options']
  EXPECTED_FIELDS = ['response_time']
  DESCRIPTION_FIELD = 'response_time_description'


class GetOutputResponseTimeDescriptionWithNoData(TestMixins.GetWithNoDataMixin,
                                                 OptionalParameterTestFixture):
  """Get OUTPUT_RESPONSE_TIME_DESCRIPTION with no response time number."""
  PID = 'OUTPUT_RESPONSE_TIME_DESCRIPTION'


class GetOutputResponseTimeDescriptionWithExtraData(
        TestMixins.GetWithDataMixin,
        OptionalParameterTestFixture):
  """Get OUTPUT_RESPONSE_TIME_DESCRIPTION with extra data."""
  PID = 'OUTPUT_RESPONSE_TIME_DESCRIPTION'


class GetZeroOutputResponseTimeDescription(TestMixins.GetZeroUInt8Mixin,
                                           OptionalParameterTestFixture):
  """Get OUTPUT_RESPONSE_TIME_DESCRIPTION for response_time 0."""
  PID = 'OUTPUT_RESPONSE_TIME_DESCRIPTION'


class GetOutOfRangeOutputResponseTimeDescription(
        TestMixins.GetOutOfRangeByteMixin,
        OptionalParameterTestFixture):
  """Get OUTPUT_RESPONSE_TIME_DESCRIPTION for an out-of-range response time."""
  PID = 'OUTPUT_RESPONSE_TIME_DESCRIPTION'
  REQUIRES = ['number_response_options']
  LABEL = 'output response times'


class SetOutputResponseTimeDescription(TestMixins.UnsupportedSetMixin,
                                       OptionalParameterTestFixture):
  """SET OUTPUT_RESPONSE_TIME_DESCRIPTION."""
  PID = 'OUTPUT_RESPONSE_TIME_DESCRIPTION'


class AllSubDevicesGetOutputResponseTimeDescription(
        TestMixins.AllSubDevicesGetMixin,
        OptionalParameterTestFixture):
  """Get OUTPUT_RESPONSE_TIME_DESCRIPTION addressed to ALL_SUB_DEVICES."""
  PID = 'OUTPUT_RESPONSE_TIME_DESCRIPTION'
  DATA = [1]


# MODULATION_FREQUENCY
# -----------------------------------------------------------------------------
class GetModulationFrequency(TestMixins.GetMixin, OptionalParameterTestFixture):
  """Get MODULATION_FREQUENCY."""
  CATEGORY = TestCategory.DIMMER_SETTINGS
  PID = "MODULATION_FREQUENCY"
  PROVIDES = ['current_modulation_frequency', 'number_modulation_frequencies']

  def Test(self):
    self.AddIfGetSupported(self.AckGetResult())
    self.SendGet(ROOT_DEVICE, self.pid)

  def VerifyResult(self, response, fields):
    if not response.WasAcked():
      for key in self.PROVIDES:
        self.SetProperty(key, None)
      return

    self.SetPropertyFromDict(fields, 'current_modulation_frequency')
    self.SetPropertyFromDict(fields, 'number_modulation_frequencies')

    if fields['current_modulation_frequency'] == 0:
      self.SetFailed('Modulation frequency must be numbered from 1')
      return

    if (fields['current_modulation_frequency'] >
        fields['number_modulation_frequencies']):
      self.SetFailed(
          'Modulation frequency %d exceeded number of modulation frequencies %d'
          % (fields['current_modulation_frequency'],
             fields['number_modulation_frequencies']))
      return


class GetModulationFrequencyWithData(TestMixins.GetWithDataMixin,
                                     OptionalParameterTestFixture):
  """Get MODULATION_FREQUENCY with extra data."""
  PID = 'MODULATION_FREQUENCY'


class SetModulationFrequency(OptionalParameterTestFixture):
  """Set MODULATION_FREQUENCY."""
  CATEGORY = TestCategory.DIMMER_SETTINGS
  PID = "MODULATION_FREQUENCY"
  REQUIRES = ['current_modulation_frequency', 'number_modulation_frequencies']

  def Test(self):
    items = self.Property('number_modulation_frequencies')
    if items:
      self.frequencies = [i + 1 for i in xrange(items)]
      self._SetModulationFrequency()
    else:
      # Check we get a NR_UNKNOWN_PID
      self.AddExpectedResults(self.NackSetResult(RDMNack.NR_UNKNOWN_PID))
      self.frequency = 1  # Can use anything here really
      self.SendSet(ROOT_DEVICE, self.pid, [1])

  def _SetModulationFrequency(self):
    if not self.frequencies:
      # End of the list, we're done
      self.Stop()
      return

    self.AddIfSetSupported(self.AckSetResult(action=self.VerifySet))
    self.SendSet(ROOT_DEVICE, self.pid, [self.frequencies[0]])

  def VerifySet(self):
    self.AddIfGetSupported(
      self.AckGetResult(
        field_values={'current_modulation_frequency': self.frequencies[0]},
        action=self.NextModulationFrequency))
    self.SendGet(ROOT_DEVICE, self.pid)

  def NextModulationFrequency(self):
    self.frequencies = self.frequencies[1:]
    self._SetModulationFrequency()

  def ResetState(self):
    if (not self.PidSupported() or
        not self.Property('current_modulation_frequency')):
      return

    self.SendSet(ROOT_DEVICE, self.pid,
                 [self.Property('current_modulation_frequency')])
    self._wrapper.Run()


class SetZeroModulationFrequency(TestMixins.SetZeroUInt8Mixin,
                                 OptionalParameterTestFixture):
  """Set MODULATION_FREQUENCY with a frequency setting of 0."""
  PID = 'MODULATION_FREQUENCY'


class SetOutOfRangeModulationFrequency(TestMixins.SetOutOfRangeByteMixin,
                                       OptionalParameterTestFixture):
  """Set MODULATION_FREQUENCY to an out-of-range value."""
  PID = 'MODULATION_FREQUENCY'
  REQUIRES = ['number_modulation_frequencies']
  LABEL = 'modulation frequencies'


class SetModulationFrequencyWithNoData(TestMixins.SetWithNoDataMixin,
                                       OptionalParameterTestFixture):
  """Set MODULATION_FREQUENCY without any data."""
  PID = 'MODULATION_FREQUENCY'


class AllSubDevicesGetModulationFrequency(TestMixins.AllSubDevicesGetMixin,
                                          OptionalParameterTestFixture):
  """Get MODULATION_FREQUENCY addressed to ALL_SUB_DEVICES."""
  PID = 'MODULATION_FREQUENCY'


# MODULATION_FREQUENCY_DESCRIPTION
# -----------------------------------------------------------------------------
class GetModulationFrequencyDescription(
        TestMixins.GetSettingDescriptionsRangeMixin,
        OptionalParameterTestFixture):
  """Get the MODULATION_FREQUENCY_DESCRIPTION for all frequencies."""
  CATEGORY = TestCategory.DIMMER_SETTINGS
  PID = 'MODULATION_FREQUENCY_DESCRIPTION'
  REQUIRES = ['number_modulation_frequencies']
  EXPECTED_FIELDS = ['modulation_frequency']
  DESCRIPTION_FIELD = 'modulation_frequency_description'


class GetModulationFrequencyDescriptionWithNoData(TestMixins.GetWithNoDataMixin,
                                                  OptionalParameterTestFixture):
  """Get MODULATION_FREQUENCY_DESCRIPTION with no frequency number."""
  PID = 'MODULATION_FREQUENCY_DESCRIPTION'


class GetModulationFrequencyDescriptionWithExtraData(
        TestMixins.GetWithDataMixin,
        OptionalParameterTestFixture):
  """Get MODULATION_FREQUENCY_DESCRIPTION with extra data."""
  PID = 'MODULATION_FREQUENCY_DESCRIPTION'


class GetZeroModulationFrequencyDescription(TestMixins.GetZeroUInt8Mixin,
                                            OptionalParameterTestFixture):
  """Get MODULATION_FREQUENCY_DESCRIPTION for frequency 0."""
  PID = 'MODULATION_FREQUENCY_DESCRIPTION'


class GetOutOfRangeModulationFrequencyDescription(
        TestMixins.GetOutOfRangeByteMixin,
        OptionalParameterTestFixture):
  """Get MODULATION_FREQUENCY_DESCRIPTION for an out-of-range frequency."""
  PID = 'MODULATION_FREQUENCY_DESCRIPTION'
  REQUIRES = ['number_modulation_frequencies']
  LABEL = 'modulation frequencies'


class SetModulationFrequencyDescription(TestMixins.UnsupportedSetMixin,
                                        OptionalParameterTestFixture):
  """SET MODULATION_FREQUENCY_DESCRIPTION."""
  PID = 'MODULATION_FREQUENCY_DESCRIPTION'


class AllSubDevicesGetModulationFrequencyDescription(
        TestMixins.AllSubDevicesGetMixin,
        OptionalParameterTestFixture):
  """Get MODULATION_FREQUENCY_DESCRIPTION addressed to ALL_SUB_DEVICES."""
  PID = 'MODULATION_FREQUENCY_DESCRIPTION'
  DATA = [1]


# PRESET_INFO
# -----------------------------------------------------------------------------
class GetPresetInfo(TestMixins.GetMixin, OptionalParameterTestFixture):
  """Get PRESET_INFO."""
  CATEGORY = TestCategory.CONTROL
  PID = 'PRESET_INFO'
  PROVIDES = ['preset_info', 'max_scene_number']
  REQUIRES = ['supported_parameters']

  def Test(self):
    self.AddIfGetSupported(self.AckGetResult())
    self.SendGet(ROOT_DEVICE, self.pid)

  def VerifyResult(self, response, fields):
    if not response.WasAcked():
      self.SetProperty('preset_info', {})
      self.SetProperty('max_scene_number', None)
      return

    self.CheckBounds(fields, 'preset_fade_time')
    self.CheckBounds(fields, 'preset_wait_time')
    self.CheckBounds(fields, 'fail_delay_time')
    self.CheckBounds(fields, 'fail_hold_time')
    self.CheckBounds(fields, 'startup_delay_time')
    self.CheckBounds(fields, 'startup_hold_time')

    if fields['max_scene_number'] == 0xffff:
      self.AddWarning('PRESET_INFO had max_scene_number of 0xffff')

    self.CrossCheckPidSupportIsZero('DMX_FAIL_MODE', fields,
                                    'fail_infinite_hold_supported')
    self.CrossCheckPidSupportIsZero('DMX_FAIL_MODE', fields,
                                    'fail_infinite_delay_supported')
    self.CrossCheckPidSupportIsZero('DMX_STARTUP_MODE', fields,
                                    'startup_infinite_hold_supported')

    self.CrossCheckPidSupportIsMax('DMX_FAIL_MODE', fields,
                                   'fail_delay_time')
    self.CrossCheckPidSupportIsMax('DMX_FAIL_MODE', fields,
                                   'fail_hold_time')
    self.CrossCheckPidSupportIsMax('DMX_STARTUP_MODE', fields,
                                   'startup_delay_time')
    self.CrossCheckPidSupportIsMax('DMX_STARTUP_MODE', fields,
                                   'startup_hold_time')

    self.SetProperty('preset_info', fields)
    self.SetProperty('max_scene_number', fields['max_scene_number'])

  def CrossCheckPidSupportIsZero(self, pid_name, fields, key):
    if not (self.IsSupported(pid_name) or fields[key] is False):
      self.AddWarning('%s not supported, but %s in PRESET_INFO is non-0' %
                      (pid_name, key))

  def CrossCheckPidSupportIsMax(self, pid_name, fields, key):
    for key in ['min_%s' % key, 'max_%s' % key]:
      if not (self.IsSupported(pid_name) or
              fields[key] == self.pid.GetResponseField(
                  RDM_GET, key).DisplayValue(0xffff)):
        self.AddWarning(
            '%s not supported, but %s in PRESET_INFO is not 0xffff' %
            (pid_name, key))

  def IsSupported(self, pid_name):
    pid = self.LookupPid(pid_name)
    return pid.value in self.Property('supported_parameters')

  def CheckBounds(self, fields, key):
    min_key = 'min_%s' % key
    max_key = 'max_%s' % key
    if fields[min_key] > fields[max_key]:
      self.AddAdvisory('%s (%d) > %s (%d)'
                       % (min_key, fields[min_key], max_key, fields[max_key]))


class GetPresetInfoWithData(TestMixins.GetWithDataMixin,
                            OptionalParameterTestFixture):
  """Get PRESET_INFO with extra data."""
  PID = 'PRESET_INFO'


class SetPresetInfo(TestMixins.UnsupportedSetMixin,
                    OptionalParameterTestFixture):
  """Set PRESET_INFO."""
  PID = 'PRESET_INFO'


class SetPresetInfoWithData(TestMixins.UnsupportedSetWithDataMixin,
                            OptionalParameterTestFixture):
  """Attempt to SET PRESET_INFO with data."""
  PID = 'PRESET_INFO'


class AllSubDevicesGetPresetInfo(TestMixins.AllSubDevicesGetMixin,
                                 OptionalParameterTestFixture):
  """Get PRESET_INFO addressed 0to ALL_SUB_DEVICES."""
  PID = 'PRESET_INFO'


# PRESET_STATUS
# -----------------------------------------------------------------------------
class GetPresetStatusPresetOff(OptionalParameterTestFixture):
  """Get the PRESET_STATUS for PRESET_PLAYBACK_OFF."""
  CATEGORY = TestCategory.ERROR_CONDITIONS
  PID = 'PRESET_STATUS'

  def Test(self):
    self.AddIfGetSupported(self.NackGetResult(RDMNack.NR_DATA_OUT_OF_RANGE))
    data = struct.pack('!H', 0)
    self.SendRawGet(ROOT_DEVICE, self.pid, data)


class GetPresetStatusPresetScene(OptionalParameterTestFixture):
  """Get the PRESET_STATUS for PRESET_PLAYBACK_SCENE."""
  CATEGORY = TestCategory.ERROR_CONDITIONS
  PID = 'PRESET_STATUS'

  def Test(self):
    self.AddIfGetSupported(self.NackGetResult(RDMNack.NR_DATA_OUT_OF_RANGE))
    data = struct.pack('!H', 0xffff)
    self.SendRawGet(ROOT_DEVICE, self.pid, data)


class GetOutOfRangePresetStatus(OptionalParameterTestFixture):
  """Get the PRESET_STATUS for max_scene + 1."""
  CATEGORY = TestCategory.ERROR_CONDITIONS
  PID = 'PRESET_STATUS'
  REQUIRES = ['max_scene_number']

  def Test(self):
    max_scene = self.Property('max_scene_number')
    if max_scene is None:
      # Set a default value, PID likely isn't supported anyway
      max_scene = 0x0000
    elif max_scene == 0xfffe:
      self.SetNotRun('Device supports all scenes')
      return

    self.AddIfGetSupported(self.NackGetResult(RDMNack.NR_DATA_OUT_OF_RANGE))
    self.SendGet(ROOT_DEVICE, self.pid, [max_scene + 1])


class GetPresetStatus(OptionalParameterTestFixture):
  """Get the PRESET_STATUS for all scenes."""
  CATEGORY = TestCategory.CONTROL
  PID = 'PRESET_STATUS'
  REQUIRES = ['max_scene_number', 'preset_info']
  PROVIDES = ['scene_writable_states']
  NOT_PROGRAMMED = 0
  PROGRAMMED = 1
  READ_ONLY = 2

  def Test(self):
    self.scene_writable_states = {}
    self.index = 0
    self.max_scene = self.Property('max_scene_number')
    preset_info = self.Property('preset_info')
    self.min_fade = preset_info.get('min_preset_fade_time', 0)
    self.max_fade = preset_info.get(
        'max_preset_fade_time',
        self.pid.GetResponseField(RDM_GET, 'up_fade_time').RawValue(0xffff))
    self.min_wait = preset_info.get('min_preset_wait_time', 0)
    self.max_wait = preset_info.get(
        'max_preset_wait_time',
        self.pid.GetResponseField(RDM_GET, 'wait_time').RawValue(0xffff))

    if self.max_scene is None or self.max_scene == 0:
      self.SetNotRun('No scenes supported')
      return

    self.FetchNextScene()

  def FetchNextScene(self):
    self.index += 1
    if self.index > self.max_scene:
      self.SetProperty('scene_writable_states', self.scene_writable_states)
      self.Stop()
      return

    self.AddIfGetSupported(self.AckGetResult(action=self.FetchNextScene))
    self.SendGet(ROOT_DEVICE, self.pid, [self.index])

  def VerifyResult(self, response, fields):
    if not response.WasAcked():
      return

    if fields['scene_number'] != self.index:
      self.SetFailed('Scene number mismatch, expected %d, got %d' %
                     (self.index, fields['scene_number']))

    if fields['programmed'] == self.NOT_PROGRAMMED:
      # Assume that NOT_PROGRAMMED means that it's writable.
      self.scene_writable_states[self.index] = True
      self.CheckFieldIsZero(fields, 'down_fade_time')
      self.CheckFieldIsZero(fields, 'up_fade_time')
      self.CheckFieldIsZero(fields, 'wait_time')
      return
    elif fields['programmed'] == self.READ_ONLY:
      self.scene_writable_states[self.index] = False
    else:
      self.scene_writable_states[self.index] = True

    for key in ['up_fade_time', 'down_fade_time']:
      self.CheckFieldIsBetween(fields, key, self.min_fade, self.max_fade)

    self.CheckFieldIsBetween(fields, 'wait_time', self.min_wait, self.max_wait)

  def CheckFieldIsZero(self, fields, key):
    if fields[key] != 0:
      self.AddWarning(
          '%s for scene %d was not zero, value is %d' %
          (key, self.index, fields[key]))

  def CheckFieldIsBetween(self, fields, key, min_value, max_value):
    if fields[key] < min_value:
          self.AddWarning(
              '%s for scene %d (%d s) is less than the min of %s' %
              (key, self.index, fields[key], min_value))
    if fields[key] > max_value:
          self.AddWarning(
              '%s for scene %d (%d s) is more than the min of %s' %
              (key, self.index, fields[key], max_value))


class GetPresetStatusWithNoData(TestMixins.GetWithNoDataMixin,
                                OptionalParameterTestFixture):
  """Get the PRESET_STATUS with no preset number specified."""
  PID = 'PRESET_STATUS'


class GetPresetStatusWithExtraData(TestMixins.GetWithDataMixin,
                                   OptionalParameterTestFixture):
  """GET PRESET_STATUS with more than 2 bytes of data."""
  PID = 'PRESET_STATUS'


class SetPresetStatusWithNoData(TestMixins.SetWithNoDataMixin,
                                OptionalParameterTestFixture):
  """Set PRESET_STATUS without any data."""
  PID = 'PRESET_STATUS'


class SetPresetStatusWithExtraData(TestMixins.SetWithDataMixin,
                                   OptionalParameterTestFixture):
  """Send a SET PRESET_STATUS command with extra data."""
  PID = 'PRESET_STATUS'


class SetPresetStatusPresetOff(TestMixins.SetPresetStatusMixin,
                               OptionalParameterTestFixture):
  """Set the PRESET_STATUS for PRESET_PLAYBACK_OFF."""
  CATEGORY = TestCategory.ERROR_CONDITIONS

  def PresetStatusSceneNumber(self):
    return 0


class SetPresetStatusPresetScene(TestMixins.SetPresetStatusMixin,
                                 OptionalParameterTestFixture):
  """Set the PRESET_STATUS for PRESET_PLAYBACK_SCENE."""
  CATEGORY = TestCategory.ERROR_CONDITIONS

  def PresetStatusSceneNumber(self):
    return 0xffff


class SetOutOfRangePresetStatus(TestMixins.SetPresetStatusMixin,
                                OptionalParameterTestFixture):
  """Set the PRESET_STATUS for max_scene + 1."""
  CATEGORY = TestCategory.ERROR_CONDITIONS
  REQUIRES = ['max_scene_number'] + TestMixins.SetPresetStatusMixin.REQUIRES

  def PresetStatusSceneNumber(self):
    max_scene = self.Property('max_scene_number')
    if max_scene is None:
      # Set a default value, PID likely isn't supported anyway
      max_scene = 0x0000
    elif max_scene == 0xfffe:
      self.SetNotRun('Device supports all scenes')
      return None

    return (max_scene + 1)


class ClearReadOnlyPresetStatus(OptionalParameterTestFixture):
  """Attempt to clear a read only preset."""
  CATEGORY = TestCategory.ERROR_CONDITIONS
  PID = 'PRESET_STATUS'
  REQUIRES = ['scene_writable_states', 'preset_info']

  def Test(self):
    self.scene = None
    scene_writable_states = self.Property('scene_writable_states')
    if scene_writable_states is not None:
      for scene_number, is_writeable in scene_writable_states.iteritems():
        if not is_writeable:
          self.scene = scene_number
          break

    if self.scene is None:
      self.SetNotRun('No read-only scenes found')
      return

    preset_info = self.Property('preset_info')
    fade_time = 0
    wait_time = 0
    if preset_info:
      fade_time = preset_info['min_preset_fade_time']
      wait_time = preset_info['min_preset_wait_time']

    # Don't use AddIfSetSupported here, because we don't want to log an
    # advisory for NR_WRITE_PROTECT
    if self.PidSupported():
      results = self.NackSetResult(RDMNack.NR_WRITE_PROTECT)
    else:
      results = self.NackSetResult(RDMNack.NR_UNKNOWN_PID)
    self.AddExpectedResults(results)

    self.SendSet(ROOT_DEVICE, self.pid,
                 [self.scene, fade_time, fade_time, wait_time, True])


class SetPresetStatus(OptionalParameterTestFixture):
  """Set the PRESET_STATUS."""
  CATEGORY = TestCategory.CONTROL
  PID = 'PRESET_STATUS'
  REQUIRES = ['scene_writable_states', 'preset_info']

  def Test(self):
    self.scene = None
    scene_writable_states = self.Property('scene_writable_states')
    if scene_writable_states is not None:
      for scene_number, is_writeable in scene_writable_states.iteritems():
        if is_writeable:
          self.scene = scene_number
          break

    if self.scene is None:
      self.SetNotRun('No writeable scenes found')
      return

    self.max_fade = round(self.pid.GetRequestField(
        RDM_SET, 'up_fade_time').RawValue(0xffff), 1)
    self.max_wait = round(self.pid.GetRequestField(
        RDM_SET, 'wait_time').RawValue(0xffff), 1)
    preset_info = self.Property('preset_info')
    if preset_info is not None:
      self.max_fade = round(preset_info['max_preset_fade_time'], 1)
      self.max_wait = round(preset_info['max_preset_wait_time'], 1)

    self.AddIfSetSupported(self.AckSetResult(action=self.VerifySet))
    self.SendSet(ROOT_DEVICE, self.pid,
                 [self.scene, self.max_fade, self.max_fade, self.max_wait,
                   False])

  def VerifySet(self):
    self.AddExpectedResults(self.AckGetResult(field_values={
      'up_fade_time': self.max_fade,
      'wait_time': self.max_wait,
      'scene_number': self.scene,
      'down_fade_time': self.max_fade,
    }))
    self.SendGet(ROOT_DEVICE, self.pid, [self.scene])


class ClearPresetStatus(OptionalParameterTestFixture):
  """Set the PRESET_STATUS with clear preset = 1"""
  CATEGORY = TestCategory.CONTROL
  PID = 'PRESET_STATUS'
  REQUIRES = ['scene_writable_states', 'preset_info']

  def Test(self):
    self.scene = None
    scene_writable_states = self.Property('scene_writable_states')
    if scene_writable_states is not None:
      for scene_number, is_writeable in scene_writable_states.iteritems():
        if is_writeable:
          self.scene = scene_number
          break

    if self.scene is None:
      self.SetNotRun('No writeable scenes found')
      return

    self.AddIfSetSupported(self.AckSetResult(action=self.VerifySet))
    # We use made up values here to check that the device doesn't use them
    self.SendSet(ROOT_DEVICE, self.pid, [self.scene, 10, 10, 20, True])

  def VerifySet(self):
    self.AddExpectedResults(self.AckGetResult(field_values={
      'up_fade_time': 0.0,
      'wait_time': 0.0,
      'scene_number': self.scene,
      'programmed': 0,
      'down_fade_time': 0.0,
    }))
    self.SendGet(ROOT_DEVICE, self.pid, [self.scene])


class AllSubDevicesGetPresetStatus(TestMixins.AllSubDevicesGetMixin,
                                   OptionalParameterTestFixture):
  """Get PRESET_STATUS addressed to ALL_SUB_DEVICES."""
  PID = 'PRESET_STATUS'
  DATA = [1]


# PRESET_MERGEMODE
# -----------------------------------------------------------------------------
class GetPresetMergeMode(TestMixins.GetMixin,
                         OptionalParameterTestFixture):
  """Get PRESET_MERGEMODE."""
  CATEGORY = TestCategory.CONTROL
  PID = 'PRESET_MERGEMODE'
  PROVIDES = ['preset_mergemode']

  def Test(self):
    self.AddIfGetSupported(self.AckGetResult())
    self.SendGet(ROOT_DEVICE, self.pid)

  def VerifyResult(self, response, fields):
    if not response.WasAcked():
      self.SetProperty('preset_mergemode', None)
      return

    self.SetProperty('preset_mergemode', fields['merge_mode'])


class GetPresetMergeModeWithData(TestMixins.GetWithDataMixin,
                                 OptionalParameterTestFixture):
  """Get PRESET_MERGEMODE with extra data."""
  PID = 'PRESET_MERGEMODE'


class SetPresetMergeMode(OptionalParameterTestFixture):
  """Set PRESET_MERGEMODE."""
  CATEGORY = TestCategory.CONTROL
  PID = 'PRESET_MERGEMODE'
  REQUIRES = ['preset_mergemode']
  PROVIDES = ['set_preset_mergemode_supported']

  def Test(self):
    self.value = self.Property('preset_mergemode')
    if self.value is None:
      self.value = 0

    self.in_set = True
    self.AddIfSetSupported([
      self.AckSetResult(action=self.VerifySet),
      self.NackSetResult(
        RDMNack.NR_UNSUPPORTED_COMMAND_CLASS,
        advisory='SET for %s returned unsupported command class' %
                 self.pid.name),
    ])
    self.SendSet(ROOT_DEVICE, self.pid, [self.value])

  def VerifySet(self):
    self.AddExpectedResults(
      self.AckGetResult(field_values={'merge_mode': self.value}))
    self.SendGet(ROOT_DEVICE, self.pid)

  def VerifyResult(self, response, fields):
    if self.in_set:
      self.SetProperty(self.PROVIDES[0], response.WasAcked())
      self.in_set = False


class SetAllPresetMergeModes(OptionalParameterTestFixture):
  """Set PRESET_MERGEMODE to each of the defined values."""
  CATEGORY = TestCategory.CONTROL
  PID = 'PRESET_MERGEMODE'
  REQUIRES = ['preset_mergemode', 'set_preset_mergemode_supported']
  MODES = [0, 1, 2, 3, 0xff]

  def Test(self):
    if not self.Property('set_preset_mergemode_supported'):
      self.SetNotRun('SET PRESET_MERGEMODE not supported')
      return

    self.old_value = self.Property('preset_mergemode')
    self.merge_modes = [m for m in self.MODES if m != self.old_value]
    # PerformSet pop's the last value, so we add a dummy value to the end of
    # the list.
    self.merge_modes.append(self.old_value)
    self.PerformSet()

  def PerformSet(self):
    self.merge_modes.pop()
    if not self.merge_modes:
      self.Stop()
      return

    self.AddIfSetSupported([
      self.AckSetResult(action=self.VerifySet),
      self.NackSetResult(RDMNack.NR_DATA_OUT_OF_RANGE, action=self.PerformSet),
    ])
    self.SendSet(ROOT_DEVICE, self.pid, [self.merge_modes[-1]])

  def VerifySet(self):
    self.AddExpectedResults(
      self.AckGetResult(field_values={'merge_mode': self.merge_modes[-1]},
                        action=self.PerformSet))
    self.SendGet(ROOT_DEVICE, self.pid)

  def ResetState(self):
    self.AddExpectedResults(self.AckSetResult())
    self.SendSet(ROOT_DEVICE, self.pid, [self.old_value])
    self._wrapper.Run()


class SetPresetMergeModeWithNoData(TestMixins.SetWithNoDataMixin,
                                   OptionalParameterTestFixture):
  """Set PRESET_MERGEMODE without any data."""
  PID = 'PRESET_MERGEMODE'


class SetPresetMergemodeWithExtraData(TestMixins.SetWithDataMixin,
                                      OptionalParameterTestFixture):
  """Send a SET PRESET_MERGEMODE command with extra data."""
  PID = 'PRESET_MERGEMODE'


class AllSubDevicesGetPresetMergeMode(TestMixins.AllSubDevicesGetMixin,
                                      OptionalParameterTestFixture):
  """Get PRESET_MERGEMODE addressed to ALL_SUB_DEVICES."""
  PID = 'PRESET_MERGEMODE'


# LIST_INTERFACES
# -----------------------------------------------------------------------------
class GetListInterfaces(TestMixins.GetMixin,
                        OptionalParameterTestFixture):
  """Get LIST_INTERFACES."""
  CATEGORY = TestCategory.IP_DNS_CONFIGURATION
  PID = 'LIST_INTERFACES'
  PROVIDES = ['interface_list']

  def Test(self):
    self.AddIfGetSupported(self.AckGetResult())
    self.SendGet(ROOT_DEVICE, self.pid)

  def VerifyResult(self, response, fields):
    if not response.WasAcked():
      self.SetProperty(self.PROVIDES[0], [])
      return

    interfaces = []

    for interface in fields['interfaces']:
      interface_id = interface['interface_identifier']
      interfaces.append(interface_id)
      if (interface_id < RDM_INTERFACE_INDEX_MIN or
          interface_id > RDM_INTERFACE_INDEX_MAX):
        self.AddWarning('Interface index %d is outside allowed range (%d to '
                        '%d)' % (interface_id,
                                 RDM_INTERFACE_INDEX_MIN,
                                 RDM_INTERFACE_INDEX_MAX))
      if (interface['interface_hardware_type'] !=
          INTERFACE_HARDWARE_TYPE_ETHERNET):
        self.AddAdvisory('Possible error, found unusual hardware type %d for '
                         'interface %d' %
                         (interface['interface_hardware_type'], interface_id))

    self.SetProperty(self.PROVIDES[0], interfaces)


class GetListInterfacesWithData(TestMixins.GetWithDataMixin,
                                OptionalParameterTestFixture):
  """Get LIST_INTERFACES with extra data."""
  PID = 'LIST_INTERFACES'


class SetListInterfaces(TestMixins.UnsupportedSetMixin,
                        OptionalParameterTestFixture):
  """Attempt to SET list interfaces."""
  PID = 'LIST_INTERFACES'


class AllSubDevicesGetListInterfaces(TestMixins.AllSubDevicesGetMixin,
                                     OptionalParameterTestFixture):
  """Send a get LIST_INTERFACES to ALL_SUB_DEVICES."""
  CATEGORY = TestCategory.SUB_DEVICES
  PID = 'LIST_INTERFACES'


# DNS_HOSTNAME
# -----------------------------------------------------------------------------
class GetDNSHostname(TestMixins.GetStringMixin,
                     OptionalParameterTestFixture):
  """GET the DNS hostname."""
  CATEGORY = TestCategory.IP_DNS_CONFIGURATION
  PID = 'DNS_HOSTNAME'
  EXPECTED_FIELDS = ['dns_hostname']
  ALLOWED_NACKS = [RDMNack.NR_HARDWARE_FAULT]
  MIN_LENGTH = RDM_MIN_HOSTNAME_LENGTH
  MAX_LENGTH = RDM_MAX_HOSTNAME_LENGTH


class GetDNSHostnameWithData(TestMixins.GetWithDataMixin,
                             OptionalParameterTestFixture):
  """Get DNS hostname with param data."""
  PID = 'DNS_HOSTNAME'


# TODO(Peter): Need to test set


class AllSubDevicesGetDNSHostname(TestMixins.AllSubDevicesGetMixin,
                                  OptionalParameterTestFixture):
  """Send a Get DNS_HOSTNAME to ALL_SUB_DEVICES."""
  PID = 'DNS_HOSTNAME'


# DNS_DOMAIN_NAME
# -----------------------------------------------------------------------------
class GetDNSDomainName(TestMixins.GetStringMixin,
                       OptionalParameterTestFixture):
  """GET the DNS domain name."""
  CATEGORY = TestCategory.IP_DNS_CONFIGURATION
  PID = 'DNS_DOMAIN_NAME'
  EXPECTED_FIELDS = ['dns_domain_name']
  ALLOWED_NACKS = [RDMNack.NR_HARDWARE_FAULT]
  MAX_LENGTH = RDM_MAX_DOMAIN_NAME_LENGTH


class GetDNSDomainNameWithData(TestMixins.GetWithDataMixin,
                               OptionalParameterTestFixture):
  """Get DNS domain name with param data."""
  PID = 'DNS_DOMAIN_NAME'


# TODO(Peter): Need to test set


class AllSubDevicesGetDNSDomainName(TestMixins.AllSubDevicesGetMixin,
                                    OptionalParameterTestFixture):
  """Send a Get DNS_DOMAIN_NAME to ALL_SUB_DEVICES."""
  PID = 'DNS_DOMAIN_NAME'


# IPV4_DEFAULT_ROUTE
# -----------------------------------------------------------------------------
class GetIPv4DefaultRoute(TestMixins.GetMixin,
                          OptionalParameterTestFixture):
  """GET the IPv4 default route."""
  # TODO(Peter): Check interface identifier is a valid interface
  CATEGORY = TestCategory.IP_DNS_CONFIGURATION
  PID = 'IPV4_DEFAULT_ROUTE'
  EXPECTED_FIELDS = ['ipv4_address', 'interface_identifier']


class GetIPv4DefaultRouteWithData(TestMixins.GetWithDataMixin,
                                  OptionalParameterTestFixture):
  """Get IPv4 default route with param data."""
  PID = 'IPV4_DEFAULT_ROUTE'


# TODO(Peter): Need to restrict these somehow so we don't saw off the branch
# class SetIPv4DefaultRoute(TestMixins.UnsupportedSetMixin,
#                           OptionalParameterTestFixture):
#   """Attempt to SET the IPv4 default route with no data."""
#   PID = 'IPV4_DEFAULT_ROUTE'
#
#
# class SetIPv4DefaultRouteWithData(TestMixins.UnsupportedSetWithDataMixin,
#                                   OptionalParameterTestFixture):
#   """SET the IPv4 default route with data."""
#   PID = 'IPV4_DEFAULT_ROUTE'


class AllSubDevicesGetIPv4DefaultRoute(TestMixins.AllSubDevicesGetMixin,
                                       OptionalParameterTestFixture):
  """Send a Get IPV4_DEFAULT_ROUTE to ALL_SUB_DEVICES."""
  PID = 'IPV4_DEFAULT_ROUTE'


# Interface label
# -----------------------------------------------------------------------------
class GetInterfaceLabels(TestMixins.GetSettingDescriptionsListMixin,
                         OptionalParameterTestFixture):
  """Get the interface labels for all defined interfaces."""
  CATEGORY = TestCategory.IP_DNS_CONFIGURATION
  PID = 'INTERFACE_LABEL'
  REQUIRES = ['interface_list']
  EXPECTED_FIELDS = ['interface_identifier']
  DESCRIPTION_FIELD = 'interface_label'


class GetInterfaceLabelWithNoData(TestMixins.GetWithNoDataMixin,
                                  OptionalParameterTestFixture):
  """Get the interface label with no interface id specified."""
  PID = 'INTERFACE_LABEL'


class GetInterfaceLabelWithExtraData(TestMixins.GetWithDataMixin,
                                     OptionalParameterTestFixture):
  """Get the interface label with more than 4 bytes of data."""
  PID = 'INTERFACE_LABEL'
  DATA = 'foobar'


class GetZeroInterfaceLabel(TestMixins.GetZeroUInt32Mixin,
                            OptionalParameterTestFixture):
  """GET INTERFACE_LABEL for interface 0."""
  PID = 'INTERFACE_LABEL'


class SetInterfaceLabel(TestMixins.UnsupportedSetMixin,
                        OptionalParameterTestFixture):
  """Attempt to SET the interface label with no data."""
  PID = 'INTERFACE_LABEL'


class SetInterfaceLabelWithData(TestMixins.UnsupportedSetWithDataMixin,
                                OptionalParameterTestFixture):
  """SET the interface label with data."""
  PID = 'INTERFACE_LABEL'


class AllSubDevicesGetInterfaceLabel(TestMixins.AllSubDevicesGetMixin,
                                     OptionalParameterTestFixture):
  """Send a get INTERFACE_LABEL to ALL_SUB_DEVICES."""
  CATEGORY = TestCategory.SUB_DEVICES
  PID = 'INTERFACE_LABEL'
  DATA = [1]


# Interface hardware address type 1
# -----------------------------------------------------------------------------
class AllSubDevicesGetInterfaceHardwareAddressType1(
        TestMixins.AllSubDevicesGetMixin,
        OptionalParameterTestFixture):
  """Send a get INTERFACE_HARDWARE_ADDRESS_TYPE1 to ALL_SUB_DEVICES."""
  PID = 'INTERFACE_HARDWARE_ADDRESS_TYPE1'
  DATA = [1]

# class GetInterfaceHardwareAddressType1(TestMixins.,
#                                        OptionalParameterTestFixture):
# TODO(peter): Test get


class GetInterfaceHardwareAddressType1WithNoData(TestMixins.GetWithNoDataMixin,
                                                 OptionalParameterTestFixture):
  """GET INTERFACE_HARDWARE_ADDRESS_TYPE1 with no argument given."""
  PID = 'INTERFACE_HARDWARE_ADDRESS_TYPE1'


class GetInterfaceHardwareAddressType1WithExtraData(
        TestMixins.GetWithDataMixin,
        OptionalParameterTestFixture):
  """GET INTERFACE_HARDWARE_ADDRESS_TYPE1 with more than 4 bytes of data."""
  PID = 'INTERFACE_HARDWARE_ADDRESS_TYPE1'
  DATA = 'foobar'


class GetZeroInterfaceHardwareAddressType1(TestMixins.GetZeroUInt32Mixin,
                                           OptionalParameterTestFixture):
  """GET INTERFACE_HARDWARE_ADDRESS_TYPE1 for interface 0."""
  PID = 'INTERFACE_HARDWARE_ADDRESS_TYPE1'


class SetInterfaceHardwareAddressType1(TestMixins.UnsupportedSetMixin,
                                       OptionalParameterTestFixture):
  """SET INTERFACE_HARDWARE_ADDRESS_TYPE1."""
  PID = 'INTERFACE_HARDWARE_ADDRESS_TYPE1'


# Cross check the control fields with various other properties
# -----------------------------------------------------------------------------
class SubDeviceControlField(TestFixture):
  """Check that the sub device control field is correct."""
  CATEGORY = TestCategory.CORE
  REQUIRES = ['mute_control_fields', 'sub_device_count']

  def PidRequired(self):
    return False

  def Test(self):
    sub_device_field = self.Property('mute_control_fields') & 0x02
    if self.Property('sub_device_count') > 0:
      if sub_device_field == 0:
        self.SetFailed('Sub devices reported but control field not set')
        return
    else:
      if sub_device_field:
        self.SetFailed('No Sub devices reported but control field is set')
        return
    self.SetPassed()


class ProxiedDevicesControlField(OptionalParameterTestFixture):
  """Check that the proxied devices control field is correct."""
  PID = 'PROXIED_DEVICES'
  CATEGORY = TestCategory.CORE
  REQUIRES = ['mute_control_fields']

  def Test(self):
    managed_proxy_field = self.Property('mute_control_fields') & 0x01

    if self.PidSupported() and managed_proxy_field == 0:
      self.AddWarning(
          "Support for PROXIED_DEVICES declared but the managed "
          "proxy control field isn't set")
      return
    elif not self.PidSupported() and managed_proxy_field == 1:
      self.SetFailed(
          "Managed proxy control bit is set, but proxied devices isn't "
          "supported")
      return
    self.SetPassed()<|MERGE_RESOLUTION|>--- conflicted
+++ resolved
@@ -1884,53 +1884,6 @@
   PID = 'DMX_PERSONALITY'
 
 
-<<<<<<< HEAD
-class GetDMXPersonalityDescriptions(OptionalParameterTestFixture):
-  """Get information about all the personalities."""
-  CATEGORY = TestCategory.DMX_SETUP
-  PID = 'DMX_PERSONALITY_DESCRIPTION'
-  REQUIRES = ['personality_count']
-  PROVIDES = ['personalities']
-
-  def Test(self):
-    self._personalities = []
-    self._personality_count = self.Property('personality_count')
-    self._current_index = 0
-    self._GetPersonality()
-
-  def _GetPersonality(self):
-    self._current_index += 1
-    if self._current_index > self._personality_count:
-      if self._personality_count == 0:
-        self.SetNotRun('No personalities declared')
-      self.SetProperty('personalities', self._personalities)
-      self.Stop()
-      return
-
-    if self._current_index >= MAX_PERSONALITY_NUMBER:
-      # This should never happen because personality_count is a uint8
-      self.SetFailed('Could not find all personalities')
-      return
-
-    self.AddIfGetSupported(self.AckGetResult(
-        field_names=['slots_required', 'name'],
-        field_values={'personality': self._current_index},
-        action=self._GetPersonality))
-    self.SendGet(ROOT_DEVICE, self.pid, [self._current_index])
-
-  def VerifyResult(self, response, fields):
-    """Save the personality for other tests to use."""
-    if response.WasAcked():
-      self._personalities.append(fields)
-
-      if ContainsUnprintable(fields['name']):
-        self.AddAdvisory(
-            'Name field in %s contains unprintable characters, was %s' %
-            (self.pid.name, fields['name'].encode('string-escape')))
-
-
-=======
->>>>>>> 4de46e6a
 class SetDMXPersonality(OptionalParameterTestFixture):
   """Set the personality."""
   CATEGORY = TestCategory.DMX_SETUP
