# This program is free software; you can redistribute it and/or modify
# it under the terms of the GNU General Public License as published by
# the Free Software Foundation; either version 2 of the License, or
# (at your option) any later version.
#
# This program is distributed in the hope that it will be useful,
# but WITHOUT ANY WARRANTY; without even the implied warranty of
# MERCHANTABILITY or FITNESS FOR A PARTICULAR PURPOSE.  See the
# GNU Library General Public License for more details.
#
# You should have received a copy of the GNU General Public License
# along with this program; if not, write to the Free Software
# Foundation, Inc., 51 Franklin Street, Fifth Floor, Boston, MA 02110-1301 USA.
#
# TestDefinitions.py
# Copyright (C) 2010 Simon Newton

import datetime
import operator
import struct
from ExpectedResults import (AckGetResult, BroadcastResult, NackGetResult,
                             InvalidResponse, TimeoutResult, UnsupportedResult,
                             RDM_GET, RDM_SET)
from ResponderTest import ResponderTestFixture, TestFixture
from ResponderTest import (ParamDescriptionTestFixture,
                           OptionalParameterTestFixture)
from TestCategory import TestCategory
from ola import PidStore
from ola import RDMConstants
from ola.RDMConstants import (RDM_MIN_HOSTNAME_LENGTH, RDM_MAX_HOSTNAME_LENGTH,
                              RDM_MAX_DOMAIN_NAME_LENGTH,
                              RDM_MANUFACTURER_PID_MIN,
                              RDM_MANUFACTURER_PID_MAX, RDM_INTERFACE_INDEX_MIN,
                              RDM_INTERFACE_INDEX_MAX,
                              INTERFACE_HARDWARE_TYPE_ETHERNET,
                              RDM_ZERO_FOOTPRINT_DMX_ADDRESS,
                              RDM_MANUFACTURER_SD_MIN, RDM_MANUFACTURER_SD_MAX)
from ola.OlaClient import OlaClient, RDMNack
from ola.PidStore import ROOT_DEVICE
from ola.UID import UID
from TestHelpers import ContainsUnprintable
import TestMixins

'''This defines all the tests for RDM responders.'''

__author__ = 'nomis52@gmail.com (Simon Newton)'


MAX_PERSONALITY_NUMBER = 255


# Mute Tests
# -----------------------------------------------------------------------------
class MuteDevice(ResponderTestFixture):
  """Mute device and verify response."""
  CATEGORY = TestCategory.NETWORK_MANAGEMENT
  PID = 'DISC_MUTE'
  PROVIDES = ['mute_supported', 'mute_control_fields']

  def Test(self):
    self.AddExpectedResults([
      self.AckDiscoveryResult(),
      UnsupportedResult(
        warning='RDM Controller does not support DISCOVERY commands')
    ])
    self.SendDiscovery(ROOT_DEVICE, self.pid)

  def VerifyResult(self, response, fields):
    supported = (response.response_code !=
                 OlaClient.RDM_PLUGIN_DISCOVERY_NOT_SUPPORTED)
    self.SetProperty('mute_supported', supported)

    if supported:
      self.SetProperty('mute_control_fields', fields['control_field'])
      binding_uids = fields.get('binding_uid', [])
      if binding_uids:
        if (binding_uids[0]['binding_uid'].manufacturer_id !=
            self.uid.manufacturer_id):
          self.AddWarning(
            'Binding UID manufacturer ID 0x%04hx does not equal device '
            'manufacturer ID of 0x%04hx' % (
              binding_uids[0]['binding_uid'].manufacturer_id,
              self.uid.manufacturer_id))


class MuteDeviceWithData(ResponderTestFixture):
  """Mute device with param data."""
  CATEGORY = TestCategory.NETWORK_MANAGEMENT
  PID = 'DISC_MUTE'

  def Test(self):
    # Section 6.3.4 of E1.20
    self.AddExpectedResults([
      TimeoutResult(),
      UnsupportedResult()
    ])
    self.SendRawDiscovery(ROOT_DEVICE, self.pid, 'x')


class UnMuteDevice(ResponderTestFixture):
  """UnMute device and verify response."""
  CATEGORY = TestCategory.NETWORK_MANAGEMENT
  PID = 'DISC_UN_MUTE'
  PROVIDES = ['unmute_supported']
  REQUIRES = ['mute_control_fields']

  def Test(self):
    self.AddExpectedResults([
      self.AckDiscoveryResult(),
      UnsupportedResult()
    ])
    self.SendDiscovery(ROOT_DEVICE, self.pid)

  def VerifyResult(self, response, fields):
    supported = (response.response_code !=
                 OlaClient.RDM_PLUGIN_DISCOVERY_NOT_SUPPORTED)
    self.SetProperty('unmute_supported', supported)
    if supported:
      if fields['control_field'] != self.Property('mute_control_fields'):
        self.AddWarning(
            "Mute / Unmute control fields don't match. 0x%hx != 0x%hx" %
            (self.Property('mute_control_fields'), fields['control_field']))


class UnMuteDeviceWithData(ResponderTestFixture):
  """UnMute device info with param data."""
  CATEGORY = TestCategory.NETWORK_MANAGEMENT
  PID = 'DISC_UN_MUTE'

  def Test(self):
    # Section 6.3.4 of E1.20
    self.AddExpectedResults([
      TimeoutResult(),
      UnsupportedResult()
    ])
    self.SendRawDiscovery(ROOT_DEVICE, self.pid, 'x')


class RequestsWhileUnmuted(ResponderTestFixture):
  """Unmute the device, send a GET DEVICE_INFO request, mute device again."""
  CATEGORY = TestCategory.NETWORK_MANAGEMENT
  PID = 'DISC_UN_MUTE'
  # This requires sub_device_count so that we know DEVICE_INFO is supported
  REQUIRES = ['mute_supported', 'unmute_supported', 'sub_device_count']

  def Test(self):
    if not (self.Property('unmute_supported') and
            self.Property('mute_supported')):
      self.SetNotRun('Controller does not support mute / unmute commands')
      return

    self.AddExpectedResults(self.AckDiscoveryResult(action=self.GetDeviceInfo))
    self.SendDiscovery(ROOT_DEVICE, self.pid)

  def GetDeviceInfo(self):
    device_info_pid = self.LookupPid('DEVICE_INFO')
    self.AddExpectedResults(AckGetResult(device_info_pid.value))
    self.SendGet(ROOT_DEVICE, device_info_pid)

  def ResetState(self):
    # Mute the device again
    mute_pid = self.LookupPid('DISC_MUTE')
    self.SendDiscovery(ROOT_DEVICE, mute_pid)
    self._wrapper.Run()


# Invalid DISCOVERY_PIDs
# -----------------------------------------------------------------------------
class InvalidDiscoveryPID(ResponderTestFixture):
  """Send an invalid Discovery CC PID, see E1.20 6.3.4"""
  CATEGORY = TestCategory.ERROR_CONDITIONS

  def PidRequired(self):
    return False

  # We need to mock out a PID here
  class MockPid(object):
    def __init__(self):
      self.value = 0x000f

    def ValidateAddressing(request_params, request_type):
      return True

    def __str__(self):
      return '0x%04hx' % self.value

  def Test(self):
    mock_pid = self.MockPid()
    self.AddExpectedResults([
      TimeoutResult(),
      UnsupportedResult()
    ])
    self.SendRawDiscovery(ROOT_DEVICE, mock_pid)


# DUB Tests
# -----------------------------------------------------------------------------
class MuteAllDevices(ResponderTestFixture):
  """Mute all devices, so we can perform DUB tests"""
  PID = 'DISC_MUTE'
  REQUIRES = ['mute_supported']
  # This is a fake property used to ensure this tests runs before the DUB tests.
  PROVIDES = ['global_mute']

  def Test(self):
    # Set the fake property
    self.SetProperty(self.PROVIDES[0], True)
    if not (self.Property('mute_supported')):
      self.SetNotRun('RDM Controller does not support DISCOVERY commands')
      self.Stop()
      return

    self.AddExpectedResults([
      BroadcastResult(),
      UnsupportedResult()
    ])

    self.SendDirectedDiscovery(
        UID.AllDevices(),
        PidStore.ROOT_DEVICE,
        self.pid)


class DUBFullTree(TestMixins.DiscoveryMixin,
                  ResponderTestFixture):
  """Confirm the device responds within the entire DUB range."""
  CATEGORY = TestCategory.NETWORK_MANAGEMENT
  PROVIDES = ['dub_supported']

  def LowerBound(self):
    return UID(0, 0)

  def UpperBound(self):
    return UID.AllDevices()

  def DUBResponseCode(self, response_code):
    self.SetProperty(
        'dub_supported',
        response_code != OlaClient.RDM_PLUGIN_DISCOVERY_NOT_SUPPORTED)


class DUBManufacturerTree(TestMixins.DiscoveryMixin,
                          ResponderTestFixture):
  """Confirm the device responds within it's manufacturer DUB range."""
  CATEGORY = TestCategory.NETWORK_MANAGEMENT
  REQUIRES = ['dub_supported'] + TestMixins.DiscoveryMixin.REQUIRES

  def LowerBound(self):
    return UID(self.uid.manufacturer_id, 0)

  def UpperBound(self):
    return UID.VendorcastAddress(self.uid.manufacturer_id)


class DUBSingleUID(TestMixins.DiscoveryMixin,
                   ResponderTestFixture):
  """Confirm the device responds to just it's own range."""
  CATEGORY = TestCategory.NETWORK_MANAGEMENT
  CATEGORY = TestCategory.NETWORK_MANAGEMENT
  REQUIRES = ['dub_supported'] + TestMixins.DiscoveryMixin.REQUIRES

  def LowerBound(self):
    return self.uid

  def UpperBound(self):
    return self.uid


class DUBSingleLowerUID(TestMixins.DiscoveryMixin,
                        ResponderTestFixture):
  """DUB from <UID> - 1 to <UID> - 1."""
  CATEGORY = TestCategory.NETWORK_MANAGEMENT
  CATEGORY = TestCategory.NETWORK_MANAGEMENT
  REQUIRES = ['dub_supported'] + TestMixins.DiscoveryMixin.REQUIRES

  def LowerBound(self):
    return UID.PreviousUID(self.uid)

  def UpperBound(self):
    return UID.PreviousUID(self.uid)

  def ExpectResponse(self):
    return False


class DUBSingleUpperUID(TestMixins.DiscoveryMixin,
                        ResponderTestFixture):
  """DUB from <UID> + 1 to <UID> + 1."""
  CATEGORY = TestCategory.NETWORK_MANAGEMENT
  CATEGORY = TestCategory.NETWORK_MANAGEMENT
  REQUIRES = ['dub_supported'] + TestMixins.DiscoveryMixin.REQUIRES

  def LowerBound(self):
    return UID.NextUID(self.uid)

  def UpperBound(self):
    return UID.NextUID(self.uid)

  def ExpectResponse(self):
    return False


class DUBAffirmativeLowerBound(TestMixins.DiscoveryMixin,
                               ResponderTestFixture):
  """DUB from <UID> to ffff:ffffffff."""
  CATEGORY = TestCategory.NETWORK_MANAGEMENT
  REQUIRES = ['dub_supported'] + TestMixins.DiscoveryMixin.REQUIRES

  def LowerBound(self):
    return self.uid

  def UpperBound(self):
    return UID.AllDevices()


class DUBNegativeLowerBound(TestMixins.DiscoveryMixin,
                            ResponderTestFixture):
  """DUB from <UID> + 1 to ffff:ffffffff."""
  CATEGORY = TestCategory.NETWORK_MANAGEMENT
  REQUIRES = ['dub_supported'] + TestMixins.DiscoveryMixin.REQUIRES

  def LowerBound(self):
    return UID.NextUID(self.uid)

  def UpperBound(self):
    return UID.AllDevices()

  def ExpectResponse(self):
    return False


class DUBAffirmativeUpperBound(TestMixins.DiscoveryMixin,
                               ResponderTestFixture):
  """DUB from 0000:00000000 to <UID>."""
  CATEGORY = TestCategory.NETWORK_MANAGEMENT
  REQUIRES = ['dub_supported'] + TestMixins.DiscoveryMixin.REQUIRES

  def LowerBound(self):
    return UID(0, 0)

  def UpperBound(self):
    return self.uid


class DUBNegativeUpperBound(TestMixins.DiscoveryMixin,
                            ResponderTestFixture):
  """DUB from 0000:00000000 to <UID> - 1."""
  CATEGORY = TestCategory.NETWORK_MANAGEMENT
  REQUIRES = ['dub_supported'] + TestMixins.DiscoveryMixin.REQUIRES

  def LowerBound(self):
    return UID(0, 0)

  def UpperBound(self):
    return UID.PreviousUID(self.uid)

  def ExpectResponse(self):
    return False


class DUBDifferentManufacturer(TestMixins.DiscoveryMixin,
                               ResponderTestFixture):
  """DUB with a different manufacturer's range."""
  CATEGORY = TestCategory.NETWORK_MANAGEMENT
  REQUIRES = ['dub_supported'] + TestMixins.DiscoveryMixin.REQUIRES

  def LowerBound(self):
    return UID(self.uid.manufacturer_id - 1, 0)

  def UpperBound(self):
    return UID(self.uid.manufacturer_id - 1, 0xffffffff)

  def ExpectResponse(self):
    return False


class DUBSignedComparisons(TestMixins.DiscoveryMixin,
                           ResponderTestFixture):
  """DUB to check UIDs aren't using signed values."""
  CATEGORY = TestCategory.NETWORK_MANAGEMENT
  REQUIRES = ['dub_supported'] + TestMixins.DiscoveryMixin.REQUIRES

  def LowerBound(self):
    # Section 5.1 of E1.20 limits the manufacturer ID range to 0 - 0x7fff so
    # this should be safe for all cases.
    return UID(0x8000, 0)

  def UpperBound(self):
    return UID.AllDevices()

  def ExpectResponse(self):
    return False


class DUBNegativeVendorcast(TestMixins.DiscoveryMixin,
                            ResponderTestFixture):
  """DUB to another manufacturer's vendorcast address."""
  CATEGORY = TestCategory.NETWORK_MANAGEMENT
  REQUIRES = ['dub_supported'] + TestMixins.DiscoveryMixin.REQUIRES

  def LowerBound(self):
    return UID(0, 0)

  def UpperBound(self):
    return UID.AllDevices()

  def ExpectResponse(self):
    return False

  def Target(self):
    return UID(self.uid.manufacturer_id - 1, 0xffffffff)


class DUBPositiveVendorcast(TestMixins.DiscoveryMixin,
                            ResponderTestFixture):
  """DUB to this manufacturer's vendorcast address."""
  CATEGORY = TestCategory.NETWORK_MANAGEMENT
  REQUIRES = ['dub_supported'] + TestMixins.DiscoveryMixin.REQUIRES

  def LowerBound(self):
    return UID(0, 0)

  def UpperBound(self):
    return UID.AllDevices()

  def Target(self):
    return UID(self.uid.manufacturer_id, 0xffffffff)


class DUBPositiveUnicast(TestMixins.DiscoveryMixin,
                         ResponderTestFixture):
  """DUB to the device's address."""
  CATEGORY = TestCategory.NETWORK_MANAGEMENT
  REQUIRES = ['dub_supported'] + TestMixins.DiscoveryMixin.REQUIRES

  def LowerBound(self):
    return UID(0, 0)

  def UpperBound(self):
    return UID.AllDevices()

  def Target(self):
    return self.uid


class DUBInvertedFullTree(TestMixins.DiscoveryMixin,
                          ResponderTestFixture):
  """DUB from ffff:ffffffff to 0000:00000000."""
  CATEGORY = TestCategory.NETWORK_MANAGEMENT
  REQUIRES = ['dub_supported'] + TestMixins.DiscoveryMixin.REQUIRES

  def LowerBound(self):
    return UID.AllDevices()

  def UpperBound(self):
    return UID(0, 0)

  def ExpectResponse(self):
    return False


class DUBInvertedRange(TestMixins.DiscoveryMixin,
                       ResponderTestFixture):
  """DUB from <UID> + 1 to <UID> - 1."""
  CATEGORY = TestCategory.NETWORK_MANAGEMENT
  REQUIRES = ['dub_supported'] + TestMixins.DiscoveryMixin.REQUIRES

  def LowerBound(self):
    return UID.NextUID(self.uid)

  def UpperBound(self):
    return UID.PreviousUID(self.uid)

  def ExpectResponse(self):
    return False


class DUBInvertedLowerUID(TestMixins.DiscoveryMixin,
                          ResponderTestFixture):
  """DUB from <UID> to <UID> - 1."""
  CATEGORY = TestCategory.NETWORK_MANAGEMENT
  REQUIRES = ['dub_supported'] + TestMixins.DiscoveryMixin.REQUIRES

  def LowerBound(self):
    return self.uid

  def UpperBound(self):
    return UID.PreviousUID(self.uid)

  def ExpectResponse(self):
    return False


class DUBInvertedUpperUID(TestMixins.DiscoveryMixin,
                          ResponderTestFixture):
  """DUB from <UID> + 1 to <UID>."""
  CATEGORY = TestCategory.NETWORK_MANAGEMENT
  REQUIRES = ['dub_supported'] + TestMixins.DiscoveryMixin.REQUIRES

  def LowerBound(self):
    return UID.NextUID(self.uid)

  def UpperBound(self):
    return self.uid

  def ExpectResponse(self):
    return False


# Device Info tests
# -----------------------------------------------------------------------------
class DeviceInfoTest(object):
  """The base device info test class."""
  PID = 'DEVICE_INFO'

  FIELDS = ['device_model', 'product_category', 'software_version',
            'dmx_footprint', 'current_personality', 'personality_count',
            'dmx_start_address', 'sub_device_count', 'sensor_count']
  FIELD_VALUES = {
      'protocol_major': 1,
      'protocol_minor': 0,
  }


class GetDeviceInfo(DeviceInfoTest, ResponderTestFixture):
  """GET device info & verify."""
  CATEGORY = TestCategory.CORE

  PROVIDES = [
      'current_personality',
      'dmx_footprint',
      'dmx_start_address',
      'personality_count',
      'sensor_count',
      'software_version',
      'sub_device_count',
  ]

  def Test(self):
    self.AddExpectedResults(self.AckGetResult(
      field_names=self.FIELDS,
      field_values=self.FIELD_VALUES))
    self.SendGet(ROOT_DEVICE, self.pid)

  def VerifyResult(self, unused_response, fields):
    """Check the footprint, personalities & sub devices."""
    for property_name in self.PROVIDES:
      self.SetPropertyFromDict(fields, property_name)

    footprint = fields['dmx_footprint']
    if footprint > TestMixins.MAX_DMX_ADDRESS:
      self.AddWarning('DMX Footprint of %d, was more than 512' % footprint)
    if footprint > 0:
      personality_count = fields['personality_count']
      current_personality = fields['current_personality']
      if personality_count == 0:
        self.AddAdvisory('DMX Footprint non 0, but no personalities listed')
      if current_personality == 0:
        self.AddWarning('Current personality should be >= 1, was %d' %
                        current_personality)
      elif current_personality > personality_count:
        self.AddWarning('Current personality (%d) should be less than the '
                        'personality count (%d)' %
                        (current_personality, personality_count))

    start_address = fields['dmx_start_address']
    if (start_address == 0 or
        (start_address > TestMixins.MAX_DMX_ADDRESS and
         start_address != RDM_ZERO_FOOTPRINT_DMX_ADDRESS)):
      self.AddWarning('Invalid DMX address %d in DEVICE_INFO' % start_address)

    sub_devices = fields['sub_device_count']
    if sub_devices > 512:
      self.AddWarning('Sub device count > 512, was %d' % sub_devices)


class GetDeviceInfoWithData(DeviceInfoTest, ResponderTestFixture):
  """GET device info with param data."""
  CATEGORY = TestCategory.ERROR_CONDITIONS
  PROVIDES = ['supports_over_sized_pdl']

  def Test(self):
    self.AddExpectedResults([
      self.NackGetResult(RDMNack.NR_FORMAT_ERROR),
      self.AckGetResult(
        field_names=self.FIELDS,
        field_values=self.FIELD_VALUES,
        warning='Get %s with data returned an ack' % self.pid.name)
    ])
    self.SendRawGet(ROOT_DEVICE, self.pid, 'x')

  def VerifyResult(self, response, fields):
    self.SetProperty('supports_over_sized_pdl', True)


class GetMaxPacketSize(DeviceInfoTest, ResponderTestFixture):
  """Check if the responder can handle a packet of the maximum size."""
  CATEGORY = TestCategory.ERROR_CONDITIONS
  MAX_PDL = 231
  PROVIDES = ['supports_max_sized_pdl']

  def Test(self):
    self.AddExpectedResults([
      self.NackGetResult(RDMNack.NR_FORMAT_ERROR),
      self.NackGetResult(RDMNack.NR_PACKET_SIZE_UNSUPPORTED),
      self.AckGetResult(),  # Some crazy devices continue to ack
      InvalidResponse(
          advisory='Responder returned an invalid response to a command with '
                   'PDL of %d' % self.MAX_PDL
      ),
      TimeoutResult(
          advisory='Responder timed out to a command with PDL of %d' %
                   self.MAX_PDL),
    ])
    # Incrementing list, so we can find out which bit we have where in memory
    data = ''
    for i in xrange(0, self.MAX_PDL):
      data += chr(i)
    self.SendRawGet(ROOT_DEVICE, self.pid, data)

  def VerifyResult(self, response, fields):
    ok = response not in [OlaClient.RDM_INVALID_RESPONSE,
                          OlaClient.RDM_TIMEOUT]

    self.SetProperty('supports_max_sized_pdl', ok)


class DetermineMaxPacketSize(DeviceInfoTest, ResponderTestFixture):
  """Binary search the pdl length space to determine the max packet size."""
  CATEGORY = TestCategory.ERROR_CONDITIONS
  REQUIRES = ['supports_over_sized_pdl', 'supports_max_sized_pdl']

  def Test(self):
    if self.Property('supports_max_sized_pdl'):
      self.SetNotRun('Device supports full sized packet')
      return

    self._lower = 1
    self._upper = GetMaxPacketSize.MAX_PDL
    self.SendPacket()

  def SendPacket(self):
    if self._lower + 1 == self._upper:
      self.AddWarning('Max PDL supported is < %d, was %d' %
                      (GetMaxPacketSize.MAX_PDL, self._lower))
      self.Stop()
      return

    self._current = (self._lower + self._upper) / 2
    self.AddExpectedResults([
      self.NackGetResult(RDMNack.NR_FORMAT_ERROR, action=self.GetPassed),
      self.AckGetResult(action=self.GetPassed),
      InvalidResponse(action=self.GetFailed),
      TimeoutResult(action=self.GetFailed),
    ])
    self.SendRawGet(ROOT_DEVICE, self.pid, 'x' * self._current)

  def GetPassed(self):
    self._lower = self._current
    self.SendPacket()

  def GetFailed(self):
    self._upper = self._current
    self.SendPacket()


class SetDeviceInfo(TestMixins.UnsupportedSetMixin,
                    DeviceInfoTest,
                    ResponderTestFixture):
  """Attempt to SET device info with no data."""
  def Test(self):
    self.AddExpectedResults([
      self.NackSetResult(RDMNack.NR_UNSUPPORTED_COMMAND_CLASS),
      self.NackSetResult(RDMNack.NR_UNKNOWN_PID,
                         advisory='NR_UNSUPPORTED_COMMAND_CLASS would be more '
                                  'appropriate for a mandatory PID')
    ])
    self.SendRawSet(PidStore.ROOT_DEVICE, self.pid)


class SetDeviceInfoWithData(TestMixins.UnsupportedSetWithDataMixin,
                            DeviceInfoTest,
                            ResponderTestFixture):
  """SET device info with data."""
  def Test(self):
    self.AddExpectedResults([
      self.NackSetResult(RDMNack.NR_UNSUPPORTED_COMMAND_CLASS),
      self.NackSetResult(RDMNack.NR_UNKNOWN_PID,
                         advisory='NR_UNSUPPORTED_COMMAND_CLASS would be more '
                                  'appropriate for a mandatory PID')
    ])
    self.SendRawSet(PidStore.ROOT_DEVICE, self.pid, self.DATA)


class AllSubDevicesGetDeviceInfo(TestMixins.AllSubDevicesGetMixin,
                                 DeviceInfoTest,
                                 ResponderTestFixture):
  """Send a Get Device Info to ALL_SUB_DEVICES."""


# Supported Parameters Tests & Mixin
# -----------------------------------------------------------------------------
class GetSupportedParameters(ResponderTestFixture):
  """GET supported parameters."""
  CATEGORY = TestCategory.CORE
  PID = 'SUPPORTED_PARAMETERS'
  PROVIDES = ['manufacturer_parameters', 'supported_parameters',
              'acks_supported_parameters']

  # Declaring support for any of these is a warning:
  MANDATORY_PIDS = ['SUPPORTED_PARAMETERS',
                    'PARAMETER_DESCRIPTION',
                    'DEVICE_INFO',
                    'SOFTWARE_VERSION_LABEL',
                    'DMX_START_ADDRESS',
                    'IDENTIFY_DEVICE']

  # Banned PIDs, these are PID values that can not appear in the list of
  # supported parameters (these are used for discovery)
  BANNED_PIDS = ['DISC_UNIQUE_BRANCH',
                 'DISC_MUTE',
                 'DISC_UN_MUTE']

  # If responders support any of the PIDs in these groups, they should really
  # support all of them.
  PID_GROUPS = [
      ('PROXIED_DEVICE_COUNT', 'PROXIED_DEVICES'),
      ('LANGUAGE_CAPABILITIES', 'LANGUAGE'),
      ('DMX_PERSONALITY', 'DMX_PERSONALITY_DESCRIPTION'),
      ('SENSOR_DEFINITION', 'SENSOR_VALUE'),
      ('SELF_TEST_DESCRIPTION', 'PERFORM_SELFTEST'),
  ]

  # If the first PID is supported, the PIDs in the group must be.
  PID_DEPENDENCIES = [
      ('RECORD_SENSORS', ['SENSOR_VALUE']),
      ('DEFAULT_SLOT_VALUE', ['SLOT_DESCRIPTION']),
      ('CURVE', ['CURVE_DESCRIPTION']),
      ('OUTPUT_RESPONSE_TIME', ['OUTPUT_RESPONSE_TIME_DESCRIPTION']),
      ('MODULATION_FREQUENCY', ['MODULATION_FREQUENCY_DESCRIPTION']),
      ('LOCK_STATE', ['LOCK_STATE_DESCRIPTION']),
  ]

  # If any of the PIDs in the group are supported, the first one must be too.
  PID_REVERSE_DEPENDENCIES = [
      ('LIST_INTERFACES',
       ['INTERFACE_LABEL',
        'INTERFACE_HARDWARE_ADDRESS_TYPE1', 'IPV4_DHCP_MODE',
        'IPV4_ZEROCONF_MODE', 'IPV4_CURRENT_ADDRESS', 'IPV4_STATIC_ADDRESS',
        'INTERFACE_RENEW_DHCP', 'INTERFACE_RELEASE_DHCP',
        'INTERFACE_APPLY_CONFIGURATION', 'IPV4_DEFAULT_ROUTE',
        'DNS_IPV4_NAME_SERVER', 'DNS_HOSTNAME', 'DNS_DOMAIN_NAME']),
  ]

  def Test(self):
    self.AddExpectedResults([
      # TODO(simon): We should cross check this against support for anything
      # more than the required set of parameters at the end of all tests.
      self.NackGetResult(RDMNack.NR_UNKNOWN_PID),
      self.AckGetResult(),
    ])
    self.SendGet(ROOT_DEVICE, self.pid)

  def VerifyResult(self, response, fields):
    if not response.WasAcked():
      self.SetProperty('manufacturer_parameters', [])
      self.SetProperty('supported_parameters', [])
      self.SetProperty('acks_supported_parameters', False)
      return

    self.SetProperty('acks_supported_parameters', True)
    mandatory_pids = {}
    for p in self.MANDATORY_PIDS:
      pid = self.LookupPid(p)
      mandatory_pids[pid.value] = pid

    banned_pids = {}
    for p in self.BANNED_PIDS:
      pid = self.LookupPid(p)
      banned_pids[pid.value] = pid

    supported_parameters = []
    manufacturer_parameters = []
    count_by_pid = {}

    for item in fields['params']:
      param_id = item['param_id']
      count_by_pid[param_id] = count_by_pid.get(param_id, 0) + 1
      if param_id in banned_pids:
        self.AddWarning('%s listed in supported parameters' %
                        banned_pids[param_id].name)
        continue

      if param_id in mandatory_pids:
        self.AddAdvisory('%s listed in supported parameters' %
                         mandatory_pids[param_id].name)
        continue

      supported_parameters.append(param_id)
      if (param_id >= RDM_MANUFACTURER_PID_MIN and
          param_id <= RDM_MANUFACTURER_PID_MAX):
        manufacturer_parameters.append(param_id)

    # Check for duplicate PIDs
    for pid, count in count_by_pid.iteritems():
      if count > 1:
        pid_obj = self.LookupPidValue(pid)
        if pid_obj:
          self.AddAdvisory('%s listed %d times in supported parameters' %
                           (pid_obj, count))
        else:
          self.AddAdvisory('PID 0x%hx listed %d times in supported parameters' %
                           (pid, count))

    self.SetProperty('manufacturer_parameters', manufacturer_parameters)
    self.SetProperty('supported_parameters', supported_parameters)

    for pid_names in self.PID_GROUPS:
      supported_pids = []
      unsupported_pids = []
      for pid_name in pid_names:
        pid = self.LookupPid(pid_name)
        if pid.value in supported_parameters:
          supported_pids.append(pid.name)
        else:
          unsupported_pids.append(pid.name)

      if supported_pids and unsupported_pids:
        self.AddAdvisory(
            '%s supported but %s is not' %
            (','.join(supported_pids), ','.join(unsupported_pids)))

    for p, dependent_pids in self.PID_DEPENDENCIES:
      if self.LookupPid(p).value not in supported_parameters:
        continue

      unsupported_pids = []
      for pid_name in dependent_pids:
        pid = self.LookupPid(pid_name)
        if pid is None:
          self.SetBroken('Failed to lookup info for PID %s' % pid_name)
          return

        if pid.value not in supported_parameters:
          unsupported_pids.append(pid.name)
      if unsupported_pids:
        self.AddAdvisory('%s supported but %s is not' %
                         (p, ','.join(unsupported_pids)))

    for p, rev_dependent_pids in self.PID_REVERSE_DEPENDENCIES:
      if self.LookupPid(p).value in supported_parameters:
        continue

      dependent_pids = []
      for pid_name in rev_dependent_pids:
        pid = self.LookupPid(pid_name)
        if pid is None:
          self.SetBroken('Failed to lookup info for PID %s' % pid_name)
          return

        if pid.value in supported_parameters:
          dependent_pids.append(pid.name)
      if (dependent_pids and
         (self.LookupPid(p).value in supported_parameters)):
        self.AddAdvisory('%s supported but %s is not' %
                         (','.join(unsupported_pids), p))


class GetSupportedParametersWithData(TestMixins.GetWithDataMixin,
                                     ResponderTestFixture):
  """GET supported parameters with param data."""
  PID = 'SUPPORTED_PARAMETERS'
  REQUIRES = ['acks_supported_parameters']

  def Test(self):
    if self.Property('acks_supported_parameters'):
      self.AddExpectedResults([
        self.NackGetResult(RDMNack.NR_FORMAT_ERROR),
        self.AckGetResult(
          warning='Get %s with data returned an ack' % self.pid.name)
      ])
    else:
      self.AddExpectedResults(self.NackGetResult(RDMNack.NR_UNKNOWN_PID))
    self.SendRawGet(ROOT_DEVICE, self.pid, self.DATA)


class SetSupportedParameters(TestMixins.UnsupportedSetMixin,
                             ResponderTestFixture):
  """Attempt to SET supported parameters."""
  PID = 'SUPPORTED_PARAMETERS'


class SetSupportedParametersWithData(TestMixins.UnsupportedSetWithDataMixin,
                                     ResponderTestFixture):
  """SET supported parameters with data."""
  PID = 'SUPPORTED_PARAMETERS'


class AllSubDevicesGetSupportedParameters(TestMixins.AllSubDevicesGetMixin,
                                          ResponderTestFixture):
  """Send a Get SUPPORTED_PARAMETERS to ALL_SUB_DEVICES."""
  PID = 'SUPPORTED_PARAMETERS'


class GetSubDeviceSupportedParameters(ResponderTestFixture):
  """Check that SUPPORTED_PARAMETERS is consistent across sub devices."""
  CATEGORY = TestCategory.SUB_DEVICES
  PID = 'SUPPORTED_PARAMETERS'
  REQUIRES = ['sub_device_addresses']
  PROVIDES = ['sub_device_supported_parameters']

  # E1.37, 2.1 Sub devices are required to support these.
  MANDATORY_PIDS = ['SUPPORTED_PARAMETERS',
                    'DEVICE_INFO',
                    'SOFTWARE_VERSION_LABEL',
                    'IDENTIFY_DEVICE']

  def Test(self):
    self._sub_devices = self.Property('sub_device_addresses').keys()
    self._sub_devices.reverse()
    self._params = {}
    self._GetSupportedParams()

  def _GetSupportedParams(self):
    if not self._sub_devices:
      self._CheckForConsistency()
      self.Stop()
      return

    self.AddExpectedResults(self.AckGetResult(action=self._GetSupportedParams))
    self.SendGet(self._sub_devices[-1], self.pid)

  def VerifyResult(self, response, fields):
    sub_device = self._sub_devices.pop()
    supported_params = set()
    for p in fields['params']:
      supported_params.add(p['param_id'])
    self._params[sub_device] = supported_params

  def _CheckForConsistency(self):
    if not self._params:
      return

    supported_pids = set()
    for pids in self._params.itervalues():
      if not supported_pids:
        supported_pids = pids
      elif supported_pids != pids:
        self.SetFailed('SUPPORTED_PARAMETERS for sub-devices do not match')
        return

    mandatory_pids = set(self.LookupPid(p).value for p in self.MANDATORY_PIDS)
    missing_pids = mandatory_pids - supported_pids
    if missing_pids:
      self.SetFailed("Missing PIDs %s from sub device's supported pid list" %
                     ', '.join('0x%04hx' % p for p in missing_pids))
      return

    self.SetProperty('sub_device_supported_parameters', supported_pids)


# Sub Devices Test
# -----------------------------------------------------------------------------
class FindSubDevices(ResponderTestFixture):
  """Locate the sub devices by sending DEVICE_INFO messages."""
  CATEGORY = TestCategory.SUB_DEVICES
  PID = 'DEVICE_INFO'
  PROVIDES = ['sub_device_addresses', 'sub_device_footprints']
  REQUIRES = ['sub_device_count']

  def Test(self):
    self._device_count = self.Property('sub_device_count')
    self._sub_device_addresses = {}  # Index to start address mapping
    self._sub_device_footprints = {}  # Index to footprint mapping
    self._current_index = 0  # the current sub device we're trying to query
    self._CheckForSubDevice()

  def _CheckForSubDevice(self):
    # For each supported param message we should either see a sub device out of
    # range or an ack
    if len(self._sub_device_addresses) == self._device_count:
      if self._device_count == 0:
        self.SetNotRun('No sub devices declared')
      self.SetProperty('sub_device_addresses', self._sub_device_addresses)
      self.SetProperty('sub_device_footprints', self._sub_device_footprints)
      self.Stop()
      return

    if self._current_index >= PidStore.MAX_VALID_SUB_DEVICE:
      self.SetFailed('Only found %d of %d sub devices' %
                     (len(self._sub_device_addresses), self._device_count))
      self.Stop()
      return

    self.AddExpectedResults([
      self.NackGetResult(RDMNack.NR_SUB_DEVICE_OUT_OF_RANGE,
                         action=self._CheckForSubDevice),
      self.AckGetResult(action=self._CheckForSubDevice)
    ])
    self._current_index += 1
    self.SendGet(self._current_index, self.pid)

  def VerifyResult(self, response, fields):
    if response.WasAcked():
      if fields['sub_device_count'] != self._device_count:
        self.SetFailed(
            'For sub-device %d, DEVICE_INFO reported %d sub devices '
            ' but the root device reported %s. See section 10.5.1' %
            (self._current_index, fields['sub_device_count'],
             self._device_count))
        self.Stop()
      self._sub_device_addresses[self._current_index] = (
          fields['dmx_start_address'])
      self._sub_device_footprints[self._current_index] = fields['dmx_footprint']


# Status ID Description
# -----------------------------------------------------------------------------
class AllSubDevicesGetStatusIdDescription(TestMixins.AllSubDevicesGetMixin,
                                          OptionalParameterTestFixture):
  """Send a get STATUS_ID_DESCRIPTION to ALL_SUB_DEVICES."""
  CATEGORY = TestCategory.SUB_DEVICES
  PID = 'STATUS_ID_DESCRIPTION'
  DATA = [0x0001]


# class GetStatusIdDescription(TestMixins.,
#                              OptionalParameterTestFixture):
#   CATEGORY = TestCategory.
#   PID = 'STATUS_ID_DESCRIPTION'
# TODO(peter): Test get


class GetStatusIdDescriptionWithNoData(TestMixins.GetWithNoDataMixin,
                                       OptionalParameterTestFixture):
  """GET STATUS_ID_DESCRIPTION with no argument given."""
  PID = 'STATUS_ID_DESCRIPTION'


class GetStatusIdDescriptionWithExtraData(TestMixins.GetWithDataMixin,
                                          OptionalParameterTestFixture):
  """GET STATUS_ID_DESCRIPTION with more than 2 bytes of data."""
  PID = 'STATUS_ID_DESCRIPTION'


class SetStatusIdDescription(TestMixins.UnsupportedSetMixin,
                             OptionalParameterTestFixture):
  """Attempt to SET STATUS_ID_DESCRIPTION."""
  PID = 'STATUS_ID_DESCRIPTION'


class SetStatusIdDescriptionWithData(TestMixins.UnsupportedSetWithDataMixin,
                                     OptionalParameterTestFixture):
  """Attempt to SET STATUS_ID_DESCRIPTION with data."""
  PID = 'STATUS_ID_DESCRIPTION'


# Clear Status ID
# -----------------------------------------------------------------------------
class GetClearStatusMessages(TestMixins.UnsupportedGetMixin,
                             OptionalParameterTestFixture):
  """GET clear status id."""
  PID = 'CLEAR_STATUS_ID'


class ClearStatusMessagesWithData(TestMixins.SetWithDataMixin,
                                  OptionalParameterTestFixture):
  """Clear the status message queue with extra data."""
  PID = 'CLEAR_STATUS_ID'


class ClearStatusMessages(OptionalParameterTestFixture):
  """Clear the status message queue."""
  CATEGORY = TestCategory.STATUS_COLLECTION
  PID = 'CLEAR_STATUS_ID'

  def Test(self):
    # I don't believe there is a reliable way to check that the queue is
    # cleared. Note that this PID should only clear status messages, not
    # responses to ACK_TIMERS so we can't check if the message count is 0.
    self.AddIfSetSupported(self.AckSetResult())
    self.SendSet(ROOT_DEVICE, self.pid, [])


# Parameter Description
# -----------------------------------------------------------------------------
class GetParameterDescription(ParamDescriptionTestFixture):
  """Check that GET parameter description works for any manufacturer params."""
  CATEGORY = TestCategory.RDM_INFORMATION
  PID = 'PARAMETER_DESCRIPTION'
  REQUIRES = ['manufacturer_parameters']

  def Test(self):
    self.params = self.Property('manufacturer_parameters')[:]
    if len(self.params) == 0:
      self.SetNotRun('No manufacturer params found')
      # This case is tested in GetParamDescriptionForNonManufacturerPid
      return
    self._GetParam()

  def _GetParam(self):
    if len(self.params) == 0:
      self.Stop()
      return

    self.AddExpectedResults(
      self.AckGetResult(action=self._GetParam))
    self.current_param = self.params.pop()
    self.SendGet(ROOT_DEVICE, self.pid, [self.current_param])

  def VerifyResult(self, response, fields):
    if not response.WasAcked():
      return

    if self.current_param != fields['pid']:
      self.SetFailed('Request for pid 0x%hx returned pid 0x%hx' %
                     (self.current_param, fields['pid']))

    if fields['type'] != 0:
      self.AddWarning('type field in parameter description is not 0, was %d' %
                      fields['type'])

    if fields['command_class'] > 3:
      self.AddWarning(
          'command class field in parameter description should be 1, 2 or 3, '
          'was %d' % fields['command_class'])

    if ContainsUnprintable(fields['description']):
      self.AddAdvisory(
          'Description field in %s contains unprintable characters, was %s' %
          (self.pid.name, fields['description'].encode('string-escape')))


class GetParameterDescriptionForNonManufacturerPid(ParamDescriptionTestFixture):
  """GET parameter description for a non-manufacturer pid."""
  CATEGORY = TestCategory.ERROR_CONDITIONS
  PID = 'PARAMETER_DESCRIPTION'
  REQUIRES = ['manufacturer_parameters']

  def Test(self):
    device_info_pid = self.LookupPid('DEVICE_INFO')
    results = [
      self.NackGetResult(RDMNack.NR_UNKNOWN_PID),
      self.NackGetResult(
          RDMNack.NR_DATA_OUT_OF_RANGE,
          advisory='Parameter Description appears to be supported but no'
                   'manufacturer PIDs were declared'),
    ]
    if self.Property('manufacturer_parameters'):
      results = self.NackGetResult(RDMNack.NR_DATA_OUT_OF_RANGE)

    self.AddExpectedResults(results)
    self.SendGet(ROOT_DEVICE, self.pid, [device_info_pid.value])


class GetParameterDescriptionWithNoData(TestMixins.GetWithNoDataMixin,
                                        ParamDescriptionTestFixture):
  """GET PARAMETER_DESCRIPTION with no argument given."""
  PID = 'PARAMETER_DESCRIPTION'


class GetParameterDescriptionWithExtraData(TestMixins.GetWithDataMixin,
                                           ParamDescriptionTestFixture):
  """GET parameter description with extra param data."""
  PID = 'PARAMETER_DESCRIPTION'
  REQUIRES = ['manufacturer_parameters']

  def Test(self):
    results = [
      self.NackGetResult(RDMNack.NR_UNKNOWN_PID),
      self.NackGetResult(RDMNack.NR_FORMAT_ERROR,
                         advisory='Parameter Description appears to be '
                                  'supported but no manufacturer PIDs were '
                                  'declared'),
    ]
    if self.Property('manufacturer_parameters'):
      results = self.NackGetResult(RDMNack.NR_FORMAT_ERROR)
    self.AddExpectedResults(results)
    self.SendRawGet(ROOT_DEVICE, self.pid, self.DATA)


class SetParameterDescription(TestMixins.UnsupportedSetMixin,
                              ParamDescriptionTestFixture):
  """SET the parameter description."""
  PID = 'PARAMETER_DESCRIPTION'


class SetParameterDescriptionWithData(TestMixins.UnsupportedSetWithDataMixin,
                                      ParamDescriptionTestFixture):
  """SET the parameter description with data."""
  PID = 'PARAMETER_DESCRIPTION'


class AllSubDevicesGetParameterDescription(TestMixins.AllSubDevicesGetMixin,
                                           ParamDescriptionTestFixture):
  """Send a Get PARAMETER_DESCRIPTION to ALL_SUB_DEVICES."""
  PID = 'PARAMETER_DESCRIPTION'
  DATA = [0x8000]


# Proxied Device Count
# -----------------------------------------------------------------------------
class GetProxiedDeviceCount(OptionalParameterTestFixture):
  """GET the proxied device count."""
  CATEGORY = TestCategory.NETWORK_MANAGEMENT
  PID = 'PROXIED_DEVICE_COUNT'
  REQUIRES = ['proxied_devices']

  def Test(self):
    self.AddIfGetSupported(self.AckGetResult())
    self.SendGet(ROOT_DEVICE, self.pid)

  def VerifyResult(self, response, unpacked_data):
    if not response.WasAcked():
      return

    proxied_devices = self.Property('proxied_devices')
    if proxied_devices is None:
      self.AddWarning(
         'PROXIED_DEVICE_COUNT ack\'ed but PROXIED_DEVICES didn\'t')
      return

    if not unpacked_data['list_changed']:
      # We expect the count to match the length of the list previously returned
      if unpacked_data['device_count'] != len(proxied_devices):
        self.SetFailed(
           'Proxied device count doesn\'t match number of devices returned')


class GetProxiedDeviceCountWithData(TestMixins.GetWithDataMixin,
                                    OptionalParameterTestFixture):
  """GET the proxied device count with extra data."""
  PID = 'PROXIED_DEVICE_COUNT'


class SetProxiedDeviceCount(TestMixins.UnsupportedSetMixin,
                            OptionalParameterTestFixture):
  """SET the count of proxied devices."""
  PID = 'PROXIED_DEVICE_COUNT'


class SetProxiedDeviceCountWithData(TestMixins.UnsupportedSetWithDataMixin,
                                    OptionalParameterTestFixture):
  """SET the count of proxied devices with data."""
  PID = 'PROXIED_DEVICE_COUNT'


class AllSubDevicesGetProxiedDeviceCount(TestMixins.AllSubDevicesGetMixin,
                                         OptionalParameterTestFixture):
  """Send a Get PROXIED_DEVICE_COUNT to ALL_SUB_DEVICES."""
  PID = 'PROXIED_DEVICE_COUNT'


# Proxied Devices
# -----------------------------------------------------------------------------
class GetProxiedDevices(TestMixins.GetMixin, OptionalParameterTestFixture):
  """GET the list of proxied devices."""
  CATEGORY = TestCategory.NETWORK_MANAGEMENT
  PID = 'PROXIED_DEVICES'
  EXPECTED_FIELDS = ['uids']
  PROVIDES = ['proxied_devices']


class GetProxiedDevicesWithData(TestMixins.GetWithDataMixin,
                                OptionalParameterTestFixture):
  """GET the list of proxied devices with extra data."""
  PID = 'PROXIED_DEVICES'


class SetProxiedDevices(TestMixins.UnsupportedSetMixin,
                        OptionalParameterTestFixture):
  """SET the list of proxied devices."""
  PID = 'PROXIED_DEVICES'


class SetProxiedDevicesWithData(TestMixins.UnsupportedSetWithDataMixin,
                                OptionalParameterTestFixture):
  """SET the list of proxied devices with data."""
  PID = 'PROXIED_DEVICES'


class AllSubDevicesGetProxiedDevices(TestMixins.AllSubDevicesGetMixin,
                                     OptionalParameterTestFixture):
  """Send a Get PROXIED_DEVICES to ALL_SUB_DEVICES."""
  PID = 'PROXIED_DEVICES'


# Comms Status
# -----------------------------------------------------------------------------
class GetCommsStatus(OptionalParameterTestFixture):
  """GET the comms status."""
  CATEGORY = TestCategory.STATUS_COLLECTION
  PID = 'COMMS_STATUS'

  def Test(self):
    self.AddIfGetSupported(self.AckGetResult())
    self.SendGet(ROOT_DEVICE, self.pid)


class GetCommsStatusWithData(TestMixins.GetWithDataMixin,
                             OptionalParameterTestFixture):
  """GET the comms status with extra data."""
  PID = 'COMMS_STATUS'


class ClearCommsStatus(OptionalParameterTestFixture):
  """Clear the comms status."""
  CATEGORY = TestCategory.STATUS_COLLECTION
  PID = 'COMMS_STATUS'

  def Test(self):
    self.AddIfSetSupported(self.AckSetResult(action=self.VerifySet))
    self.SendSet(ROOT_DEVICE, self.pid)

  def VerifySet(self):
    self.AddIfGetSupported(
        self.AckGetResult(field_values={
            'short_message': 0,
            'length_mismatch': 0,
            'checksum_fail': 0
        }))
    self.SendGet(ROOT_DEVICE, self.pid)


class ClearCommsStatusWithData(TestMixins.SetWithDataMixin,
                               OptionalParameterTestFixture):
  """Clear the comms status with data."""
  PID = 'COMMS_STATUS'


class AllSubDevicesGetCommsStatus(TestMixins.AllSubDevicesGetMixin,
                                  OptionalParameterTestFixture):
  """Send a Get COMMS_STATUS to ALL_SUB_DEVICES."""
  PID = 'COMMS_STATUS'


# Product Detail Id List
# -----------------------------------------------------------------------------
class GetProductDetailIdList(OptionalParameterTestFixture):
  """GET the list of product detail ids."""
  CATEGORY = TestCategory.PRODUCT_INFORMATION
  PID = 'PRODUCT_DETAIL_ID_LIST'

  def Test(self):
    self.AddIfGetSupported(self.AckGetResult(field_names=['detail_ids']))
    self.SendGet(ROOT_DEVICE, self.pid)


class GetProductDetailIdListWithData(TestMixins.GetWithDataMixin,
                                     OptionalParameterTestFixture):
  """GET product detail id list with param data."""
  PID = 'PRODUCT_DETAIL_ID_LIST'


class SetProductDetailIdList(TestMixins.UnsupportedSetMixin,
                             OptionalParameterTestFixture):
  """SET product detail id list."""
  PID = 'PRODUCT_DETAIL_ID_LIST'


class SetProductDetailIdListWithData(TestMixins.UnsupportedSetWithDataMixin,
                                     OptionalParameterTestFixture):
  """SET product detail id list with data."""
  PID = 'PRODUCT_DETAIL_ID_LIST'


class AllSubDevicesGetProductDetailIdList(TestMixins.AllSubDevicesGetMixin,
                                          OptionalParameterTestFixture):
  """Send a Get PRODUCT_DETAIL_ID_LIST to ALL_SUB_DEVICES."""
  PID = 'PRODUCT_DETAIL_ID_LIST'


# Device Model Description
# -----------------------------------------------------------------------------
class GetDeviceModelDescription(TestMixins.GetStringMixin,
                                OptionalParameterTestFixture):
  """GET the device model description."""
  CATEGORY = TestCategory.PRODUCT_INFORMATION
  PID = 'DEVICE_MODEL_DESCRIPTION'
  EXPECTED_FIELDS = ['description']
  PROVIDES = ['model_description']


class GetDeviceModelDescriptionWithData(TestMixins.GetWithDataMixin,
                                        OptionalParameterTestFixture):
  """Get device model description with param data."""
  PID = 'DEVICE_MODEL_DESCRIPTION'


class SetDeviceModelDescription(TestMixins.UnsupportedSetMixin,
                                OptionalParameterTestFixture):
  """Attempt to SET the device model description with no data."""
  PID = 'DEVICE_MODEL_DESCRIPTION'


class SetDeviceModelDescriptionWithData(TestMixins.UnsupportedSetWithDataMixin,
                                        OptionalParameterTestFixture):
  """SET the device model description with data."""
  PID = 'DEVICE_MODEL_DESCRIPTION'


class AllSubDevicesGetDeviceModelDescription(TestMixins.AllSubDevicesGetMixin,
                                             OptionalParameterTestFixture):
  """Send a Get DEVICE_MODEL_DESCRIPTION to ALL_SUB_DEVICES."""
  PID = 'DEVICE_MODEL_DESCRIPTION'


# Manufacturer Label
# -----------------------------------------------------------------------------
class GetManufacturerLabel(TestMixins.GetStringMixin,
                           OptionalParameterTestFixture):
  """GET the manufacturer label."""
  CATEGORY = TestCategory.PRODUCT_INFORMATION
  PID = 'MANUFACTURER_LABEL'
  EXPECTED_FIELDS = ['label']
  PROVIDES = ['manufacturer_label']


class GetManufacturerLabelWithData(TestMixins.GetWithDataMixin,
                                   OptionalParameterTestFixture):
  """Get manufacturer label with param data."""
  PID = 'MANUFACTURER_LABEL'


class SetManufacturerLabel(TestMixins.UnsupportedSetMixin,
                           OptionalParameterTestFixture):
  """Attempt to SET the manufacturer label with no data."""
  PID = 'MANUFACTURER_LABEL'


class SetManufacturerLabelWithData(TestMixins.UnsupportedSetWithDataMixin,
                                   OptionalParameterTestFixture):
  """SET the manufacturer label with data."""
  PID = 'MANUFACTURER_LABEL'


class AllSubDevicesGetManufacturerLabel(TestMixins.AllSubDevicesGetMixin,
                                        OptionalParameterTestFixture):
  """Send a Get MANUFACTURER_LABEL to ALL_SUB_DEVICES."""
  PID = 'MANUFACTURER_LABEL'


# Device Label
# -----------------------------------------------------------------------------
class GetDeviceLabel(TestMixins.GetStringMixin,
                     OptionalParameterTestFixture):
  """GET the device label."""
  CATEGORY = TestCategory.PRODUCT_INFORMATION
  PID = 'DEVICE_LABEL'
  PROVIDES = ['device_label']
  EXPECTED_FIELDS = ['label']


class GetDeviceLabelWithData(TestMixins.GetWithDataMixin,
                             OptionalParameterTestFixture):
  """GET the device label with param data."""
  PID = 'DEVICE_LABEL'


class SetDeviceLabel(TestMixins.SetLabelMixin,
                     OptionalParameterTestFixture):
  """SET the device label."""
  CATEGORY = TestCategory.PRODUCT_INFORMATION
  PID = 'DEVICE_LABEL'
  REQUIRES = ['device_label']
  PROVIDES = ['set_device_label_supported']

  def OldValue(self):
    return self.Property('device_label')


class AllSubDevicesGetDeviceLabel(TestMixins.AllSubDevicesGetMixin,
                                  OptionalParameterTestFixture):
  """Send a Get DEVICE_LABEL to ALL_SUB_DEVICES."""
  PID = 'DEVICE_LABEL'


class SetVendorcastDeviceLabel(TestMixins.SetNonUnicastLabelMixin,
                               OptionalParameterTestFixture):
  """SET the device label using the vendorcast address."""
  CATEGORY = TestCategory.PRODUCT_INFORMATION
  PID = 'DEVICE_LABEL'
  REQUIRES = ['device_label', 'set_device_label_supported']
  TEST_LABEL = 'vendorcast label'

  def Uid(self):
    return UID.VendorcastAddress(self._uid.manufacturer_id)

  def OldValue(self):
    return self.Property('device_label')


class SetBroadcastDeviceLabel(TestMixins.SetNonUnicastLabelMixin,
                              OptionalParameterTestFixture):
  """SET the device label using the broadcast address."""
  CATEGORY = TestCategory.PRODUCT_INFORMATION
  PID = 'DEVICE_LABEL'
  REQUIRES = ['device_label', 'set_device_label_supported']
  TEST_LABEL = 'broadcast label'

  def Uid(self):
    return UID.AllDevices()

  def OldValue(self):
    return self.Property('device_label')


class SetFullSizeDeviceLabel(TestMixins.SetLabelMixin,
                             OptionalParameterTestFixture):
  """SET the device label."""
  CATEGORY = TestCategory.PRODUCT_INFORMATION
  PID = 'DEVICE_LABEL'
  REQUIRES = ['device_label']
  TEST_LABEL = 'this is a string with 32 charact'

  def OldValue(self):
    return self.Property('device_label')


class SetNonAsciiDeviceLabel(TestMixins.SetLabelMixin,
                             OptionalParameterTestFixture):
  """SET the device label to something that contains non-ascii data."""
  CATEGORY = TestCategory.PRODUCT_INFORMATION
  PID = 'DEVICE_LABEL'
  REQUIRES = ['device_label']
  TEST_LABEL = 'string with\x0d non ascii\xc0'

  def ExpectedResults(self):
    return [
      self.NackSetResult(RDMNack.NR_DATA_OUT_OF_RANGE),
      self.NackSetResult(RDMNack.NR_FORMAT_ERROR),
      self.NackSetResult(RDMNack.NR_UNSUPPORTED_COMMAND_CLASS),
      self.AckSetResult(action=self.VerifySet)
    ]

  def OldValue(self):
    return self.Property('device_label')


class SetEmptyDeviceLabel(TestMixins.SetLabelMixin,
                          OptionalParameterTestFixture):
  """SET the device label with no data."""
  CATEGORY = TestCategory.PRODUCT_INFORMATION
  PID = 'DEVICE_LABEL'
  REQUIRES = ['device_label']
  TEST_LABEL = ''

  def OldValue(self):
    return self.Property('device_label')


class SetOversizedDeviceLabel(TestMixins.SetOversizedLabelMixin,
                              OptionalParameterTestFixture):
  """SET the device label with more than 32 bytes of data."""
  REQUIRES = ['device_label']
  PID = 'DEVICE_LABEL'

  def OldValue(self):
    return self.Property('device_label')


# Language Capabilities
# -----------------------------------------------------------------------------
class GetLanguageCapabilities(OptionalParameterTestFixture):
  """GET the language capabilities pid."""
  CATEGORY = TestCategory.PRODUCT_INFORMATION
  PID = 'LANGUAGE_CAPABILITIES'
  PROVIDES = ['languages_capabilities']

  def Test(self):
    self.languages = []
    self.AddIfGetSupported(self.AckGetResult(field_names=['languages']))
    self.SendGet(ROOT_DEVICE, self.pid)

  def VerifyResult(self, response, fields):
    if not response.WasAcked():
      self.SetProperty('languages_capabilities', [])
      return

    self.languages = [f['language'] for f in fields['languages']]

    if len(self.languages) == 0:
      self.AddWarning('No languages returned for LANGUAGE_CAPABILITIES')

    language_set = set()
    for language in self.languages:
      if language in language_set:
        self.AddAdvisory('%s listed twice in language capabilities' % language)
      language_set.add(language)
      if ContainsUnprintable(language):
        self.AddAdvisory(
            'Language name in languague capabilities contains unprintable '
            'characters, was %s' % language.encode('string-escape'))

    self.SetProperty('languages_capabilities', language_set)


class GetLanguageCapabilitiesWithData(TestMixins.GetWithDataMixin,
                                      OptionalParameterTestFixture):
  """GET the language capabilities with extra data."""
  PID = 'LANGUAGE_CAPABILITIES'


class SetLanguageCapabilities(TestMixins.UnsupportedSetMixin,
                              OptionalParameterTestFixture):
  """Attempt to SET the language capabilities with no data."""
  PID = 'LANGUAGE_CAPABILITIES'


class SetLanguageCapabilitiesWithData(TestMixins.UnsupportedSetWithDataMixin,
                                      OptionalParameterTestFixture):
  """SET the language capabilities with data."""
  PID = 'LANGUAGE_CAPABILITIES'


class AllSubDevicesGetLanguageCapabilities(TestMixins.AllSubDevicesGetMixin,
                                           OptionalParameterTestFixture):
  """Send a Get LANGUAGE_CAPABILITIES to ALL_SUB_DEVICES."""
  PID = 'LANGUAGE_CAPABILITIES'


# Language
# -----------------------------------------------------------------------------
class GetLanguage(TestMixins.GetStringMixin, OptionalParameterTestFixture):
  """GET the language."""
  CATEGORY = TestCategory.PRODUCT_INFORMATION
  PID = 'LANGUAGE'
  PROVIDES = ['language']
  EXPECTED_FIELDS = ['language']
  MIN_LENGTH = 2
  MAX_LENGTH = 2
  # TODO(Peter): We should cross check this against the declared list of
  # supported languages, and also that the language is alpha only


class GetLanguageWithData(TestMixins.GetWithDataMixin,
                          OptionalParameterTestFixture):
  """GET the language with extra data."""
  PID = 'LANGUAGE'


class SetLanguage(OptionalParameterTestFixture):
  """SET the language."""
  CATEGORY = TestCategory.PRODUCT_INFORMATION
  PID = 'LANGUAGE'
  REQUIRES = ['language', 'languages_capabilities']

  def Test(self):
    ack = self.AckSetResult(action=self.VerifySet)
    nack = self.NackSetResult(RDMNack.NR_UNSUPPORTED_COMMAND_CLASS)

    available_langugages = list(self.Property('languages_capabilities'))
    if available_langugages:
      if len(available_langugages) > 1:
        # If the responder only supports 1 lang, we may not be able to set it
        self.AddIfSetSupported(ack)
        self.new_language = available_langugages[0]
        if self.new_language == self.Property('language'):
          self.new_language = available_langugages[1]
      else:
        self.new_language = available_langugages[0]
        self.AddIfSetSupported([ack, nack])
    else:
      # Get languages returned no languages so we expect a nack
      self.AddIfSetSupported(nack)
      self.new_language = 'en'

    self.SendSet(ROOT_DEVICE, self.pid, [self.new_language])

  def VerifySet(self):
    self.AddExpectedResults(
      self.AckGetResult(field_values={'language': self.new_language}))
    self.SendGet(ROOT_DEVICE, self.pid)


class SetNonAsciiLanguage(OptionalParameterTestFixture):
  """Try to set the language to non-ascii characters."""
  CATEGORY = TestCategory.PRODUCT_INFORMATION
  PID = 'LANGUAGE'

  def Test(self):
    self.AddIfSetSupported(self.NackSetResult(RDMNack.NR_DATA_OUT_OF_RANGE))
    self.SendSet(ROOT_DEVICE, self.pid, ['\x0d\xc0'])


class SetUnsupportedLanguage(OptionalParameterTestFixture):
  """Try to set a language that doesn't exist in Language Capabilities."""
  CATEGORY = TestCategory.ERROR_CONDITIONS
  PID = 'LANGUAGE'
  REQUIRES = ['languages_capabilities']

  def Test(self):
    if 'zz' in self.Property('languages_capabilities'):
      self.SetBroken('zz exists in the list of available languages')
      self.Stop()
      return

    self.AddIfSetSupported([
      self.NackSetResult(RDMNack.NR_UNSUPPORTED_COMMAND_CLASS),
      self.NackSetResult(RDMNack.NR_DATA_OUT_OF_RANGE),
    ])
    self.SendSet(ROOT_DEVICE, self.pid, ['zz'])


class SetLanguageWithNoData(TestMixins.SetWithNoDataMixin,
                            OptionalParameterTestFixture):
  """Set LANGUAGE command with no data."""
  PID = 'LANGUAGE'


class SetLanguageWithExtraData(TestMixins.SetWithDataMixin,
                               OptionalParameterTestFixture):
  """Send a SET LANGUAGE command with extra data."""
  PID = 'LANGUAGE'


class AllSubDevicesGetLanguage(TestMixins.AllSubDevicesGetMixin,
                               OptionalParameterTestFixture):
  """Send a Get LANGUAGE to ALL_SUB_DEVICES."""
  PID = 'LANGUAGE'


# Software Version Label
# -----------------------------------------------------------------------------
class GetSoftwareVersionLabel(TestMixins.GetRequiredStringMixin,
                              ResponderTestFixture):
  """GET the software version label."""
  CATEGORY = TestCategory.PRODUCT_INFORMATION
  PID = 'SOFTWARE_VERSION_LABEL'
  EXPECTED_FIELDS = ['label']


class GetSoftwareVersionLabelWithData(TestMixins.GetMandatoryPIDWithDataMixin,
                                      ResponderTestFixture):
  """GET the software_version_label with param data."""
  PID = 'SOFTWARE_VERSION_LABEL'


class SetSoftwareVersionLabel(TestMixins.UnsupportedSetMixin,
                              ResponderTestFixture):
  """Attempt to SET the software version label."""
  PID = 'SOFTWARE_VERSION_LABEL'


class SetSoftwareVersionLabelWithData(TestMixins.UnsupportedSetWithDataMixin,
                                      ResponderTestFixture):
  """Attempt to SET the software version label with data."""
  PID = 'SOFTWARE_VERSION_LABEL'


class AllSubDevicesGetSoftwareVersionLabel(TestMixins.AllSubDevicesGetMixin,
                                           ResponderTestFixture):
  """Send a Get SOFTWARE_VERSION_LABEL to ALL_SUB_DEVICES."""
  PID = 'SOFTWARE_VERSION_LABEL'


class GetSubDeviceSoftwareVersionLabel(ResponderTestFixture):
  """Check that SOFTWARE_VERSION_LABEL is supported on all sub devices."""
  CATEGORY = TestCategory.SUB_DEVICES
  PID = 'SOFTWARE_VERSION_LABEL'
  REQUIRES = ['sub_device_addresses']

  def Test(self):
    self._sub_devices = self.Property('sub_device_addresses').keys()
    self._sub_devices.reverse()
    self._GetSoftwareVersion()

  def _GetSoftwareVersion(self):
    if not self._sub_devices:
      self.Stop()
      return

    self.AddExpectedResults(self.AckGetResult(action=self._GetSoftwareVersion))
    sub_device = self._sub_devices.pop()
    self.SendGet(sub_device, self.pid)


# Boot Software Version
# -----------------------------------------------------------------------------
class GetBootSoftwareVersionId(OptionalParameterTestFixture):
  """GET the boot software version."""
  CATEGORY = TestCategory.PRODUCT_INFORMATION
  PID = 'BOOT_SOFTWARE_VERSION_ID'

  def Test(self):
    self.AddIfGetSupported(self.AckGetResult(field_names=['version']))
    self.SendGet(ROOT_DEVICE, self.pid)


class GetBootSoftwareVersionIdWithData(TestMixins.GetWithDataMixin,
                                       OptionalParameterTestFixture):
  """GET the boot software version with extra data."""
  PID = 'BOOT_SOFTWARE_VERSION_ID'


class SetBootSoftwareVersionId(TestMixins.UnsupportedSetMixin,
                               OptionalParameterTestFixture):
  """Attempt to SET the boot software version."""
  PID = 'BOOT_SOFTWARE_VERSION_ID'


class SetBootSoftwareVersionIdWithData(TestMixins.UnsupportedSetWithDataMixin,
                                       OptionalParameterTestFixture):
  """Attempt to SET the boot software version with data."""
  PID = 'BOOT_SOFTWARE_VERSION_ID'


class AllSubDevicesGetBootSoftwareVersionId(TestMixins.AllSubDevicesGetMixin,
                                            OptionalParameterTestFixture):
  """Send a Get BOOT_SOFTWARE_VERSION_ID to ALL_SUB_DEVICES."""
  PID = 'BOOT_SOFTWARE_VERSION_ID'


# Boot Software Version Label
# -----------------------------------------------------------------------------
class GetBootSoftwareVersionLabel(TestMixins.GetStringMixin,
                                  OptionalParameterTestFixture):
  """GET the boot software label."""
  CATEGORY = TestCategory.PRODUCT_INFORMATION
  PID = 'BOOT_SOFTWARE_VERSION_LABEL'
  EXPECTED_FIELDS = ['label']


class GetBootSoftwareVersionLabelWithData(TestMixins.GetWithDataMixin,
                                          OptionalParameterTestFixture):
  """GET the boot software label with param data."""
  PID = 'BOOT_SOFTWARE_VERSION_LABEL'


class SetBootSoftwareVersionLabel(TestMixins.UnsupportedSetMixin,
                                  OptionalParameterTestFixture):
  """SET the boot software label."""
  PID = 'BOOT_SOFTWARE_VERSION_LABEL'


class SetBootSoftwareVersionLabelWithData(
        TestMixins.UnsupportedSetWithDataMixin,
        OptionalParameterTestFixture):
  """SET the boot software label with data."""
  PID = 'BOOT_SOFTWARE_VERSION_LABEL'


class AllSubDevicesGetBootSoftwareVersionLabel(TestMixins.AllSubDevicesGetMixin,
                                               OptionalParameterTestFixture):
  """Send a Get BOOT_SOFTWARE_VERSION_LABEL to ALL_SUB_DEVICES."""
  PID = 'BOOT_SOFTWARE_VERSION_LABEL'


# DMX Personality
# -----------------------------------------------------------------------------
class GetDMXPersonality(OptionalParameterTestFixture):
  """Get the current personality settings."""
  CATEGORY = TestCategory.DMX_SETUP
  PID = 'DMX_PERSONALITY'
  REQUIRES = ['current_personality', 'personality_count']

  def Test(self):
    self.AddIfGetSupported(self.AckGetResult(
      field_names=['current_personality', 'personality_count']))
    self.SendGet(ROOT_DEVICE, self.pid)

  def VerifyResult(self, response, fields):
    if not response.WasAcked():
      return

    current_personality = self.Property('current_personality')
    personality_count = self.Property('personality_count')
    warning_str = ("Personality information in device info doesn't match that "
                   "in dmx_personality")

    if current_personality != fields['current_personality']:
      self.SetFailed('%s: current_personality %d != %d' % (
        warning_str, current_personality, fields['current_personality']))

    if personality_count != fields['personality_count']:
      self.SetFailed('%s: personality_count %d != %d' % (
        warning_str, personality_count, fields['personality_count']))


class GetDMXPersonalityWithData(TestMixins.GetWithDataMixin,
                                OptionalParameterTestFixture):
  """Get DMX_PERSONALITY with invalid data."""
  PID = 'DMX_PERSONALITY'


class SetDMXPersonality(OptionalParameterTestFixture):
  """Set the personality."""
  CATEGORY = TestCategory.DMX_SETUP
  PID = 'DMX_PERSONALITY'
  REQUIRES = ['current_personality', 'personalities']

  def Test(self):
    self._personalities = list(self.Property('personalities'))
    self._consumes_slots = False
    for personality in self._personalities:
      if personality['slots_required'] > 0:
        self._consumes_slots = True
        break

    if len(self._personalities) > 0:
      self._CheckPersonality()
      return

    # Check we get a NR_UNKNOWN_PID
    self.AddExpectedResults(self.NackSetResult(RDMNack.NR_UNKNOWN_PID))
    self.new_personality = {'personality': 1}  # can use anything here really
    self.SendSet(ROOT_DEVICE, self.pid, [1])

  def _CheckPersonality(self):
    if not self._personalities:
      # End of the list, we're done
      self.Stop()
      return

    self.AddIfSetSupported(self.AckSetResult(action=self.VerifySet))
    self.SendSet(ROOT_DEVICE,
                 self.pid,
                 [self._personalities[0]['personality']])

  def VerifySet(self):
    self.AddIfGetSupported(
      self.AckGetResult(
        field_values={
          'current_personality': self._personalities[0]['personality'],
        },
        action=self.VerifyDeviceInfo))
    self.SendGet(ROOT_DEVICE, self.pid)

  def VerifyDeviceInfo(self):
    device_info_pid = self.LookupPid('DEVICE_INFO')

    next_action = self.NextPersonality
    if self._personalities[0]['slots_required'] == 0:
      # If this personality has a footprint of 0, verify the start address is
      # 0xffff
      next_action = self.VerifyFootprint0DMXStartAddress

    self.AddExpectedResults(
      AckGetResult(
        device_info_pid.value,
        field_values={
          'current_personality': self._personalities[0]['personality'],
          'dmx_footprint': self._personalities[0]['slots_required'],
        },
        action=next_action))
    self.SendGet(ROOT_DEVICE, device_info_pid)

  def VerifyFootprint0DMXStartAddress(self):
    address_pid = self.LookupPid('DMX_START_ADDRESS')
    expected_results = [
      AckGetResult(
        address_pid.value,
        field_values={'dmx_address': RDM_ZERO_FOOTPRINT_DMX_ADDRESS},
        action=self.NextPersonality),
    ]
    if not self._consumes_slots:
      expected_results.append(
        NackGetResult(address_pid.value,
                      RDMNack.NR_UNKNOWN_PID,
                      action=self.NextPersonality)
      )
    self.AddExpectedResults(expected_results)
    self.SendGet(ROOT_DEVICE, address_pid)

  def NextPersonality(self):
    self._personalities = self._personalities[1:]
    self._CheckPersonality()

  def ResetState(self):
    # Reset back to the old value
    personality = self.Property('current_personality')
    if personality == 0 or personality > 255:
      return

    self.SendSet(ROOT_DEVICE,
                 self.pid,
                 [self.Property('current_personality')])
    self._wrapper.Run()


class SetZeroDMXPersonality(TestMixins.SetZeroUInt8Mixin,
                            OptionalParameterTestFixture):
  """Set DMX_PERSONALITY for personality 0."""
  PID = 'DMX_PERSONALITY'


class SetOutOfRangeDMXPersonality(TestMixins.SetOutOfRangeByteMixin,
                                  OptionalParameterTestFixture):
  """Set DMX_PERSONALITY to an out-of-range value."""
  PID = 'DMX_PERSONALITY'
  REQUIRES = ['personality_count']
  LABEL = 'personalities'


class SetDMXPersonalityWithExtraData(TestMixins.SetWithDataMixin,
                                     OptionalParameterTestFixture):
  """Send a SET DMX_PERSONALITY command with extra data."""
  PID = 'DMX_PERSONALITY'


class SetDMXPersonalityWithNoData(TestMixins.SetWithNoDataMixin,
                                  OptionalParameterTestFixture):
  """Set DMX_PERSONALITY with no data."""
  PID = 'DMX_PERSONALITY'


class AllSubDevicesGetDMXPersonality(TestMixins.AllSubDevicesGetMixin,
                                     OptionalParameterTestFixture):
  """Send a Get DMX_PERSONALITY to ALL_SUB_DEVICES."""
  PID = 'DMX_PERSONALITY'


# DMX Personality Description
# -----------------------------------------------------------------------------
class GetZeroDMXPersonalityDescription(TestMixins.GetZeroUInt8Mixin,
                                       OptionalParameterTestFixture):
  """GET DMX_PERSONALITY_DESCRIPTION for personality 0."""
  PID = 'DMX_PERSONALITY_DESCRIPTION'


class GetOutOfRangeDMXPersonalityDescription(TestMixins.GetOutOfRangeByteMixin,
                                             OptionalParameterTestFixture):
  """GET the personality description for the N + 1 personality."""
  PID = 'DMX_PERSONALITY_DESCRIPTION'
  REQUIRES = ['personality_count']
  LABEL = 'personalities'


class AllSubDevicesGetDMXPersonalityDescription(
        TestMixins.AllSubDevicesGetMixin,
        OptionalParameterTestFixture):
  """Send a Get DMX_PERSONALITY_DESCRIPTION to ALL_SUB_DEVICES."""
  PID = 'DMX_PERSONALITY_DESCRIPTION'
  DATA = [1]


class GetDMXPersonalityDescription(OptionalParameterTestFixture):
  """GET the personality description for the current personality."""
  CATEGORY = TestCategory.DMX_SETUP
  PID = 'DMX_PERSONALITY_DESCRIPTION'
  REQUIRES = ['current_personality', 'dmx_footprint', 'personality_count']

  def Test(self):
    personality_count = self.Property('personality_count')
    current_personality = self.Property('current_personality')
    if current_personality == 0 and personality_count > 0:
      # It's probably off by one, so fix it
      current_personality = 1

    if personality_count > 0:
      # Cross check against what we got from device info
      self.AddIfGetSupported(self.AckGetResult(field_values={
          'personality': current_personality,
          'slots_required': self.Property('dmx_footprint'),
        }))
      self.SendGet(ROOT_DEVICE, self.pid, [current_personality])
    else:
      self.AddIfGetSupported(self.NackGetResult(RDMNack.NR_DATA_OUT_OF_RANGE))
      self.SendGet(ROOT_DEVICE, self.pid, [1])

  def VerifyResult(self, response, fields):
    if not response.WasAcked():
      return

    if ContainsUnprintable(fields['name']):
      self.AddAdvisory(
          'Name field in %s contains unprintable characters, was %s' %
          (self.pid.name, fields['name'].encode('string-escape')))


class GetDMXPersonalityDescriptions(OptionalParameterTestFixture):
  """Get information about all the personalities."""
  CATEGORY = TestCategory.DMX_SETUP
  PID = 'DMX_PERSONALITY_DESCRIPTION'
  REQUIRES = ['personality_count']
  PROVIDES = ['personalities']

  def Test(self):
    self._personalities = []
    self._personality_count = self.Property('personality_count')
    self._current_index = 0
    self._GetPersonality()

  def _GetPersonality(self):
    self._current_index += 1
    if self._current_index > self._personality_count:
      if self._personality_count == 0:
        self.SetNotRun('No personalities declared')
      self.SetProperty('personalities', self._personalities)
      self.Stop()
      return

    if self._current_index >= MAX_PERSONALITY_NUMBER:
      # This should never happen because personality_count is a uint8
      self.SetFailed('Could not find all personalities')
      self.Stop()
      return

    self.AddIfGetSupported(self.AckGetResult(
        field_names=['slots_required', 'name'],
        field_values={'personality': self._current_index},
        action=self._GetPersonality))
    self.SendGet(ROOT_DEVICE, self.pid, [self._current_index])

  def VerifyResult(self, response, fields):
    """Save the personality for other tests to use."""
    if response.WasAcked():
      self._personalities.append(fields)

      if ContainsUnprintable(fields['name']):
        self.AddAdvisory(
            'Name field in %s contains unprintable characters, was %s' %
            (self.pid.name, fields['name'].encode('string-escape')))


class GetDMXPersonalityDescriptionWithNoData(TestMixins.GetWithNoDataMixin,
                                             OptionalParameterTestFixture):
  """GET DMX_PERSONALITY_DESCRIPTION with no argument given."""
  PID = 'DMX_PERSONALITY_DESCRIPTION'


class GetDMXPersonalityDescriptionWithExtraData(TestMixins.GetWithDataMixin,
                                                OptionalParameterTestFixture):
  """GET DMX_PERSONALITY_DESCRIPTION with more than 1 byte of data."""
  PID = 'DMX_PERSONALITY_DESCRIPTION'


class SetDMXPersonalityDescription(TestMixins.UnsupportedSetMixin,
                                   OptionalParameterTestFixture):
  """Attempt to SET DMX_PERSONALITY_DESCRIPTION."""
  PID = 'DMX_PERSONALITY_DESCRIPTION'


class SetDMXPersonalityDescriptionWithData(
        TestMixins.UnsupportedSetWithDataMixin,
        OptionalParameterTestFixture):
  """Attempt to SET DMX_PERSONALITY_DESCRIPTION with data."""
  PID = 'DMX_PERSONALITY_DESCRIPTION'


# DMX Start Address tests
# -----------------------------------------------------------------------------
class GetDMXStartAddress(ResponderTestFixture):
  """GET the DMX start address."""
  CATEGORY = TestCategory.DMX_SETUP
  PID = 'DMX_START_ADDRESS'
  REQUIRES = ['dmx_footprint', 'dmx_start_address']
  PROVIDES = ['dmx_address']

  def Test(self):
    if self.Property('dmx_footprint') > 0:
      results = self.AckGetResult(field_names=['dmx_address'])
    else:
      results = [
        self.AckGetResult(field_values={
            'dmx_address': RDM_ZERO_FOOTPRINT_DMX_ADDRESS}),
        self.NackGetResult(RDMNack.NR_UNKNOWN_PID),
        self.NackGetResult(RDMNack.NR_DATA_OUT_OF_RANGE),
      ]
    self.AddExpectedResults(results)
    self.SendGet(ROOT_DEVICE, self.pid)

  def VerifyResult(self, response, fields):
    if not response.WasAcked():
      self.SetProperty('dmx_address', None)
      return

    if self.Property('dmx_start_address') != fields['dmx_address']:
      self.SetFailed(
          'DMX_START_ADDRESS (%d) doesn\'t match what was in DEVICE_INFO (%d)'
          % (fields['dmx_address'], self.Property('dmx_start_address')))
    self.SetPropertyFromDict(fields, 'dmx_address')


class GetDMXStartAddressWithData(TestMixins.GetWithDataMixin,
                                 ResponderTestFixture):
  """GET the DMX start address with data."""
  PID = 'DMX_START_ADDRESS'
  REQUIRES = ['dmx_footprint']

  def Test(self):
    if self.Property('dmx_footprint') > 0:
      # If we have a footprint, PID must return something as this PID is
      # required (can't return unsupported)
      results = [
        self.NackGetResult(RDMNack.NR_FORMAT_ERROR),
        self.AckGetResult(
          warning='Get %s with data returned an ack' % self.pid.name)
      ]
    else:
      # If we don't have a footprint, PID may return something, or may return
      # unsupported, as this PID becomes optional
      results = [
        self.NackGetResult(RDMNack.NR_UNKNOWN_PID),
        self.NackGetResult(RDMNack.NR_FORMAT_ERROR),
        self.AckGetResult(
          warning='Get %s with data returned an ack' % self.pid.name),
      ]
    self.AddExpectedResults(results)
    self.SendRawGet(PidStore.ROOT_DEVICE, self.pid, self.DATA)


class SetDMXStartAddress(TestMixins.SetDMXStartAddressMixin,
                         ResponderTestFixture):
  """Set the DMX start address."""
  CATEGORY = TestCategory.DMX_SETUP
  PID = 'DMX_START_ADDRESS'
  REQUIRES = ['dmx_footprint', 'dmx_address']
  PROVIDES = ['set_dmx_address_supported']

  def Test(self):
    footprint = self.Property('dmx_footprint')
    current_address = self.Property('dmx_address')

    if footprint == 0 or current_address == RDM_ZERO_FOOTPRINT_DMX_ADDRESS:
      results = [
        self.NackSetResult(RDMNack.NR_UNKNOWN_PID),
        self.NackSetResult(RDMNack.NR_UNSUPPORTED_COMMAND_CLASS),
        self.NackSetResult(RDMNack.NR_DATA_OUT_OF_RANGE)
      ]
    else:
      self.start_address = self.CalculateNewAddress(current_address, footprint)
      results = self.AckSetResult(action=self.VerifySet)

    self._test_state = self.SET
    self.AddExpectedResults(results)
    self.SendSet(ROOT_DEVICE, self.pid, [self.start_address])

  def VerifyResult(self, response, fields):
    if self._test_state == self.SET:
      self.SetProperty(self.PROVIDES[0], response.WasAcked())


class SetVendorcastDMXStartAddress(TestMixins.SetNonUnicastDMXStartAddressMixin,
                                   ResponderTestFixture):
  """SET the DMX start address using the vendorcast address."""
  CATEGORY = TestCategory.DMX_SETUP
  PID = 'DMX_START_ADDRESS'
  REQUIRES = ['dmx_footprint', 'dmx_address', 'set_dmx_address_supported']

  def Uid(self):
    return UID.VendorcastAddress(self._uid.manufacturer_id)


class SetBroadcastDMXStartAddress(TestMixins.SetNonUnicastDMXStartAddressMixin,
                                  ResponderTestFixture):
  """SET the dmx start address using the broadcast address."""
  CATEGORY = TestCategory.DMX_SETUP
  PID = 'DMX_START_ADDRESS'
  REQUIRES = ['dmx_footprint', 'dmx_address', 'set_dmx_address_supported']

  def Uid(self):
    return UID.AllDevices()


class SetOutOfRangeDMXStartAddress(ResponderTestFixture):
  """Check that the DMX address can't be set to > 512."""
  CATEGORY = TestCategory.ERROR_CONDITIONS
  PID = 'DMX_START_ADDRESS'
  # We depend on GetDMXStartAddress to make sure this runs after it, while
  # still allowing this test to run if the other test fails.
  DEPS = [GetDMXStartAddress]
  REQUIRES = ['dmx_footprint']

  def Test(self):
    if self.Property('dmx_footprint') > 0:
      self.AddExpectedResults(self.NackSetResult(RDMNack.NR_DATA_OUT_OF_RANGE))
    else:
      self.AddExpectedResults([
          self.NackSetResult(RDMNack.NR_UNKNOWN_PID),
          self.NackSetResult(RDMNack.NR_UNSUPPORTED_COMMAND_CLASS),
          self.NackSetResult(RDMNack.NR_DATA_OUT_OF_RANGE)
      ])
    data = struct.pack('!H', TestMixins.MAX_DMX_ADDRESS + 1)
    self.SendRawSet(ROOT_DEVICE, self.pid, data)


class SetZeroDMXStartAddress(ResponderTestFixture):
  """Check the DMX address can't be set to 0."""
  CATEGORY = TestCategory.ERROR_CONDITIONS
  PID = 'DMX_START_ADDRESS'
  # We depend on GetDMXStartAddress to make sure this runs after it, while
  # still allowing this test to run if the other test fails.
  DEPS = [GetDMXStartAddress]
  REQUIRES = ['dmx_footprint']

  def Test(self):
    if self.Property('dmx_footprint') > 0:
      self.AddExpectedResults(self.NackSetResult(RDMNack.NR_DATA_OUT_OF_RANGE))
    else:
      self.AddExpectedResults([
          self.NackSetResult(RDMNack.NR_UNKNOWN_PID),
          self.NackSetResult(RDMNack.NR_UNSUPPORTED_COMMAND_CLASS),
          self.NackSetResult(RDMNack.NR_DATA_OUT_OF_RANGE)
      ])
    data = struct.pack('!H', 0)
    self.SendRawSet(ROOT_DEVICE, self.pid, data)


class SetDMXStartAddressWithNoData(TestMixins.SetWithNoDataMixin,
                                   ResponderTestFixture):
  """Send a SET dmx start address with no data."""
  PID = 'DMX_START_ADDRESS'
<<<<<<< HEAD
  # We depend on dmx_address to make sure this runs after GetDMXStartAddress
=======
  # We depend on GetDMXStartAddress to make sure this runs after it, while
  # still allowing this test to run if the other test fails.
>>>>>>> 055a49de
  DEPS = [GetDMXStartAddress]
  REQUIRES = ['dmx_footprint']

  def Test(self):
    if self.Property('dmx_footprint') > 0:
      self.AddExpectedResults(self.NackSetResult(RDMNack.NR_FORMAT_ERROR))
    else:
      self.AddExpectedResults([
          self.NackSetResult(RDMNack.NR_UNKNOWN_PID),
          self.NackSetResult(RDMNack.NR_UNSUPPORTED_COMMAND_CLASS),
          self.NackSetResult(RDMNack.NR_FORMAT_ERROR),
      ])
    self.SendRawSet(ROOT_DEVICE, self.pid, '')


<<<<<<< HEAD
class SetDMXStartAddressWithExtraData(TestMixins.SetWithDataMixin,
=======
class SetDMXStartAddressWithExtraData(TestMixins.GetWithDataMixin,
>>>>>>> 055a49de
                                      ResponderTestFixture):
  """Send a SET dmx start address with extra data."""
  PID = 'DMX_START_ADDRESS'
  # We depend on GetDMXStartAddress to make sure this runs after it, while
  # still allowing this test to run if the other test fails.
  DEPS = [GetDMXStartAddress]
  REQUIRES = ['dmx_footprint']

  def Test(self):
    if self.Property('dmx_footprint') > 0:
      self.AddExpectedResults(self.NackSetResult(RDMNack.NR_FORMAT_ERROR))
    else:
      self.AddExpectedResults([
          self.NackSetResult(RDMNack.NR_UNKNOWN_PID),
          self.NackSetResult(RDMNack.NR_UNSUPPORTED_COMMAND_CLASS),
          self.NackSetResult(RDMNack.NR_FORMAT_ERROR),
      ])
    self.SendRawSet(ROOT_DEVICE, self.pid, self.DATA)


class AllSubDevicesGetDMXStartAddress(TestMixins.AllSubDevicesGetMixin,
                                      OptionalParameterTestFixture):
  """Send a Get DMX_START_ADDRESS to ALL_SUB_DEVICES."""
  PID = 'DMX_START_ADDRESS'


# Slot Info
# -----------------------------------------------------------------------------
class GetSlotInfo(OptionalParameterTestFixture):
  """Get SLOT_INFO."""
  CATEGORY = TestCategory.DMX_SETUP
  PID = 'SLOT_INFO'
  PROVIDES = ['defined_slots', 'undefined_definition_slots',
              'undefined_type_sec_slots']

  def Test(self):
    self.AddIfGetSupported(self.AckGetResult())
    self.SendGet(ROOT_DEVICE, self.pid)

  def VerifyResult(self, response, fields):
    if not response.WasAcked():
      self.SetProperty('defined_slots', set())
      self.SetProperty('undefined_definition_slots', [])
      self.SetProperty('undefined_type_sec_slots', [])
      return

    slots = [d['slot_offset'] for d in fields['slots']]
    self.SetProperty('defined_slots', set(slots))
    undefined_definition_slots = []
    undefined_type_sec_slots = []

    for slot in fields['slots']:
      if slot['slot_type'] not in RDMConstants.SLOT_TYPE_TO_NAME:
        self.AddWarning('Unknown slot type %d for slot %d' %
                        (slot['slot_type'], slot['slot_offset']))

      if slot['slot_type'] == RDMConstants.SLOT_TYPES['ST_PRIMARY']:
        # slot_label_id must be valid
        if ((slot['slot_label_id'] not in
             RDMConstants.SLOT_DEFINITION_TO_NAME) and
            (slot['slot_label_id'] < RDM_MANUFACTURER_SD_MIN or
             slot['slot_label_id'] > RDM_MANUFACTURER_SD_MAX)):
          self.AddWarning('Unknown slot id %d for slot %d' %
                          (slot['slot_label_id'], slot['slot_offset']))
        if (slot['slot_label_id'] ==
            RDMConstants.SLOT_DEFINITIONS['SD_UNDEFINED']):
          undefined_definition_slots.append(slot['slot_offset'])
      else:
        # slot_label_id must reference a defined slot
        if slot['slot_label_id'] not in slots:
          self.AddWarning(
              'Slot %d is of type secondary and references an unknown slot %d'
              % (slot['slot_offset'], slot['slot_label_id']))
        if slot['slot_type'] == RDMConstants.SLOT_TYPES['ST_SEC_UNDEFINED']:
          undefined_type_sec_slots.append(slot['slot_offset'])

    self.SetProperty('undefined_definition_slots', undefined_definition_slots)
    self.SetProperty('undefined_type_sec_slots', undefined_type_sec_slots)


class GetSlotInfoWithData(TestMixins.GetWithDataMixin,
                          OptionalParameterTestFixture):
  """Get SLOT_INFO with invalid data."""
  PID = 'SLOT_INFO'


class SetSlotInfo(TestMixins.UnsupportedSetMixin,
                  OptionalParameterTestFixture):
  """Set SLOT_INFO."""
  PID = 'SLOT_INFO'


class SetSlotInfoWithData(TestMixins.UnsupportedSetWithDataMixin,
                          OptionalParameterTestFixture):
  """Attempt to SET SLOT_INFO with data."""
  PID = 'SLOT_INFO'


class AllSubDevicesGetSlotInfo(TestMixins.AllSubDevicesGetMixin,
                               OptionalParameterTestFixture):
  """Send a Get SLOT_INFO to ALL_SUB_DEVICES."""
  PID = 'SLOT_INFO'


# Slot Description
# -----------------------------------------------------------------------------
class GetSlotDescriptions(TestMixins.GetSettingDescriptionsRangeMixin,
                          OptionalParameterTestFixture):
  """Get the slot descriptions for all defined slots."""
  CATEGORY = TestCategory.DMX_SETUP
  PID = 'SLOT_DESCRIPTION'
  REQUIRES = ['dmx_footprint']
  FIRST_INDEX_OFFSET = 0
  EXPECTED_FIELDS = ['slot_number']
  DESCRIPTION_FIELD = 'name'
  ALLOWED_NACKS = [RDMNack.NR_DATA_OUT_OF_RANGE]


class GetSlotDescriptionWithNoData(TestMixins.GetWithNoDataMixin,
                                   OptionalParameterTestFixture):
  """Get the slot description with no slot number specified."""
  PID = 'SLOT_DESCRIPTION'


class GetSlotDescriptionWithExtraData(TestMixins.GetWithDataMixin,
                                      OptionalParameterTestFixture):
  """Get the slot description with more than 2 bytes of data."""
  PID = 'SLOT_DESCRIPTION'


class GetUndefinedSlotDefinitionDescriptions(OptionalParameterTestFixture):
  """Get the slot description for all slots with undefined definition."""
  CATEGORY = TestCategory.DMX_SETUP
  PID = 'SLOT_DESCRIPTION'
  REQUIRES = ['undefined_definition_slots']

  def Test(self):
    self.undef_slots = self.Property('undefined_definition_slots')[:]
    if len(self.undef_slots) == 0:
      self.SetNotRun('No undefined definition slots found')
      return
    self._GetSlotDescription()

  def _GetSlotDescription(self):
    if len(self.undef_slots) == 0:
      self.Stop()
      return

    self.AddExpectedResults([
      self.AckGetResult(action=self._GetSlotDescription),
      self.NackGetResult(RDMNack.NR_UNKNOWN_PID,
                         action=self._GetSlotDescription),
      self.NackGetResult(RDMNack.NR_DATA_OUT_OF_RANGE,
                         action=self._GetSlotDescription)
    ])
    self.current_slot = self.undef_slots.pop()
    self.SendGet(ROOT_DEVICE, self.pid, [self.current_slot])

  def VerifyResult(self, response, fields):
    if not response.WasAcked():
      if response.nack_reason == RDMNack.NR_UNKNOWN_PID:
        self.AddWarning(
            '%s not supported for slot %d with undefined '
            'definition' %
            (self.pid.name, self.current_slot))
      if response.nack_reason == RDMNack.NR_DATA_OUT_OF_RANGE:
        self.AddWarning(
            'Slot description for slot %d with undefined definition was missing'
            % (self.current_slot))
      return

    if not fields['name']:
      self.AddWarning(
          'Slot description for slot %d with undefined definition was blank' %
          (self.current_slot))
      return


class GetUndefinedSecondarySlotTypeDescriptions(OptionalParameterTestFixture):
  """Get the slot description for all secondary slots with an undefined type."""
  CATEGORY = TestCategory.DMX_SETUP
  PID = 'SLOT_DESCRIPTION'
  REQUIRES = ['undefined_type_sec_slots']

  def Test(self):
    self.undef_sec_slots = self.Property('undefined_type_sec_slots')[:]
    if len(self.undef_sec_slots) == 0:
      self.SetNotRun('No undefined type secondary slots found')
      return
    self._GetSlotDescription()

  def _GetSlotDescription(self):
    if len(self.undef_sec_slots) == 0:
      self.Stop()
      return

    self.AddExpectedResults([
      self.AckGetResult(action=self._GetSlotDescription),
      self.NackGetResult(RDMNack.NR_UNKNOWN_PID,
                         action=self._GetSlotDescription),
      self.NackGetResult(RDMNack.NR_DATA_OUT_OF_RANGE,
                         action=self._GetSlotDescription)
    ])
    self.current_slot = self.undef_sec_slots.pop()
    self.SendGet(ROOT_DEVICE, self.pid, [self.current_slot])

  def VerifyResult(self, response, fields):
    if not response.WasAcked():
      if response.nack_reason == RDMNack.NR_UNKNOWN_PID:
        self.AddAdvisory(
            '%s not supported for secondary slot %d with undefined type' %
            (self.pid.name, self.current_slot))
      if response.nack_reason == RDMNack.NR_DATA_OUT_OF_RANGE:
        self.AddAdvisory(
            'Slot description for secondary slot %d with undefined type was '
            'missing'
            % (self.current_slot))
      return

    if not fields['name']:
      self.AddAdvisory(
          'Slot description for secondary slot %d with undefined type was '
          'blank' %
          (self.current_slot))
      return


class SetSlotDescription(TestMixins.UnsupportedSetMixin,
                         OptionalParameterTestFixture):
  """Set SLOT_DESCRIPTION."""
  PID = 'SLOT_DESCRIPTION'


class SetSlotDescriptionWithData(TestMixins.UnsupportedSetWithDataMixin,
                                 OptionalParameterTestFixture):
  """Attempt to SET SLOT_DESCRIPTION with data."""
  PID = 'SLOT_DESCRIPTION'


class AllSubDevicesGetSlotDescription(TestMixins.AllSubDevicesGetMixin,
                                      OptionalParameterTestFixture):
  """Send a Get SLOT_DESCRIPTION to ALL_SUB_DEVICES."""
  PID = 'SLOT_DESCRIPTION'
  DATA = [1]


# Default Slot Value
# -----------------------------------------------------------------------------
class GetDefaultSlotValues(OptionalParameterTestFixture):
  """Get DEFAULT_SLOT_VALUE."""
  CATEGORY = TestCategory.DMX_SETUP
  PID = 'DEFAULT_SLOT_VALUE'
  REQUIRES = ['defined_slots']

  def Test(self):
    self.AddIfGetSupported(self.AckGetResult())
    self.SendGet(ROOT_DEVICE, self.pid)

  def VerifyResult(self, response, fields):
    if not response.WasAcked():
      return

    defined_slots = self.Property('defined_slots')
    default_slots = set()

    for slot in fields['slot_values']:
      if slot['slot_offset'] not in defined_slots:
        self.AddAdvisory(
          "DEFAULT_SLOT_VALUE contained slot %d, which wasn't in SLOT_INFO" %
          slot['slot_offset'])
      default_slots.add(slot['slot_offset'])

    for slot_offset in defined_slots:
      if slot_offset not in default_slots:
        self.AddAdvisory(
          "SLOT_INFO contained slot %d, which wasn't in DEFAULT_SLOT_VALUE" %
          slot_offset)


class GetDefaultSlotValueWithData(TestMixins.GetWithDataMixin,
                                  OptionalParameterTestFixture):
  """Get DEFAULT_SLOT_VALUE with invalid data."""
  PID = 'DEFAULT_SLOT_VALUE'


class SetDefaultSlotValue(TestMixins.UnsupportedSetMixin,
                          OptionalParameterTestFixture):
  """Set DEFAULT_SLOT_VALUE."""
  PID = 'DEFAULT_SLOT_VALUE'


class SetDefaultSlotValueWithData(TestMixins.UnsupportedSetWithDataMixin,
                                  OptionalParameterTestFixture):
  """Attempt to SET DEFAULT_SLOT_VALUE with data."""
  PID = 'DEFAULT_SLOT_VALUE'


class AllSubDevicesGetDefaultSlotValue(TestMixins.AllSubDevicesGetMixin,
                                       OptionalParameterTestFixture):
  """Send a Get DEFAULT_SLOT_VALUE to ALL_SUB_DEVICES."""
  PID = 'DEFAULT_SLOT_VALUE'
  DATA = [1]


# Sensor Consistency Checks
# -----------------------------------------------------------------------------
class CheckSensorConsistency(ResponderTestFixture):
  """Check that sensor support is consistent."""
  CATEGORY = TestCategory.SENSORS
  REQUIRES = ['sensor_count', 'sensor_recording_supported',
              'supported_parameters']

  def PidRequired(self):
    return False

  def IsSupported(self, pid):
    return pid.value in self.Property('supported_parameters')

  def CheckConsistency(self, pid_name, check_for_support=True):
    pid = self.LookupPid(pid_name)
    if (check_for_support and
        (not self.IsSupported(pid)) and
        self.Property('sensor_count')) > 0:
      self.AddAdvisory('%s not supported but sensor count was > 0' % pid)
    if self.IsSupported(pid) and self.Property('sensor_count') == 0:
      self.AddAdvisory('%s supported but sensor count was 0' % pid)

  def Test(self):
    self.CheckConsistency('SENSOR_DEFINITION')
    self.CheckConsistency('SENSOR_VALUE')
    self.CheckConsistency('RECORD_SENSORS',
                          self.Property('sensor_recording_supported'))
    self.SetPassed()
    self.Stop()


# Sensor Definition
# -----------------------------------------------------------------------------
class GetSensorDefinition(OptionalParameterTestFixture):
  """Fetch all the sensor definitions."""
  CATEGORY = TestCategory.SENSORS
  PID = 'SENSOR_DEFINITION'
  REQUIRES = ['sensor_count']
  PROVIDES = ['sensor_definitions', 'sensor_recording_supported']
  MAX_SENSOR_INDEX = 0xfe
  RECORDED_VALUE_MASK = 0x01

  PREDICATE_DICT = {
      '==': operator.eq,
      '<': operator.lt,
      '>': operator.gt,
  }

  def Test(self):
    # Default to false
    self._sensors = {}  # Stores the discovered sensors
    self._current_index = -1  # The current sensor we're trying to query
    self._sensor_holes = []  # Indices of sensors that are missing

    self._CheckForSensor()

  def _MissingSensorWarning(self):
    max_sensor = max(self._sensors.keys())
    missing_sensors = [i for i in self._sensor_holes if i < max_sensor]
    if missing_sensors:
      self.AddWarning('Sensors missing in positions %s' % missing_sensors)

  def _CheckForSensor(self):
    if self.PidSupported():
      # If this PID is supported we attempt to locate all sensors
      if self._current_index == self.MAX_SENSOR_INDEX:
        if len(self._sensors) < self.Property('sensor_count'):
          self.AddWarning('Only found %d/%d sensors' %
                          (len(self._sensors), self.Property('sensor_count')))
        elif len(self._sensors) > self.Property('sensor_count'):
          self.AddWarning('Found too many %d/%d sensors' %
                          (len(self._sensors), self.Property('sensor_count')))

        self.SetProperty('sensor_definitions', self._sensors)

        supports_recording = False
        for sensor_def in self._sensors.itervalues():
          supports_recording |= (
              sensor_def['supports_recording'] & self.RECORDED_VALUE_MASK)
        self.SetProperty('sensor_recording_supported', supports_recording)

        self._MissingSensorWarning()
        self.Stop()
        return

      # For each message we should either see a NR_DATA_OUT_OF_RANGE or an ack
      self.AddExpectedResults([
        self.NackGetResult(RDMNack.NR_DATA_OUT_OF_RANGE,
                           action=self._AddToHoles),
        self.AckGetResult(action=self._CheckForSensor)
      ])
    else:
      # Not supported, just check we get a NR_UNKNOWN_PID
      self.AddExpectedResults(self.NackGetResult(RDMNack.NR_UNKNOWN_PID))
      self.SetProperty('sensor_definitions', {})

    self._current_index += 1
    self.SendGet(ROOT_DEVICE, self.pid, [self._current_index])

  def _AddToHoles(self):
    self._sensor_holes.append(self._current_index)
    self._CheckForSensor()

  def VerifyResult(self, response, fields):
    if not response.WasAcked():
      return

    sensor_number = fields['sensor_number']
    if self._current_index != sensor_number:
      self.AddWarning(
          'Requested sensor %d, message returned sensor %d' %
          (self._current_index, fields['sensor_number']))
      return

    self._sensors[self._current_index] = fields

    # Perform sanity checks on the sensor infomation
    if fields['type'] not in RDMConstants.SENSOR_TYPE_TO_NAME:
      if fields['type'] >= 0x80:
        self.AddAdvisory('Using a manufacturer specific type %d for sensor %d,'
                         ' is there no suitable defined type?' %
                         (fields['type'], sensor_number))
      else:
        self.AddWarning('Unknown type %d for sensor %d' %
                        (fields['type'], sensor_number))

    if fields['unit'] not in RDMConstants.UNIT_TO_NAME:
      if fields['unit'] >= 0x80:
        self.AddAdvisory('Using a manufacturer specific unit %d for sensor %d,'
                         ' is there no suitable defined unit?' %
                         (fields['unit'], sensor_number))
      else:
        self.AddWarning('Unknown unit %d for sensor %d' %
                        (fields['unit'], sensor_number))

    if fields['prefix'] not in RDMConstants.PREFIX_TO_NAME:
      self.AddWarning('Unknown prefix %d for sensor %d' %
                      (fields['prefix'], sensor_number))

    self.CheckCondition(sensor_number, fields, 'range_min', '>', 'range_max')
    self.CheckCondition(sensor_number, fields, 'range_min', '==', 'range_max')

    self.CheckCondition(sensor_number, fields, 'normal_min', '>', 'normal_max')
    self.CheckCondition(sensor_number, fields, 'normal_min', '==',
                        'normal_max')

    self.CheckCondition(sensor_number, fields, 'normal_min', '<', 'range_min')
    self.CheckCondition(sensor_number, fields, 'normal_max', '>', 'range_max')

    if fields['supports_recording'] & 0xfc:
      self.AddWarning('bits 7-2 in the recorded message support fields are set'
                      ' for sensor %d' % sensor_number)

    if ContainsUnprintable(fields['name']):
      self.AddAdvisory(
          'Name field in sensor definition for sensor %d  contains unprintable'
          ' characters, was %s' % (self._current_index,
                                   fields['name'].encode('string-escape')))

  def CheckCondition(self, sensor_number, fields, lhs, predicate_str, rhs):
    """Check for a condition and add a warning if it isn't true."""
    predicate = self.PREDICATE_DICT[predicate_str]
    if predicate(fields[lhs], fields[rhs]):
      self.AddAdvisory(
          'Sensor %d, %s (%d) %s %s (%d)' %
          (sensor_number, lhs, fields[lhs], predicate_str, rhs, fields[rhs]))


class GetSensorDefinitionWithNoData(TestMixins.GetWithNoDataMixin,
                                    OptionalParameterTestFixture):
  """Get the sensor definition with no data."""
  PID = 'SENSOR_DEFINITION'


class GetSensorDefinitionWithExtraData(TestMixins.GetWithDataMixin,
                                       OptionalParameterTestFixture):
  """Get the sensor definition with more than 1 byte of data."""
  PID = 'SENSOR_DEFINITION'


class GetInvalidSensorDefinition(OptionalParameterTestFixture):
  """Get the sensor definition with the all sensor value (0xff)."""
  CATEGORY = TestCategory.ERROR_CONDITIONS
  PID = 'SENSOR_DEFINITION'

  def Test(self):
    self.AddIfGetSupported(self.NackGetResult(RDMNack.NR_DATA_OUT_OF_RANGE))
    data = struct.pack('!B', 0xff)
    self.SendRawGet(ROOT_DEVICE, self.pid, data)


class SetSensorDefinition(TestMixins.UnsupportedSetMixin,
                          OptionalParameterTestFixture):
  """SET the sensor definition."""
  PID = 'SENSOR_DEFINITION'


class AllSubDevicesGetSensorDefinition(TestMixins.AllSubDevicesGetMixin,
                                       OptionalParameterTestFixture):
  """Send a Get SENSOR_DEFINITION to ALL_SUB_DEVICES."""
  PID = 'SENSOR_DEFINITION'
  DATA = [1]


# Sensor Value
# -----------------------------------------------------------------------------
class GetSensorValues(OptionalParameterTestFixture):
  """Get values for all defined sensors."""
  CATEGORY = TestCategory.SENSORS
  PID = 'SENSOR_VALUE'
  REQUIRES = ['sensor_definitions']
  PROVIDES = ['sensor_values']

  HIGHEST_LOWEST_MASK = 0x02
  RECORDED_VALUE_MASK = 0x01

  def Test(self):
    # The head of the list is the current sensor we're querying
    self._sensors = self.Property('sensor_definitions').values()
    self._sensor_values = []

    if self._sensors:
      # Loop and get all values
      self._GetSensorValue()
    else:
      # No sensors found, make sure we get a NR_DATA_OUT_OF_RANGE
      self.AddIfGetSupported(self.NackGetResult(RDMNack.NR_DATA_OUT_OF_RANGE))
      self.SendGet(ROOT_DEVICE, self.pid, [0])

  def _GetSensorValue(self):
    if not self._sensors:
      # Finished
      self.SetProperty('sensor_values', self._sensor_values)
      self.Stop()
      return

    sensor_index = self._sensors[0]['sensor_number']
    self.AddExpectedResults([
      self.AckGetResult(action=self._GetNextSensor),
      self.NackGetResult(
        RDMNack.NR_HARDWARE_FAULT,
        advisory="Sensor %d NACK'ed GET SENSOR_VALUE with NR_HARDWARE_FAULT" %
                 sensor_index,
        action=self._GetNextSensor)
    ])
    self.SendGet(ROOT_DEVICE, self.pid, [sensor_index])

  def _GetNextSensor(self):
    self._sensors.pop(0)
    self._GetSensorValue()

  def VerifyResult(self, response, fields):
    if not response.WasAcked():
      return

    sensor_def = self._sensors[0]
    sensor_number = fields['sensor_number']
    if sensor_def['sensor_number'] != sensor_number:
      self.AddWarning(
          'Requested sensor value for %d, message returned sensor %d' %
          (sensor_def['sensor_number'], fields['sensor_number']))
      return

    self._sensor_values.append(fields)
    range_min = sensor_def['range_min']
    range_max = sensor_def['range_max']

    # Perform sanity checks on the sensor infomation
    self._CheckValueWithinRange(sensor_number, fields, 'present_value',
                                range_min, range_max)

    if sensor_def['supports_recording'] & self.HIGHEST_LOWEST_MASK:
      self._CheckValueWithinRange(sensor_number, fields, 'lowest',
                                  range_min, range_max)
      self._CheckValueWithinRange(sensor_number, fields, 'highest',
                                  range_min, range_max)
    else:
      self._CheckForZeroField(sensor_number, fields, 'lowest')
      self._CheckForZeroField(sensor_number, fields, 'highest')

    if sensor_def['supports_recording'] & self.RECORDED_VALUE_MASK:
      self._CheckValueWithinRange(sensor_number, fields, 'recorded',
                                  range_min, range_max)
    else:
      self._CheckForZeroField(sensor_number, fields, 'recorded')

  def _CheckValueWithinRange(self, sensor_number, fields, name, min, max):
    if fields[name] < min or fields[name] > max:
      self.AddWarning(
        '%s for sensor %d not within range %d - %d, was %d' %
        (name, sensor_number, min, max, fields[name]))

  def _CheckForZeroField(self, sensor_number, fields, name):
    if fields[name]:
      self.AddWarning(
        '%s value for sensor %d non-0, but support not declared, was %d' %
        (name, sensor_number, fields[name]))


class GetUndefinedSensorValues(OptionalParameterTestFixture):
  """Attempt to get sensor values for all sensors that weren't defined."""
  CATEGORY = TestCategory.ERROR_CONDITIONS
  PID = 'SENSOR_VALUE'
  REQUIRES = ['sensor_definitions']

  def Test(self):
    sensors = self.Property('sensor_definitions')
    self._missing_sensors = []
    for i in xrange(0, 0xff):
      if i not in sensors:
        self._missing_sensors.append(i)

    if self._missing_sensors:
      # Loop and get all values
      self._GetSensorValue()
    else:
      self.SetNotRun('All sensors declared')
      return

  def _GetSensorValue(self):
    if not self._missing_sensors:
      self.Stop()
      return

    self.AddIfGetSupported(
        self.NackGetResult(RDMNack.NR_DATA_OUT_OF_RANGE,
                           action=self._GetSensorValue))
    self.SendGet(ROOT_DEVICE, self.pid, [self._missing_sensors.pop(0)])


class GetInvalidSensorValue(OptionalParameterTestFixture):
  """Get the sensor value with the all sensor value (0xff)."""
  CATEGORY = TestCategory.ERROR_CONDITIONS
  PID = 'SENSOR_VALUE'

  def Test(self):
    self.AddIfGetSupported(self.NackGetResult(RDMNack.NR_DATA_OUT_OF_RANGE))
    data = struct.pack('!B', 0xff)
    self.SendRawGet(ROOT_DEVICE, self.pid, data)


class GetSensorValueWithNoData(TestMixins.GetWithNoDataMixin,
                               OptionalParameterTestFixture):
  """GET sensor value without any sensor number."""
  PID = 'SENSOR_VALUE'


class ResetSensorValue(OptionalParameterTestFixture):
  """Reset sensor values for all defined sensors."""
  CATEGORY = TestCategory.SENSORS
  PID = 'SENSOR_VALUE'
  REQUIRES = ['sensor_definitions']

  def Test(self):
    # The head of the list is the current sensor we're querying
    self._sensors = self.Property('sensor_definitions').values()
    self._sensor_values = []

    if self._sensors:
      # Loop and get all values
      self._ResetSensor()
    else:
      # No sensors found, make sure we get a NR_DATA_OUT_OF_RANGE
      self.AddIfSetSupported([
          self.NackSetResult(RDMNack.NR_DATA_OUT_OF_RANGE),
          self.NackSetResult(RDMNack.NR_UNSUPPORTED_COMMAND_CLASS),
      ])
      self.SendSet(ROOT_DEVICE, self.pid, [0])

  def _ResetSensor(self):
    if not self._sensors:
      # Finished
      self.Stop()
      return

    sensor_index = self._sensors[0]['sensor_number']
    self.AddExpectedResults([
        self.AckSetResult(action=self._ResetNextSensor),
        self.NackSetResult(RDMNack.NR_UNSUPPORTED_COMMAND_CLASS,
                           action=self._ResetNextSensor),
        self.NackSetResult(
          RDMNack.NR_HARDWARE_FAULT,
          advisory="Sensor %d NACK'ed Set SENSOR_VALUE with NR_HARDWARE_FAULT" %
                   sensor_index,
          action=self._ResetNextSensor)
    ])
    self.SendSet(ROOT_DEVICE, self.pid, [sensor_index])

  def _ResetNextSensor(self):
    self._sensors.pop(0)
    self._ResetSensor()

  def VerifyResult(self, response, fields):
    # It's not clear at all what to expect in this case.
    # See http://www.rdmprotocol.org/showthread.php?p=2160
    # TODO(simonn, E1.20 task group): figure this out
    pass


class ResetAllSensorValues(OptionalParameterTestFixture):
  """Set SENSOR_VALUE with sensor number set to 0xff."""
  CATEGORY = TestCategory.SENSORS
  PID = 'SENSOR_VALUE'
  REQUIRES = ['sensor_definitions']

  RECORDED_VALUE_MASK = 0x01
  ALL_SENSORS = 0xff

  def Test(self):
    supports_recording = False
    for sensor_def in self.Property('sensor_definitions').values():
      supports_recording |= (
          sensor_def['supports_recording'] & self.RECORDED_VALUE_MASK)

    # Some devices don't have set
    results = [self.NackSetResult(RDMNack.NR_UNSUPPORTED_COMMAND_CLASS)]
    if supports_recording:
      results = [
        self.AckSetResult(),
        self.NackSetResult(
            RDMNack.NR_UNSUPPORTED_COMMAND_CLASS,
            warning="One or more recorded sensors found but Set SENSOR_VALUE "
                    "wasn't supported")
      ]
    else:
      results = [
        self.AckSetResult(),
        self.NackSetResult(RDMNack.NR_UNSUPPORTED_COMMAND_CLASS)
      ]
    self.AddIfSetSupported(results)
    self.SendSet(ROOT_DEVICE, self.pid, [self.ALL_SENSORS])


class ResetUndefinedSensorValues(TestMixins.SetUndefinedSensorValues,
                                 OptionalParameterTestFixture):
  """Attempt to reset sensor values for all sensors that weren't defined."""
  CATEGORY = TestCategory.ERROR_CONDITIONS
  PID = 'SENSOR_VALUE'
  REQUIRES = ['sensor_definitions']


class ResetSensorValueWithNoData(TestMixins.SetWithNoDataMixin,
                                 OptionalParameterTestFixture):
  """SET sensor value without any sensor number."""
  PID = 'SENSOR_VALUE'
  ALLOWED_NACKS = [RDMNack.NR_UNSUPPORTED_COMMAND_CLASS]


class AllSubDevicesGetSensorValue(TestMixins.AllSubDevicesGetMixin,
                                  OptionalParameterTestFixture):
  """Send a Get SENSOR_VALUE to ALL_SUB_DEVICES."""
  PID = 'SENSOR_VALUE'
  DATA = [1]


# Record Sensors
# -----------------------------------------------------------------------------
class GetRecordSensors(TestMixins.UnsupportedGetMixin,
                       OptionalParameterTestFixture):
  """GET record sensors."""
  PID = 'RECORD_SENSORS'


class GetRecordSensorsWithData(TestMixins.UnsupportedGetWithDataMixin,
                               OptionalParameterTestFixture):
  """GET RECORD_SENSORS with data."""
  PID = 'RECORD_SENSORS'


class RecordSensorValues(OptionalParameterTestFixture):
  """Record values for all defined sensors."""
  CATEGORY = TestCategory.SENSORS
  PID = 'RECORD_SENSORS'
  REQUIRES = ['sensor_definitions']

  RECORDED_VALUE_MASK = 0x01

  def Test(self):
    # The head of the list is the current sensor we're querying
    self._sensors = self.Property('sensor_definitions').values()
    self._sensor_values = []

    if self._sensors:
      # Loop and get all values
      self._RecordSensor()
    else:
      # No sensors found, make sure we get a NR_DATA_OUT_OF_RANGE
      self.AddIfSetSupported(self.NackSetResult(RDMNack.NR_DATA_OUT_OF_RANGE))
      self.SendSet(ROOT_DEVICE, self.pid, [0])

  def _RecordSensor(self):
    if not self._sensors:
      # Finished
      self.Stop()
      return

    sensor_def = self._sensors[0]
    if sensor_def['supports_recording'] & self.RECORDED_VALUE_MASK:
      self.AddExpectedResults(self.AckSetResult(action=self._RecordNextSensor))
    else:
      message = ("Sensor %d ack'ed RECORD_SENSOR but recorded support was not "
                 "declared" % sensor_def['sensor_number'])
      self.AddIfSetSupported([
          self.NackSetResult(RDMNack.NR_DATA_OUT_OF_RANGE,
                             action=self._RecordNextSensor),
          self.AckSetResult(action=self._RecordNextSensor,
                            advisory=message),

      ])
    self.SendSet(ROOT_DEVICE, self.pid, [self._sensors[0]['sensor_number']])

  def _RecordNextSensor(self):
    self._sensors.pop(0)
    self._RecordSensor()


class RecordAllSensorValues(OptionalParameterTestFixture):
  """Set RECORD_SENSORS with sensor number set to 0xff."""
  CATEGORY = TestCategory.SENSORS
  PID = 'RECORD_SENSORS'
  REQUIRES = ['sensor_recording_supported']

  ALL_SENSORS = 0xff

  def Test(self):
    if self.Property('sensor_recording_supported'):
      self.AddIfSetSupported(self.AckSetResult())
    else:
      self.AddIfSetSupported(self.NackSetResult(RDMNack.NR_DATA_OUT_OF_RANGE))
    self.SendSet(ROOT_DEVICE, self.pid, [self.ALL_SENSORS])


class RecordUndefinedSensorValues(TestMixins.SetUndefinedSensorValues,
                                  OptionalParameterTestFixture):
  """Attempt to reset sensor values for all sensors that weren't defined."""
  CATEGORY = TestCategory.ERROR_CONDITIONS
  PID = 'RECORD_SENSORS'
  REQUIRES = ['sensor_definitions']


class RecordSensorValueWithNoData(TestMixins.SetWithNoDataMixin,
                                  OptionalParameterTestFixture):
  """SET record sensors without any sensor number."""
  PID = 'RECORD_SENSORS'


class RecordSensorValueWithExtraData(TestMixins.SetWithDataMixin,
                                     OptionalParameterTestFixture):
  """Send a SET RECORD_SENSORS command with extra data."""
  PID = 'RECORD_SENSORS'


class AllSubDevicesGetRecordSensors(TestMixins.AllSubDevicesUnsupportedGetMixin,
                                    OptionalParameterTestFixture):
  """Attempt to send a get RECORD_SENSORS to ALL_SUB_DEVICES."""
  PID = 'RECORD_SENSORS'


# Device Hours
# -----------------------------------------------------------------------------
class GetDeviceHours(TestMixins.GetMixin, OptionalParameterTestFixture):
  """GET the device hours."""
  CATEGORY = TestCategory.POWER_LAMP_SETTINGS
  PID = 'DEVICE_HOURS'
  EXPECTED_FIELDS = ['hours']
  PROVIDES = ['device_hours']


class GetDeviceHoursWithData(TestMixins.GetWithDataMixin,
                             OptionalParameterTestFixture):
  """GET the device hours with extra data."""
  PID = 'DEVICE_HOURS'


class SetDeviceHours(TestMixins.SetUInt32Mixin,
                     OptionalParameterTestFixture):
  """Attempt to SET the device hours."""
  CATEGORY = TestCategory.POWER_LAMP_SETTINGS
  PID = 'DEVICE_HOURS'
  EXPECTED_FIELDS = ['hours']
  PROVIDES = ['set_device_hours_supported']
  REQUIRES = ['device_hours']

  def OldValue(self):
    return self.Property('device_hours')

  def VerifyResult(self, response, fields):
    if response.command_class == PidStore.RDM_SET:
      set_supported = (
          response.WasAcked() or
          response.nack_reason != RDMNack.NR_UNSUPPORTED_COMMAND_CLASS)
      self.SetProperty('set_device_hours_supported', set_supported)


class SetDeviceHoursWithNoData(TestMixins.SetWithNoDataMixin,
                               OptionalParameterTestFixture):
  """Set the device hours with no param data."""
  PID = 'DEVICE_HOURS'
  REQUIRES = ['set_device_hours_supported']

  def Test(self):
    if self.Property('set_device_hours_supported'):
      expected_result = RDMNack.NR_FORMAT_ERROR
    else:
      expected_result = RDMNack.NR_UNSUPPORTED_COMMAND_CLASS
    self.AddIfSetSupported(self.NackSetResult(expected_result))
    self.SendRawSet(ROOT_DEVICE, self.pid, '')


class SetDeviceHoursWithExtraData(TestMixins.SetWithDataMixin,
                                  OptionalParameterTestFixture):
  """Send a SET DEVICE_HOURS command with extra data."""
  PID = 'DEVICE_HOURS'
  DATA = 'foobar'


class AllSubDevicesGetDeviceHours(TestMixins.AllSubDevicesGetMixin,
                                  OptionalParameterTestFixture):
  """Send a Get DEVICE_HOURS to ALL_SUB_DEVICES."""
  PID = 'DEVICE_HOURS'


# Lamp Hours
# -----------------------------------------------------------------------------
class GetLampHours(TestMixins.GetMixin, OptionalParameterTestFixture):
  """GET the device hours."""
  CATEGORY = TestCategory.POWER_LAMP_SETTINGS
  PID = 'LAMP_HOURS'
  EXPECTED_FIELDS = ['hours']
  PROVIDES = ['lamp_hours']


class GetLampHoursWithData(TestMixins.GetWithDataMixin,
                           OptionalParameterTestFixture):
  """GET the device hours with extra data."""
  PID = 'LAMP_HOURS'


class SetLampHours(TestMixins.SetUInt32Mixin,
                   OptionalParameterTestFixture):
  """Attempt to SET the device hours."""
  CATEGORY = TestCategory.POWER_LAMP_SETTINGS
  PID = 'LAMP_HOURS'
  EXPECTED_FIELDS = ['hours']
  PROVIDES = ['set_lamp_hours_supported']
  REQUIRES = ['lamp_hours']

  def OldValue(self):
    return self.Property('lamp_hours')

  def VerifyResult(self, response, fields):
    if response.command_class == PidStore.RDM_SET:
      set_supported = (
          response.WasAcked() or
          response.nack_reason != RDMNack.NR_UNSUPPORTED_COMMAND_CLASS)
      self.SetProperty('set_lamp_hours_supported', set_supported)


class SetLampHoursWithNoData(TestMixins.SetWithNoDataMixin,
                             OptionalParameterTestFixture):
  """Set the device hours with no param data."""
  PID = 'LAMP_HOURS'
  REQUIRES = ['set_lamp_hours_supported']

  def Test(self):
    if self.Property('set_lamp_hours_supported'):
      expected_result = RDMNack.NR_FORMAT_ERROR
    else:
      expected_result = RDMNack.NR_UNSUPPORTED_COMMAND_CLASS
    self.AddIfSetSupported(self.NackSetResult(expected_result))
    self.SendRawSet(ROOT_DEVICE, self.pid, '')


class AllSubDevicesGetLampHours(TestMixins.AllSubDevicesGetMixin,
                                OptionalParameterTestFixture):
  """Send a Get LAMP_HOURS to ALL_SUB_DEVICES."""
  PID = 'LAMP_HOURS'


# Lamp Strikes
# -----------------------------------------------------------------------------
class GetLampStrikes(TestMixins.GetMixin, OptionalParameterTestFixture):
  """GET the lamp strikes."""
  CATEGORY = TestCategory.POWER_LAMP_SETTINGS
  PID = 'LAMP_STRIKES'
  EXPECTED_FIELDS = ['strikes']
  PROVIDES = ['lamp_strikes']


class GetLampStrikesWithData(TestMixins.GetWithDataMixin,
                             OptionalParameterTestFixture):
  """GET the lamp strikes with extra data."""
  PID = 'LAMP_STRIKES'


class SetLampStrikes(TestMixins.SetUInt32Mixin, OptionalParameterTestFixture):
  """Attempt to SET the lamp strikes."""
  CATEGORY = TestCategory.POWER_LAMP_SETTINGS
  PID = 'LAMP_STRIKES'
  EXPECTED_FIELDS = ['strikes']
  PROVIDES = ['set_lamp_strikes_supported']
  REQUIRES = ['lamp_strikes']

  def OldValue(self):
    return self.Property('lamp_strikes')

  def VerifyResult(self, response, fields):
    if response.command_class == PidStore.RDM_SET:
      set_supported = (
          response.WasAcked() or
          response.nack_reason != RDMNack.NR_UNSUPPORTED_COMMAND_CLASS)
      self.SetProperty('set_lamp_strikes_supported', set_supported)


class SetLampStrikesWithNoData(TestMixins.SetWithNoDataMixin,
                               OptionalParameterTestFixture):
  """Set the lamp strikes with no param data."""
  PID = 'LAMP_STRIKES'
  REQUIRES = ['set_lamp_strikes_supported']

  def Test(self):
    if self.Property('set_lamp_strikes_supported'):
      expected_result = RDMNack.NR_FORMAT_ERROR
    else:
      expected_result = RDMNack.NR_UNSUPPORTED_COMMAND_CLASS
    self.AddIfSetSupported(self.NackSetResult(expected_result))
    self.SendRawSet(ROOT_DEVICE, self.pid, '')


class AllSubDevicesGetLampStrikes(TestMixins.AllSubDevicesGetMixin,
                                  OptionalParameterTestFixture):
  """Send a Get LAMP_STRIKES to ALL_SUB_DEVICES."""
  PID = 'LAMP_STRIKES'


# Lamp State
# -----------------------------------------------------------------------------
class GetLampState(TestMixins.GetMixin, OptionalParameterTestFixture):
  """GET the lamp state."""
  CATEGORY = TestCategory.POWER_LAMP_SETTINGS
  PID = 'LAMP_STATE'
  EXPECTED_FIELDS = ['state']
  PROVIDES = ['lamp_state']


class GetLampStateWithData(TestMixins.GetWithDataMixin,
                           OptionalParameterTestFixture):
  """GET the lamp state with extra data."""
  PID = 'LAMP_STATE'


class SetLampState(TestMixins.SetBoolMixin, OptionalParameterTestFixture):
  """Attempt to SET the lamp state."""
  CATEGORY = TestCategory.POWER_LAMP_SETTINGS
  PID = 'LAMP_STATE'
  EXPECTED_FIELDS = ['state']
  REQUIRES = ['lamp_state']

  def OldValue(self):
    # We use a bool here so we toggle between off and on
    # Some responders may not support standby & strike
    return bool(self.Property('lamp_state'))


class SetLampStateWithNoData(TestMixins.SetWithNoDataMixin,
                             OptionalParameterTestFixture):
  """Set the device state with no param data."""
  PID = 'LAMP_STATE'


class AllSubDevicesGetLampState(TestMixins.AllSubDevicesGetMixin,
                                OptionalParameterTestFixture):
  """Send a Get LAMP_STATE to ALL_SUB_DEVICES."""
  PID = 'LAMP_STATE'


# Lamp On Mode
# -----------------------------------------------------------------------------
class GetLampOnMode(TestMixins.GetMixin, OptionalParameterTestFixture):
  """GET the lamp on mode."""
  CATEGORY = TestCategory.POWER_LAMP_SETTINGS
  PID = 'LAMP_ON_MODE'
  EXPECTED_FIELDS = ['mode']
  PROVIDES = ['lamp_on_mode']


class GetLampOnModeWithData(TestMixins.GetWithDataMixin,
                            OptionalParameterTestFixture):
  """GET the lamp on mode with extra data."""
  PID = 'LAMP_ON_MODE'


class SetLampOnMode(TestMixins.SetMixin, OptionalParameterTestFixture):
  """Attempt to SET the lamp on mode."""
  CATEGORY = TestCategory.POWER_LAMP_SETTINGS
  PID = 'LAMP_ON_MODE'
  EXPECTED_FIELDS = ['mode']
  REQUIRES = ['lamp_on_mode']
  ALLOWED_MODES = [0, 1, 2]
  ALL_MODES = ALLOWED_MODES + [3] + range(0x80, 0xe0)

  def OldValue(self):
    old = self.Property('lamp_on_mode')
    if old in self.ALL_MODES:
      return old
    return self.ALL_MODES[0]

  def NewValue(self):
    old_value = self.OldValue()
    try:
      self.ALLOWED_MODES.index(old_value)
    except ValueError:
      return self.ALLOWED_MODES[0]
    return self.ALLOWED_MODES[(old_value + 1) % len(self.ALLOWED_MODES)]


class SetLampOnModeWithNoData(TestMixins.SetWithNoDataMixin,
                              OptionalParameterTestFixture):
  """Set the device on mode with no param data."""
  PID = 'LAMP_ON_MODE'


class AllSubDevicesGetLampOnMode(TestMixins.AllSubDevicesGetMixin,
                                 OptionalParameterTestFixture):
  """Send a Get LAMP_ON_MODE to ALL_SUB_DEVICES."""
  PID = 'LAMP_ON_MODE'


# Device Hours
# -----------------------------------------------------------------------------
class GetDevicePowerCycles(TestMixins.GetMixin, OptionalParameterTestFixture):
  """GET the device power_cycles."""
  CATEGORY = TestCategory.POWER_LAMP_SETTINGS
  PID = 'DEVICE_POWER_CYCLES'
  EXPECTED_FIELDS = ['power_cycles']
  PROVIDES = ['power_cycles']


class GetDevicePowerCyclesWithData(TestMixins.GetWithDataMixin,
                                   OptionalParameterTestFixture):
  """GET the device power_cycles with extra data."""
  PID = 'DEVICE_POWER_CYCLES'


class ResetDevicePowerCycles(TestMixins.SetUInt32Mixin,
                             OptionalParameterTestFixture):
  """Attempt to SET the device power_cycles to zero."""
  CATEGORY = TestCategory.POWER_LAMP_SETTINGS
  PID = 'DEVICE_POWER_CYCLES'
  EXPECTED_FIELDS = ['power_cycles']
  REQUIRES = ['power_cycles']
  PROVIDES = ['set_device_power_cycles_supported']

  def OldValue(self):
    return self.Property('power_cycles')

  def NewValue(self):
    return 0

  def VerifyResult(self, response, fields):
    if response.command_class == PidStore.RDM_SET:
      set_supported = (
          response.WasAcked() or
          response.nack_reason != RDMNack.NR_UNSUPPORTED_COMMAND_CLASS)
      self.SetProperty('set_device_power_cycles_supported', set_supported)


class SetDevicePowerCycles(TestMixins.SetUInt32Mixin,
                           OptionalParameterTestFixture):
  """Attempt to SET the device power_cycles."""
  CATEGORY = TestCategory.POWER_LAMP_SETTINGS
  PID = 'DEVICE_POWER_CYCLES'
  EXPECTED_FIELDS = ['power_cycles']
  REQUIRES = ['power_cycles']

  def OldValue(self):
    return self.Property('power_cycles')

  def Test(self):
    self.AddIfSetSupported([
      self.AckSetResult(action=self.VerifySet),
      self.NackSetResult(RDMNack.NR_DATA_OUT_OF_RANGE),
      self.NackSetResult(
        RDMNack.NR_UNSUPPORTED_COMMAND_CLASS,
        advisory='SET for %s returned unsupported command class' %
                 self.pid.name),
    ])
    self.SendSet(ROOT_DEVICE, self.pid, [self.NewValue()])


class SetDevicePowerCyclesWithNoData(TestMixins.SetWithNoDataMixin,
                                     OptionalParameterTestFixture):
  """Set the device power_cycles with no param data."""
  PID = 'DEVICE_POWER_CYCLES'
  REQUIRES = ['set_device_power_cycles_supported']

  def Test(self):
    if self.Property('set_device_power_cycles_supported'):
      expected_result = RDMNack.NR_FORMAT_ERROR
    else:
      expected_result = RDMNack.NR_UNSUPPORTED_COMMAND_CLASS
    self.AddIfSetSupported(self.NackSetResult(expected_result))
    self.SendRawSet(ROOT_DEVICE, self.pid, '')


class SetDevicePowerCyclesWithExtraData(TestMixins.SetWithDataMixin,
                                        OptionalParameterTestFixture):
  """Send a SET DEVICE_POWER_CYCLES command with extra data."""
  PID = 'DEVICE_POWER_CYCLES'
  DATA = 'foobar'


class AllSubDevicesGetDevicePowerCycles(TestMixins.AllSubDevicesGetMixin,
                                        OptionalParameterTestFixture):
  """Send a Get DEVICE_POWER_CYCLES to ALL_SUB_DEVICES."""
  PID = 'DEVICE_POWER_CYCLES'


# Display Invert
# -----------------------------------------------------------------------------
class GetDisplayInvert(TestMixins.GetMixin,
                       OptionalParameterTestFixture):
  """GET the display invert setting."""
  CATEGORY = TestCategory.DISPLAY_SETTINGS
  PID = 'DISPLAY_INVERT'
  EXPECTED_FIELDS = ['invert_status']
  PROVIDES = ['display_invert']


class GetDisplayInvertWithData(TestMixins.GetWithDataMixin,
                               OptionalParameterTestFixture):
  """GET the pan invert setting with extra data."""
  PID = 'DISPLAY_INVERT'


class SetDisplayInvert(TestMixins.SetMixin,
                       OptionalParameterTestFixture):
  """Attempt to SET the display invert setting."""
  CATEGORY = TestCategory.DISPLAY_SETTINGS
  PID = 'DISPLAY_INVERT'
  EXPECTED_FIELDS = ['invert_status']
  REQUIRES = ['display_invert']
  # Some devices can't do auto so we just use on and off here
  ALLOWED_MODES = [0, 1]
  ALL_MODES = ALLOWED_MODES + [2]

  def OldValue(self):
    old = self.Property('display_invert')
    if old in self.ALL_MODES:
      return old
    return self.ALL_MODES[0]

  def NewValue(self):
    old_value = self.OldValue()
    try:
      self.ALLOWED_MODES.index(old_value)
    except ValueError:
      return self.ALLOWED_MODES[0]
    return self.ALLOWED_MODES[(old_value + 1) % len(self.ALLOWED_MODES)]


class SetDisplayInvertWithNoData(TestMixins.SetWithNoDataMixin,
                                 OptionalParameterTestFixture):
  """Set the display invert with no param data."""
  PID = 'DISPLAY_INVERT'


class SetDisplayInvertWithExtraData(TestMixins.SetWithDataMixin,
                                    OptionalParameterTestFixture):
  """Send a SET DISPLAY_INVERT command with extra data."""
  PID = 'DISPLAY_INVERT'


class AllSubDevicesGetDisplayInvert(TestMixins.AllSubDevicesGetMixin,
                                    OptionalParameterTestFixture):
  """Send a Get DISPLAY_INVERT to ALL_SUB_DEVICES."""
  PID = 'DISPLAY_INVERT'


# Display Level
# -----------------------------------------------------------------------------
class GetDisplayLevel(TestMixins.GetMixin,
                      OptionalParameterTestFixture):
  """GET the display level setting."""
  CATEGORY = TestCategory.DISPLAY_SETTINGS
  PID = 'DISPLAY_LEVEL'
  EXPECTED_FIELDS = ['level']
  PROVIDES = ['display_level']


class GetDisplayLevelWithData(TestMixins.GetWithDataMixin,
                              OptionalParameterTestFixture):
  """GET the pan invert setting with extra data."""
  PID = 'DISPLAY_LEVEL'


class SetDisplayLevel(TestMixins.SetUInt8Mixin,
                      OptionalParameterTestFixture):
  """Attempt to SET the display level setting."""
  CATEGORY = TestCategory.DISPLAY_SETTINGS
  PID = 'DISPLAY_LEVEL'
  EXPECTED_FIELDS = ['level']
  REQUIRES = ['display_level']

  def OldValue(self):
    return self.Property('display_level')


class SetDisplayLevelWithNoData(TestMixins.SetWithNoDataMixin,
                                OptionalParameterTestFixture):
  """Set the display level with no param data."""
  PID = 'DISPLAY_LEVEL'


class SetDisplayLevelWithExtraData(TestMixins.SetWithDataMixin,
                                   OptionalParameterTestFixture):
  """Send a SET DISPLAY_LEVEL command with extra data."""
  PID = 'DISPLAY_LEVEL'


class AllSubDevicesGetDisplayLevel(TestMixins.AllSubDevicesGetMixin,
                                   OptionalParameterTestFixture):
  """Send a Get DISPLAY_LEVEL to ALL_SUB_DEVICES."""
  PID = 'DISPLAY_LEVEL'


# Pan Invert
# -----------------------------------------------------------------------------
class GetPanInvert(TestMixins.GetMixin, OptionalParameterTestFixture):
  """GET the pan invert setting."""
  CATEGORY = TestCategory.CONFIGURATION
  PID = 'PAN_INVERT'
  EXPECTED_FIELDS = ['invert']
  PROVIDES = ['pan_invert']


class GetPanInvertWithData(TestMixins.GetWithDataMixin,
                           OptionalParameterTestFixture):
  """GET the pan invert setting with extra data."""
  PID = 'PAN_INVERT'


class SetPanInvert(TestMixins.SetBoolMixin, OptionalParameterTestFixture):
  """Attempt to SET the pan invert setting."""
  CATEGORY = TestCategory.CONFIGURATION
  PID = 'PAN_INVERT'
  EXPECTED_FIELDS = ['invert']
  REQUIRES = ['pan_invert']

  def OldValue(self):
    return self.Property('pan_invert')


class SetPanInvertWithNoData(TestMixins.SetWithNoDataMixin,
                             OptionalParameterTestFixture):
  """Set the pan invert with no param data."""
  PID = 'PAN_INVERT'


class SetPanInvertWithExtraData(TestMixins.SetWithDataMixin,
                                OptionalParameterTestFixture):
  """Send a SET PAN_INVERT command with extra data."""
  PID = 'PAN_INVERT'


class AllSubDevicesGetPanInvert(TestMixins.AllSubDevicesGetMixin,
                                OptionalParameterTestFixture):
  """Send a Get PAN_INVERT to ALL_SUB_DEVICES."""
  PID = 'PAN_INVERT'


# Tilt Invert
# -----------------------------------------------------------------------------
class GetTiltInvert(TestMixins.GetMixin, OptionalParameterTestFixture):
  """GET the tilt invert setting."""
  CATEGORY = TestCategory.CONFIGURATION
  PID = 'TILT_INVERT'
  EXPECTED_FIELDS = ['invert']
  PROVIDES = ['tilt_invert']


class GetTiltInvertWithData(TestMixins.GetWithDataMixin,
                            OptionalParameterTestFixture):
  """GET the tilt invert setting with extra data."""
  PID = 'TILT_INVERT'


class SetTiltInvert(TestMixins.SetBoolMixin, OptionalParameterTestFixture):
  """Attempt to SET the tilt invert setting."""
  CATEGORY = TestCategory.CONFIGURATION
  PID = 'TILT_INVERT'
  EXPECTED_FIELDS = ['invert']
  REQUIRES = ['tilt_invert']

  def OldValue(self):
    return self.Property('tilt_invert')


class SetTiltInvertWithNoData(TestMixins.SetWithNoDataMixin,
                              OptionalParameterTestFixture):
  """Set the tilt invert with no param data."""
  PID = 'TILT_INVERT'


class SetTiltInvertWithExtraData(TestMixins.SetWithDataMixin,
                                 OptionalParameterTestFixture):
  """Send a SET TILT_INVERT command with extra data."""
  PID = 'TILT_INVERT'


class AllSubDevicesGetTiltInvert(TestMixins.AllSubDevicesGetMixin,
                                 OptionalParameterTestFixture):
  """Send a Get TILT_INVERT to ALL_SUB_DEVICES."""
  PID = 'TILT_INVERT'


# Pan Tilt Swap
# -----------------------------------------------------------------------------
class GetPanTiltSwap(TestMixins.GetMixin, OptionalParameterTestFixture):
  """GET the pan tilt swap setting."""
  CATEGORY = TestCategory.CONFIGURATION
  PID = 'PAN_TILT_SWAP'
  EXPECTED_FIELDS = ['swap']
  PROVIDES = ['pan_tilt_swap']


class GetPanTiltSwapWithData(TestMixins.GetWithDataMixin,
                             OptionalParameterTestFixture):
  """GET the pan tilt swap setting with extra data."""
  PID = 'PAN_TILT_SWAP'


class SetPanTiltSwap(TestMixins.SetBoolMixin, OptionalParameterTestFixture):
  """Attempt to SET the pan tilt swap setting."""
  CATEGORY = TestCategory.CONFIGURATION
  PID = 'PAN_TILT_SWAP'
  EXPECTED_FIELDS = ['swap']
  REQUIRES = ['pan_tilt_swap']

  def OldValue(self):
    return self.Property('pan_tilt_swap')


class SetPanTiltSwapWithNoData(TestMixins.SetWithNoDataMixin,
                               OptionalParameterTestFixture):
  """Set the pan tilt swap with no param data."""
  PID = 'PAN_TILT_SWAP'


class SetPanTiltSwapWithExtraData(TestMixins.SetWithDataMixin,
                                  OptionalParameterTestFixture):
  """Send a SET PAN_TILT_SWAP command with extra data."""
  PID = 'PAN_TILT_SWAP'


class AllSubDevicesGetPanTiltSwap(TestMixins.AllSubDevicesGetMixin,
                                  OptionalParameterTestFixture):
  """Send a Get PAN_TILT_SWAP to ALL_SUB_DEVICES."""
  PID = 'PAN_TILT_SWAP'


# Real time clock
# -----------------------------------------------------------------------------
class GetRealTimeClock(OptionalParameterTestFixture):
  """GET the real time clock setting."""
  CATEGORY = TestCategory.CONFIGURATION
  PID = 'REAL_TIME_CLOCK'

  ALLOWED_RANGES = {
      'year': (2003, 65535),
      'month': (1, 12),
      'day': (1, 31),
      'hour': (0, 23),
      'minute': (0, 59),
  }

  def Test(self):
    self.AddIfGetSupported(
      self.AckGetResult(field_names=self.ALLOWED_RANGES.keys() + ['second']))
    self.SendGet(ROOT_DEVICE, self.pid)

  def VerifyResult(self, response, fields):
    if not response.WasAcked():
      return

    for field, valid_range in self.ALLOWED_RANGES.iteritems():
      value = fields[field]
      if value < valid_range[0] or value > valid_range[1]:
        self.AddWarning('%s in GET %s is out of range, was %d, expected %s' %
                        (field, self.pid.name, value, valid_range))


class GetRealTimeClockWithData(TestMixins.GetWithDataMixin,
                               OptionalParameterTestFixture):
  """GET the teal time clock with data."""
  PID = 'REAL_TIME_CLOCK'


class SetRealTimeClock(OptionalParameterTestFixture):
  """Set the real time clock."""
  CATEGORY = TestCategory.CONFIGURATION
  PID = 'REAL_TIME_CLOCK'

  def Test(self):
    n = datetime.datetime.now()
    self.AddIfSetSupported([
        self.AckSetResult(),
        self.NackSetResult(RDMNack.NR_UNSUPPORTED_COMMAND_CLASS),
    ])
    args = [n.year, n.month, n.day, n.hour, n.minute, n.second]
    self.SendSet(ROOT_DEVICE, self.pid,
                 args)


class SetRealTimeClockWithNoData(OptionalParameterTestFixture):
  """Set the real time clock without any data."""
  CATEGORY = TestCategory.ERROR_CONDITIONS
  PID = 'REAL_TIME_CLOCK'

  def Test(self):
    self.AddIfSetSupported([
        self.NackSetResult(RDMNack.NR_UNSUPPORTED_COMMAND_CLASS),
        self.NackSetResult(RDMNack.NR_FORMAT_ERROR),
    ])
    self.SendRawSet(ROOT_DEVICE, self.pid, '')


class SetRealTimeClockWithExtraData(OptionalParameterTestFixture):
  """Send a SET REAL_TIME_CLOCK command with extra data."""
  CATEGORY = TestCategory.ERROR_CONDITIONS
  PID = 'REAL_TIME_CLOCK'
  DATA = 'foobarbaz'

  def Test(self):
    self.AddIfSetSupported([
        self.NackSetResult(RDMNack.NR_UNSUPPORTED_COMMAND_CLASS),
        self.NackSetResult(RDMNack.NR_FORMAT_ERROR),
    ])
    self.SendRawSet(ROOT_DEVICE, self.pid, self.DATA)


class AllSubDevicesGetRealTimeClock(TestMixins.AllSubDevicesGetMixin,
                                    OptionalParameterTestFixture):
  """Send a Get REAL_TIME_CLOCK to ALL_SUB_DEVICES."""
  PID = 'REAL_TIME_CLOCK'


# Identify Device
# -----------------------------------------------------------------------------
class GetIdentifyDevice(TestMixins.GetRequiredMixin, ResponderTestFixture):
  """Get the identify state."""
  CATEGORY = TestCategory.CONTROL
  PID = 'IDENTIFY_DEVICE'
  PROVIDES = ['identify_state']
  EXPECTED_FIELDS = ['identify_state']


class GetIdentifyDeviceWithData(TestMixins.GetMandatoryPIDWithDataMixin,
                                ResponderTestFixture):
  """Get the identify state with data."""
  PID = 'IDENTIFY_DEVICE'


class SetIdentifyDevice(ResponderTestFixture):
  """Set the identify state."""
  CATEGORY = TestCategory.CONTROL
  PID = 'IDENTIFY_DEVICE'
  REQUIRES = ['identify_state']

  def Test(self):
    self.identify_mode = self.Property('identify_state')
    self.new_mode = not self.identify_mode

    self.AddExpectedResults(
        self.AckSetResult(action=self.VerifyIdentifyMode))
    self.SendSet(ROOT_DEVICE, self.pid, [self.new_mode])

  def VerifyIdentifyMode(self):
    self.AddExpectedResults(
        self.AckGetResult(field_values={'identify_state': self.new_mode}))
    self.SendGet(ROOT_DEVICE, self.pid)

  def ResetState(self):
    # Reset back to the old value
    self.SendSet(ROOT_DEVICE, self.pid, [self.identify_mode])
    self._wrapper.Run()


class SetOutOfRangeIdentifyDevice(ResponderTestFixture):
  """Set the identify state to a value which is out of range."""
  CATEGORY = TestCategory.ERROR_CONDITIONS
  PID = 'IDENTIFY_DEVICE'
  REQUIRES = ['identify_state']

  def Test(self):
    self.AddExpectedResults(
        self.NackSetResult(RDMNack.NR_DATA_OUT_OF_RANGE))
    self.SendSet(ROOT_DEVICE, self.pid, [2])

  def ResetState(self):
    # Reset back to the old value
    self.SendSet(ROOT_DEVICE,
                 self.pid,
                 [self.Property('identify_state')])
    self._wrapper.Run()


class SetVendorcastIdentifyDevice(TestMixins.SetNonUnicastIdentifyMixin,
                                  ResponderTestFixture):
  """Set the identify state using the vendorcast uid."""
  CATEGORY = TestCategory.CONTROL
  PID = 'IDENTIFY_DEVICE'

  def Uid(self):
    return UID.VendorcastAddress(self._uid.manufacturer_id)


class SetBroadcastIdentifyDevice(TestMixins.SetNonUnicastIdentifyMixin,
                                 ResponderTestFixture):
  """Set the identify state using the broadcast uid."""
  CATEGORY = TestCategory.CONTROL
  PID = 'IDENTIFY_DEVICE'

  def Uid(self):
    return UID.AllDevices()


class SetOtherVendorcastIdentifyDevice(TestMixins.SetNonUnicastIdentifyMixin,
                                       ResponderTestFixture):
  """Send a vendorcast identify off to another manufacturer's ID."""
  CATEGORY = TestCategory.CONTROL
  PID = 'IDENTIFY_DEVICE'

  def States(self):
    return [
      self.TurnOn,
      self.VerifyOn,
      self.TurnOff,
      self.VerifyOn,
    ]

  def Uid(self):
    # Use a different vendor's vendorcast address
    vendorcast_id = self._uid.manufacturer_id
    if vendorcast_id == 0:
      vendorcast_id += 1
    else:
      vendorcast_id -= 1

    return UID(vendorcast_id, 0xffffffff)


class SetIdentifyDeviceWithNoData(ResponderTestFixture):
  """Set the identify state with no data."""
  CATEGORY = TestCategory.ERROR_CONDITIONS
  PID = 'IDENTIFY_DEVICE'
  REQUIRES = ['identify_state']

  def Test(self):
    self.AddExpectedResults(self.NackSetResult(RDMNack.NR_FORMAT_ERROR))
    self.SendRawSet(ROOT_DEVICE, self.pid, '')

  def ResetState(self):
    self.SendSet(ROOT_DEVICE, self.pid, [self.Property('identify_state')])
    self._wrapper.Run()


class SetIdentifyDeviceWithExtraData(ResponderTestFixture):
  """Set the identify state with extra data."""
  CATEGORY = TestCategory.ERROR_CONDITIONS
  PID = 'IDENTIFY_DEVICE'
  REQUIRES = ['identify_state']

  def Test(self):
    self.AddExpectedResults(self.NackSetResult(RDMNack.NR_FORMAT_ERROR))
    self.SendRawSet(ROOT_DEVICE, self.pid, 'foo')

  def ResetState(self):
    self.SendSet(ROOT_DEVICE, self.pid, [self.Property('identify_state')])
    self._wrapper.Run()


class AllSubDevicesGetIdentifyDevice(TestMixins.AllSubDevicesGetMixin,
                                     ResponderTestFixture):
  """Send a Get IDENTIFY_DEVICE to ALL_SUB_DEVICES."""
  PID = 'IDENTIFY_DEVICE'


class GetSubDeviceIdentifyDevice(ResponderTestFixture):
  """Check that IDENTIFY_DEVICE is supported on all sub devices."""
  CATEGORY = TestCategory.SUB_DEVICES
  PID = 'IDENTIFY_DEVICE'
  REQUIRES = ['sub_device_addresses']

  def Test(self):
    self._sub_devices = self.Property('sub_device_addresses').keys()
    self._sub_devices.reverse()
    self._GetIdentifyDevice()

  def _GetIdentifyDevice(self):
    if not self._sub_devices:
      self.Stop()
      return

    self.AddExpectedResults(self.AckGetResult(action=self._GetIdentifyDevice))
    sub_device = self._sub_devices.pop()
    self.SendGet(sub_device, self.pid)


# Power State
# -----------------------------------------------------------------------------
class GetPowerState(TestMixins.GetMixin, OptionalParameterTestFixture):
  """Get the power state mode."""
  CATEGORY = TestCategory.CONTROL
  PID = 'POWER_STATE'
  PROVIDES = ['power_state']
  EXPECTED_FIELDS = ['power_state']

  # The allowed power states
  ALLOWED_STATES = [0, 1, 2, 0xff]

  def VerifyResult(self, response, fields):
    super(GetPowerState, self).VerifyResult(response, fields)
    if response.WasAcked():
      if fields['power_state'] not in self.ALLOWED_STATES:
        self.AddWarning('Power state of 0x%hx is not defined' %
                        fields['power_state'])


class GetPowerStateWithData(TestMixins.GetWithDataMixin,
                            OptionalParameterTestFixture):
  """Get the power state mode with data."""
  PID = 'POWER_STATE'


class SetPowerState(TestMixins.SetMixin, OptionalParameterTestFixture):
  """Set the power state."""
  CATEGORY = TestCategory.CONTROL
  PID = 'POWER_STATE'
  REQUIRES = ['power_state']
  EXPECTED_FIELDS = ['power_state']

  def OldValue(self):
    old = self.Property('power_state')
    if old in GetPowerState.ALLOWED_STATES:
      return old
    return GetPowerState.ALLOWED_STATES[0]

  def NewValue(self):
    old_value = self.Property('power_state')
    try:
      GetPowerState.ALLOWED_STATES.index(old_value)
    except ValueError:
      return GetPowerState.ALLOWED_STATES[0]

    length = len(GetPowerState.ALLOWED_STATES)
    return GetPowerState.ALLOWED_STATES[(old_value + 1) % length]


class SetPowerStateWithNoData(TestMixins.SetWithNoDataMixin,
                              OptionalParameterTestFixture):
  """Set the power state with no data."""
  PID = 'POWER_STATE'


class SetPowerStateWithExtraData(TestMixins.SetWithDataMixin,
                                 OptionalParameterTestFixture):
  """Send a SET POWER_STATE command with extra data."""
  PID = 'POWER_STATE'


class AllSubDevicesGetPowerState(TestMixins.AllSubDevicesGetMixin,
                                 OptionalParameterTestFixture):
  """Send a Get POWER_STATE to ALL_SUB_DEVICES."""
  PID = 'POWER_STATE'


# Self Test
# -----------------------------------------------------------------------------
class GetPerformSelfTest(TestMixins.GetMixin, OptionalParameterTestFixture):
  """Get the current self test settings."""
  CATEGORY = TestCategory.CONTROL
  PID = 'PERFORM_SELFTEST'
  EXPECTED_FIELDS = ['tests_active']


class GetPerformSelfTestWithData(TestMixins.GetWithDataMixin,
                                 OptionalParameterTestFixture):
  """Get the current self test settings with extra data."""
  PID = 'PERFORM_SELFTEST'


class SetPerformSelfTest(TestMixins.SetMixin,
                         OptionalParameterTestFixture):
  """Turn any running self tests off."""
  CATEGORY = TestCategory.CONTROL
  PID = 'PERFORM_SELFTEST'
  EXPECTED_FIELDS = ['tests_active']

  def NewValue(self):
    return False

  def ResetState(self):
    # Override this so we don't reset
    pass


class SetPerformSelfTestWithNoData(TestMixins.SetWithNoDataMixin,
                                   OptionalParameterTestFixture):
  """Set the perform self test setting but don't provide any data."""
  PID = 'PERFORM_SELFTEST'


class AllSubDevicesGetPerformSelfTest(TestMixins.AllSubDevicesGetMixin,
                                      OptionalParameterTestFixture):
  """Send a Get PERFORM_SELFTEST to ALL_SUB_DEVICES."""
  PID = 'PERFORM_SELFTEST'


# Self Test Description
# -----------------------------------------------------------------------------
class GetSelfTestDescription(OptionalParameterTestFixture):
  """Get the self test description."""
  CATEGORY = TestCategory.CONTROL
  PID = 'SELF_TEST_DESCRIPTION'

  def Test(self):
    self.AddIfGetSupported([
      self.AckGetResult(),
      self.NackGetResult(RDMNack.NR_DATA_OUT_OF_RANGE),
    ])
    # Try to get a description for the first self test
    self.SendGet(ROOT_DEVICE, self.pid, [1])

  def VerifyResult(self, response, fields):
    if not response.WasAcked():
      return

    if ContainsUnprintable(fields['description']):
      self.AddAdvisory(
          'Description field in self test description for test number %d '
          'contains unprintable characters, was %s' %
          (1, fields['description'].encode('string-escape')))


class GetSelfTestDescriptionWithNoData(TestMixins.GetWithNoDataMixin,
                                       OptionalParameterTestFixture):
  """Get the self test description with no data."""
  PID = 'SELF_TEST_DESCRIPTION'


class GetSelfTestDescriptionWithExtraData(TestMixins.GetWithDataMixin,
                                          OptionalParameterTestFixture):
  """GET SELF_TEST_DESCRIPTION with more than 1 bytes of data."""
  PID = 'SELF_TEST_DESCRIPTION'


class FindSelfTests(OptionalParameterTestFixture):
  """Locate the self tests by sending SELF_TEST_DESCRIPTION messages."""
  CATEGORY = TestCategory.CONTROL
  PID = 'SELF_TEST_DESCRIPTION'
  PROVIDES = ['self_test_descriptions']

  def Test(self):
    self._self_tests = {}  # Stores the discovered self tests
    self._current_index = 0  # The current self test we're trying to query
    self._CheckForSelfTest()

  def _CheckForSelfTest(self):
    # For each message we should either see a NR_DATA_OUT_OF_RANGE or an ack
    if self._current_index == 255:
      self.SetProperty('self_test_descriptions', self._self_tests)
      self.Stop()
      return

    if self.PidSupported():
      self.AddExpectedResults([
        self.NackGetResult(RDMNack.NR_DATA_OUT_OF_RANGE,
                           action=self._CheckForSelfTest),
        self.AckGetResult(action=self._CheckForSelfTest)
      ])
    else:
      self.AddExpectedResults(self.NackGetResult(RDMNack.NR_UNKNOWN_PID))

    self._current_index += 1
    self.SendGet(ROOT_DEVICE, self.pid, [self._current_index])

  def VerifyResult(self, response, fields):
    if response.WasAcked():
      if self._current_index != fields['test_number']:
        self.AddWarning(
            'Requested self test %d, message returned self test %d' %
            (self._current_index, fields['test_number']))
      else:
        self._self_tests[self._current_index] = fields['description']

      if ContainsUnprintable(fields['description']):
        self.AddAdvisory(
            'Description field in self test description for test number %d '
            'contains unprintable characters, was %s' %
            (fields['test_number'],
             fields['description'].encode('string-escape')))


class AllSubDevicesGetSelfTestDescription(TestMixins.AllSubDevicesGetMixin,
                                          OptionalParameterTestFixture):
  """Send a Get SELF_TEST_DESCRIPTION to ALL_SUB_DEVICES."""
  PID = 'SELF_TEST_DESCRIPTION'
  DATA = [1]


# Factory Defaults
# -----------------------------------------------------------------------------
class GetFactoryDefaults(OptionalParameterTestFixture):
  """GET the factory defaults pid."""
  CATEGORY = TestCategory.PRODUCT_INFORMATION
  PID = 'FACTORY_DEFAULTS'

  def Test(self):
    self.AddIfGetSupported(self.AckGetResult(field_names=['using_defaults']))
    self.SendGet(ROOT_DEVICE, self.pid)


class GetFactoryDefaultsWithData(TestMixins.GetWithDataMixin,
                                 OptionalParameterTestFixture):
  """GET the factory defaults pid with extra data."""
  PID = 'FACTORY_DEFAULTS'


class ResetFactoryDefaults(OptionalParameterTestFixture):
  """Reset to factory defaults."""
  CATEGORY = TestCategory.PRODUCT_INFORMATION
  PID = 'FACTORY_DEFAULTS'
  # Dependencies so that we don't reset the fields before checking them.
  DEPS = [GetDMXStartAddress, GetDMXPersonality]

  def Test(self):
    self.AddIfSetSupported(self.AckSetResult(action=self.VerifySet))
    self.SendSet(ROOT_DEVICE, self.pid)

  def VerifySet(self):
    self.AddIfGetSupported(
      self.AckGetResult(field_values={'using_defaults': True}))
    self.SendGet(ROOT_DEVICE, self.pid)


class ResetFactoryDefaultsWithData(TestMixins.SetWithDataMixin,
                                   OptionalParameterTestFixture):
  """Reset to factory defaults with extra data."""
  PID = 'FACTORY_DEFAULTS'


class AllSubDevicesGetFactoryDefaults(TestMixins.AllSubDevicesGetMixin,
                                      OptionalParameterTestFixture):
  """Send a Get FACTORY_DEFAULTS to ALL_SUB_DEVICES."""
  PID = 'FACTORY_DEFAULTS'


# CAPTURE_PRESET
# -----------------------------------------------------------------------------
class GetCapturePreset(TestMixins.UnsupportedGetMixin,
                       OptionalParameterTestFixture):
  """GET capture preset."""
  PID = 'CAPTURE_PRESET'


class GetCapturePresetWithData(TestMixins.UnsupportedGetWithDataMixin,
                               OptionalParameterTestFixture):
  """GET CAPTURE_PRESET with data."""
  PID = 'CAPTURE_PRESET'


class SetCapturePreset(OptionalParameterTestFixture):
  """Set Capture preset information."""
  CATEGORY = TestCategory.CONTROL
  PID = 'CAPTURE_PRESET'

  def Test(self):
    # This test doesn't check much because the standard is rather vague in this
    # area. There is also no way to read back preset data so it's impossible to
    # tell if this worked.
    self.AddIfSetSupported(self.AckSetResult())
    # Scene 1, no timing information
    self.SendSet(ROOT_DEVICE, self.pid, [1, 0, 0, 0])


class SetCapturePresetWithNoData(TestMixins.SetWithNoDataMixin,
                                 OptionalParameterTestFixture):
  """Set capture preset with no data."""
  PID = 'CAPTURE_PRESET'


class SetCapturePresetWithExtraData(TestMixins.SetWithDataMixin,
                                    OptionalParameterTestFixture):
  """Set capture preset with extra data."""
  PID = 'CAPTURE_PRESET'
  DATA = 'foobarbaz'


class AllSubDevicesGetCapturePreset(TestMixins.AllSubDevicesUnsupportedGetMixin,
                                    OptionalParameterTestFixture):
  """Attempt to send a get CAPTURE_PRESET to ALL_SUB_DEVICES."""
  PID = 'CAPTURE_PRESET'


# PRESET_PLAYBACK
# -----------------------------------------------------------------------------
class GetPresetPlaybackWithData(TestMixins.GetWithDataMixin,
                                OptionalParameterTestFixture):
  """Get the preset playback with extra data."""
  PID = 'PRESET_PLAYBACK'


class GetPresetPlayback(TestMixins.GetMixin, OptionalParameterTestFixture):
  """Get the preset playback."""
  CATEGORY = TestCategory.CONTROL
  PID = 'PRESET_PLAYBACK'
  EXPECTED_FIELDS = ['mode']


class SetPresetPlaybackWithNoData(TestMixins.SetWithNoDataMixin,
                                  OptionalParameterTestFixture):
  """Set preset playback with no data."""
  PID = 'PRESET_PLAYBACK'


class SetPresetPlaybackWithExtraData(TestMixins.SetWithDataMixin,
                                     OptionalParameterTestFixture):
  """Send a SET PRESET_PLAYBACK command with extra data."""
  PID = 'PRESET_PLAYBACK'
  DATA = 'foobar'


class SetPresetPlayback(OptionalParameterTestFixture):
  """Set the preset playback."""
  CATEGORY = TestCategory.CONTROL
  PID = 'PRESET_PLAYBACK'
  OFF = 0
  FULL = 0xff

  def Test(self):
    self.AddIfSetSupported(self.AckSetResult(action=self.VerifySet))
    self.SendSet(ROOT_DEVICE, self.pid, [self.OFF, self.FULL])

  def VerifySet(self):
    self.AddExpectedResults(
      self.AckGetResult(field_values={
        'mode': self.OFF,
        'level': self.FULL}))
    self.SendGet(ROOT_DEVICE, self.pid)


class AllSubDevicesGetPresetPlayback(TestMixins.AllSubDevicesGetMixin,
                                     OptionalParameterTestFixture):
  """Send a Get PRESET_PLAYBACK to ALL_SUB_DEVICES."""
  PID = 'PRESET_PLAYBACK'


# E1.37 PIDS
# =============================================================================

# IDENTIFY_MODE
# -----------------------------------------------------------------------------
class GetIdentifyMode(TestMixins.GetMixin, OptionalParameterTestFixture):
  """Get IDENTIFY_MODE."""
  CATEGORY = TestCategory.CONTROL
  PID = 'IDENTIFY_MODE'
  PROVIDES = ['identify_mode']
  EXPECTED_FIELDS = ['identify_mode']


class GetIdentifyModeWithData(TestMixins.GetWithDataMixin,
                              OptionalParameterTestFixture):
  """Get IDENTIFY_MODE with extra data."""
  PID = 'IDENTIFY_MODE'


class SetIdentifyMode(TestMixins.SetMixin, OptionalParameterTestFixture):
  """Set IDENTIFY_MODE with extra data."""
  CATEGORY = TestCategory.CONTROL
  PID = 'IDENTIFY_MODE'
  REQUIRES = ['identify_mode']
  LOUD = 0xff
  QUIET = 0x00
  EXPECTED_FIELDS = ['identify_mode']

  def OldValue(self):
    return self.Property('identify_mode')

  def NewValue(self):
    old_value = self.OldValue()
    if old_value is None:
      return self.QUIET

    if old_value:
      return self.QUIET
    else:
      return self.LOUD


class SetIdentifyModeWithNoData(TestMixins.SetWithNoDataMixin,
                                OptionalParameterTestFixture):
  """Set IDENTIFY_MODE with no data."""
  PID = 'IDENTIFY_MODE'


class SetIdentifyModeWithExtraData(TestMixins.SetWithDataMixin,
                                   OptionalParameterTestFixture):
  """Send a SET IDENTIFY_MODE command with extra data."""
  PID = 'IDENTIFY_MODE'


class AllSubDevicesGetIdentifyMode(TestMixins.AllSubDevicesGetMixin,
                                   OptionalParameterTestFixture):
  """Get IDENTIFY_MODE addressed to ALL_SUB_DEVICES."""
  PID = 'IDENTIFY_MODE'


# DMX_BLOCK_ADDRESS
# -----------------------------------------------------------------------------
class GetDMXBlockAddress(OptionalParameterTestFixture):
  """Get DMX_BLOCK_ADDRESS."""
  CATEGORY = TestCategory.DMX_SETUP
  PID = 'DMX_BLOCK_ADDRESS'
  PROVIDES = ['total_sub_device_footprint', 'base_dmx_address']
  REQUIRES = ['sub_device_addresses', 'sub_device_footprints']
  NON_CONTIGUOUS = 0xffff

  def Test(self):
    self.expected_footprint = sum(
        self.Property('sub_device_footprints').values())
    self.AddIfGetSupported(self.AckGetResult())
    self.SendGet(ROOT_DEVICE, self.pid)

  def VerifyResult(self, response, fields):
    footprint = None
    base_address = None
    if response.WasAcked():
      footprint = fields['sub_device_footprint']
      base_address = fields['base_dmx_address']

      if footprint > TestMixins.MAX_DMX_ADDRESS:
        self.AddWarning('Sub device footprint > 512, was %d' % footprint)

      if (base_address == 0 or
          (base_address > TestMixins.MAX_DMX_ADDRESS and
           base_address != self.NON_CONTIGUOUS)):
        self.AddWarning('Base DMX address is outside range 1-512, was %d' %
                        base_address)

      if footprint != self.expected_footprint:
        self.SetFailed(
            "Sub device footprint (%d) didn't match sum of sub-device "
            "footprints (%d)" %
            (fields['sub_device_footprint'], self.expected_footprint))

      is_contiguous = self.CheckForContiguousSubDevices()
      if is_contiguous and base_address == self.NON_CONTIGUOUS:
        self.SetFailed(
            'Sub device addresses are contiguous, but block address returned '
            '0xffff')
      elif not (is_contiguous or base_address == self.NON_CONTIGUOUS):
        self.SetFailed(
            "Sub device addresses aren't contiguous, but block address "
            "didn't return 0xffff")

    self.SetProperty('total_sub_device_footprint', footprint)
    self.SetProperty('base_dmx_address', base_address)

  def CheckForContiguousSubDevices(self):
    addresses = self.Property('sub_device_addresses')
    footprints = self.Property('sub_device_footprints')
    next_address = None
    for index in sorted(addresses):
      if next_address is None:
        next_address = addresses[index] + footprints[index]
      elif addresses[index] != next_address:
        return False
      else:
        next_address += footprints[index]
    return True


class CheckBlockAddressConsistency(OptionalParameterTestFixture):
  """Check that the device has subdevices if DMX_BLOCK_ADDRESS is supported."""
  CATEGORY = TestCategory.CONTROL
  REQUIRES = ['sub_device_count']
  PID = 'DMX_BLOCK_ADDRESS'

  def Test(self):
    if (self.PidSupported() and self.Property('sub_device_count') == 0):
      self.AddAdvisory('DMX_BLOCK_ADDRESS supported but sub device count was 0')
    self.SetPassed()
    self.Stop()


class GetDMXBlockAddressWithData(TestMixins.GetWithDataMixin,
                                 OptionalParameterTestFixture):
  """Get DMX_BLOCK_ADDRESS with extra data."""
  PID = 'DMX_BLOCK_ADDRESS'


class SetDMXBlockAddress(TestMixins.SetMixin, OptionalParameterTestFixture):
  """SET the DMX_BLOCK_ADDRESS."""
  CATEGORY = TestCategory.DMX_SETUP
  PID = 'DMX_BLOCK_ADDRESS'
  REQUIRES = ['total_sub_device_footprint', 'base_dmx_address']
  EXPECTED_FIELDS = ['base_dmx_address']

  # TODO(Peter): Allow Nack write protect when 0 sub device footprint or no
  # addressable subs
  def NewValue(self):
    base_address = self.Property('base_dmx_address')
    footprint = self.Property('total_sub_device_footprint')

    if base_address is None or footprint is None:
      return 1

    if base_address == GetDMXBlockAddress.NON_CONTIGUOUS:
      return 1

    new_address = base_address + 1
    if new_address + footprint > TestMixins.MAX_DMX_ADDRESS:
      new_address = 1
    return new_address

  def ResetState(self):
    # We can't reset as the addresses may not have been contiguous
    pass


class SetZeroDMXBlockAddress(TestMixins.SetZeroUInt16Mixin,
                             OptionalParameterTestFixture):
  """Set DMX_BLOCK_ADDRESS to 0."""
  PID = 'DMX_BLOCK_ADDRESS'
  DEPS = [SetDMXBlockAddress]


class SetOutOfRangeDMXBlockAddress(OptionalParameterTestFixture):
  """Set DMX_BLOCK_ADDRESS to 513."""
  CATEGORY = TestCategory.ERROR_CONDITIONS
  PID = 'DMX_BLOCK_ADDRESS'
  DEPS = [SetDMXBlockAddress]

  def Test(self):
    self.AddIfSetSupported(self.NackSetResult(RDMNack.NR_DATA_OUT_OF_RANGE))
    data = struct.pack('!H', TestMixins.MAX_DMX_ADDRESS + 1)
    self.SendRawSet(ROOT_DEVICE, self.pid, data)


class SetDMXBlockAddressWithExtraData(TestMixins.SetWithDataMixin,
                                      OptionalParameterTestFixture):
  """Send a SET dmx block address with extra data."""
  PID = 'DMX_BLOCK_ADDRESS'
  DATA = 'foobar'


class SetDMXBlockAddressWithNoData(TestMixins.SetWithNoDataMixin,
                                   OptionalParameterTestFixture):
  """Set DMX_BLOCK_ADDRESS with no data."""
  PID = 'DMX_BLOCK_ADDRESS'


class AllSubDevicesGetDmxBlockAddress(TestMixins.AllSubDevicesGetMixin,
                                      OptionalParameterTestFixture):
  """Get DMX_BLOCK_ADDRESS addressed to ALL_SUB_DEVICES."""
  PID = 'DMX_BLOCK_ADDRESS'


# DMX_FAIL_MODE
# -----------------------------------------------------------------------------
class GetDMXFailMode(OptionalParameterTestFixture):
  """GET DMX_FAIL_MODE."""
  CATEGORY = TestCategory.DMX_SETUP
  PID = 'DMX_FAIL_MODE'
  PROVIDES = ['dmx_fail_settings']

  def Test(self):
    self.AddIfGetSupported(self.AckGetResult())
    self.SendGet(ROOT_DEVICE, self.pid)

  def VerifyResult(self, response, fields):
    if fields is None:
      fields = {}
    self.SetProperty('dmx_fail_settings', fields)


class GetDMXFailModeWithData(TestMixins.GetWithDataMixin,
                             OptionalParameterTestFixture):
  """GET DMX_FAIL_MODE with extra data."""
  PID = 'DMX_FAIL_MODE'


class SetDMXFailMode(OptionalParameterTestFixture):
  """Set DMX_FAIL_MODE without changing the settings."""
  CATEGORY = TestCategory.DMX_SETUP
  PID = 'DMX_FAIL_MODE'
  PROVIDES = ['set_dmx_fail_mode_supported']
  REQUIRES = ['dmx_fail_settings']

  def Test(self):
    settings = self.Property('dmx_fail_settings', {})

    self.AddIfSetSupported([
      self.AckSetResult(),
      self.NackSetResult(RDMNack.NR_UNSUPPORTED_COMMAND_CLASS),
    ])
    self.SendSet(
        ROOT_DEVICE, self.pid,
        [settings.get('scene_number', 0),
         settings.get('hold_time', 0),
         settings.get('loss_of_signal_delay', 0),
         settings.get('level', 0)]
    )

  def VerifyResult(self, response, fields):
    self.SetProperty('set_dmx_fail_mode_supported', response.WasAcked())


class SetDMXFailModeMinimumTime(TestMixins.SetDMXFailModeMixin,
                                OptionalParameterTestFixture):
  """Verify the minimum times in PRESET_INFO are supported in DMX_FAIL_MODE."""
  def Test(self):
    self.in_get = False

    if self.Property('set_dmx_fail_mode_supported'):
      self.AddIfSetSupported(self.AckSetResult(action=self.GetFailMode))
    else:
      self.AddIfSetSupported(
          self.NackSetResult(RDMNack.NR_UNSUPPORTED_COMMAND_CLASS))

    preset_info = self.Property('preset_info', {})
    self.known_limits = preset_info != {}
    self.delay_time = preset_info.get('min_fail_delay_time', 0)
    self.hold_time = preset_info.get('min_fail_hold_time', 0)

    self.SendSet(ROOT_DEVICE, self.pid,
                 [0, self.delay_time, self.hold_time, 255])

  def GetFailMode(self):
    self.in_get = True
    fields = {}
    if self.known_limits:
      fields['loss_of_signal_delay'] = self.delay_time
      fields['hold_time'] = self.hold_time

    self.AddIfGetSupported(self.AckGetResult(field_values=fields))
    self.SendGet(ROOT_DEVICE, self.pid)


class SetDMXFailModeMaximumTime(TestMixins.SetDMXFailModeMixin,
                                OptionalParameterTestFixture):
  """Verify the maximum times in PRESET_INFO are supported in DMX_FAIL_MODE."""
  def Test(self):
    self.in_get = False

    if self.Property('set_dmx_fail_mode_supported'):
      self.AddIfSetSupported(self.AckSetResult(action=self.GetFailMode))
    else:
      self.AddIfSetSupported(
          self.NackSetResult(RDMNack.NR_UNSUPPORTED_COMMAND_CLASS))

    preset_info = self.Property('preset_info', {})
    self.known_limits = preset_info != {}
    self.delay_time = preset_info.get('max_fail_delay_time', self.INFINITE_TIME)
    self.hold_time = preset_info.get('max_fail_hold_time', self.INFINITE_TIME)

    self.SendSet(ROOT_DEVICE, self.pid,
                 [0, self.delay_time, self.hold_time, 255])

  def GetFailMode(self):
    self.in_get = True
    fields = {}
    if self.known_limits:
      fields['loss_of_signal_delay'] = self.delay_time
      fields['hold_time'] = self.hold_time

    self.AddIfGetSupported(self.AckGetResult(field_values=fields))
    self.SendGet(ROOT_DEVICE, self.pid)


class SetDMXFailModeInfiniteTimes(TestMixins.SetDMXFailModeMixin,
                                  OptionalParameterTestFixture):
  """Check if infinite times are supported for DMX_FAIL_MODE."""
  def Test(self):
    self.in_get = False

    if self.Property('set_dmx_fail_mode_supported'):
      self.AddIfSetSupported(self.AckSetResult(action=self.GetFailMode))
    else:
      self.AddIfSetSupported(
          self.NackSetResult(RDMNack.NR_UNSUPPORTED_COMMAND_CLASS))

    self.SendSet(ROOT_DEVICE, self.pid,
                 [0, 'infinite', 'infinite', 255])

  def GetFailMode(self):
    self.in_get = True
    self.AddIfGetSupported(self.AckGetResult())
    self.SendGet(ROOT_DEVICE, self.pid)

  def VerifyResult(self, response, fields):
    if not response.WasAcked() or not self.in_get:
      return

    self.CheckField(
        'delay time',
        self.Property('preset_info', {}).get('fail_infinite_delay_supported'),
        fields['loss_of_signal_delay'])
    self.CheckField(
        'hold time',
        self.Property('preset_info', {}).get('fail_infinite_hold_supported'),
        fields['hold_time'])

  def CheckField(self, field_name, is_supported, new_value):
    if is_supported is None:
      # We can't tell is the new value is correct or not
      return

    if is_supported and new_value != self.INFINITE_TIME:
      self.SetFailed(
          'infinite %s was supported, but the value was truncated after a set.'
          ' Expected %d, got %d' %
          (field_name, self.INFINITE_TIME, new_value))
    elif not is_supported and new_value == self.INFINITE_TIME:
      self.SetFailed(
          'infinite %s was not supported, but the value was not truncated '
          'after a set.' % field_name)


class SetDMXFailModeOutOfRangeMaximumTime(TestMixins.SetDMXFailModeMixin,
                                          OptionalParameterTestFixture):
  """Check that the maximum times for DMX_FAIL_MODE are honored."""
  def Test(self):
    self.in_get = False
    preset_info = self.Property('preset_info', {})
    self.max_delay_time = preset_info.get('max_fail_delay_time')
    self.max_hold_time = preset_info.get('max_fail_hold_time')

    if self.max_delay_time is None or self.max_hold_time is None:
      self.SetNotRun("Max times unknown - PRESET_INFO wasn't acked")
      return

    delay_time = self.max_delay_time
    delay_time_field = self.pid.GetRequestField(RDM_SET,
                                                'loss_of_signal_delay')
    # 0xffff means 'fail mode not supported'
    if delay_time_field.RawValue(self.max_delay_time) < 0xffff - 1:
      delay_time = delay_time_field.DisplayValue(
          delay_time_field.RawValue(self.max_delay_time) + 1)  # Increment by 1

    hold_time = self.max_hold_time
    hold_time_field = self.pid.GetRequestField(RDM_SET, 'hold_time')
    # 0xffff means 'fail mode not supported'
    if hold_time_field.RawValue(self.max_hold_time) < 0xffff - 1:
      hold_time = hold_time_field.DisplayValue(
          hold_time_field.RawValue(self.max_hold_time) + 1)  # Increment by 1

    if self.Property('set_dmx_fail_mode_supported'):
      self.AddIfSetSupported(self.AckSetResult(action=self.GetFailMode))
    else:
      self.AddIfSetSupported(
          self.NackSetResult(RDMNack.NR_UNSUPPORTED_COMMAND_CLASS))

    self.SendSet(ROOT_DEVICE, self.pid,
                 [0, delay_time, hold_time, 255])

  def GetFailMode(self):
    self.in_get = True
    fields = {
      'loss_of_signal_delay': self.max_delay_time,
      'hold_time': self.max_hold_time,
    }
    self.AddIfGetSupported(self.AckGetResult(field_values=fields))
    self.SendGet(ROOT_DEVICE, self.pid)


class SetDMXFailModeOutOfRangeMinimumTime(TestMixins.SetDMXFailModeMixin,
                                          OptionalParameterTestFixture):
  """Check that the minimum times for DMX_FAIL_MODE are honored."""
  def Test(self):
    self.in_get = False
    preset_info = self.Property('preset_info', {})
    self.min_delay_time = preset_info.get('min_fail_delay_time')
    self.min_hold_time = preset_info.get('min_fail_hold_time')

    if self.min_delay_time is None or self.min_hold_time is None:
      self.SetNotRun("Max times unknown - PRESET_INFO wasn't acked")
      return

    delay_time = self.min_delay_time
    delay_time_field = self.pid.GetRequestField(RDM_SET,
                                                'loss_of_signal_delay')
    # 0xffff means 'fail mode not supported'
    if (delay_time_field.RawValue(self.min_delay_time) > 1 and
        delay_time_field.RawValue(self.min_delay_time) < 0xffff):
      delay_time = delay_time_field.DisplayValue(
          delay_time_field.RawValue(self.min_delay_time) - 1)  # Decrement by 1

    hold_time = self.min_hold_time
    hold_time_field = self.pid.GetRequestField(RDM_SET, 'hold_time')
    # 0xffff means 'fail mode not supported'
    if (hold_time_field.RawValue(self.min_hold_time) > 1 and
        hold_time_field.RawValue(self.min_hold_time) < 0xffff):
      hold_time = hold_time_field.DisplayValue(
          hold_time_field.RawValue(self.min_hold_time) - 1)  # Decrement by 1

    if self.Property('set_dmx_fail_mode_supported'):
      self.AddIfSetSupported(self.AckSetResult(action=self.GetFailMode))
    else:
      self.AddIfSetSupported(
          self.NackSetResult(RDMNack.NR_UNSUPPORTED_COMMAND_CLASS))

    self.SendSet(ROOT_DEVICE, self.pid,
                 [0, delay_time, hold_time, 255])

  def GetFailMode(self):
    self.in_get = True
    fields = {
      'loss_of_signal_delay': self.min_delay_time,
      'hold_time': self.min_hold_time,
    }
    self.AddIfGetSupported(self.AckGetResult(field_values=fields))
    self.SendGet(ROOT_DEVICE, self.pid)


class SetDMXFailModeWithNoData(TestMixins.SetWithNoDataMixin,
                               OptionalParameterTestFixture):
  """Set DMX_FAIL_MODE with no data."""
  PID = 'DMX_FAIL_MODE'


class SetDMXFailModeWithExtraData(TestMixins.SetWithDataMixin,
                                  OptionalParameterTestFixture):
  """Send a SET DMX_FAIL_MODE command with extra data."""
  PID = 'DMX_FAIL_MODE'


class AllSubDevicesGetDMXFailMode(TestMixins.AllSubDevicesGetMixin,
                                  OptionalParameterTestFixture):
  """Get DMX_FAIL_MODE addressed to ALL_SUB_DEVICES."""
  PID = 'DMX_FAIL_MODE'


# DMX_STARTUP_MODE
# -----------------------------------------------------------------------------
class GetDMXStartupMode(OptionalParameterTestFixture):
  """Get DMX_STARTUP_MODE."""
  CATEGORY = TestCategory.DMX_SETUP
  PID = 'DMX_STARTUP_MODE'
  PROVIDES = ['dmx_startup_settings']

  def Test(self):
    self.AddIfGetSupported(self.AckGetResult())
    self.SendGet(ROOT_DEVICE, self.pid)

  def VerifyResult(self, response, fields):
    if fields is None:
      fields = {}
    self.SetProperty('dmx_startup_settings', fields)


class GetDMXStartupModeWithData(TestMixins.GetWithDataMixin,
                                OptionalParameterTestFixture):
  """Get DMX_STARTUP_MODE with extra data."""
  PID = 'DMX_STARTUP_MODE'


class SetDMXStartupMode(OptionalParameterTestFixture):
  """Set DMX_STARTUP_MODE without changing the settings."""
  CATEGORY = TestCategory.DMX_SETUP
  PID = 'DMX_FAIL_MODE'
  PROVIDES = ['set_dmx_startup_mode_supported']
  REQUIRES = ['dmx_startup_settings']

  def Test(self):
    settings = self.Property('dmx_startup_settings', {})

    self.AddIfSetSupported([
      self.AckSetResult(),
      self.NackSetResult(RDMNack.NR_UNSUPPORTED_COMMAND_CLASS),
    ])
    self.SendSet(
        ROOT_DEVICE, self.pid,
        [settings.get('scene_number', 0),
         settings.get('hold_time', 0),
         settings.get('startup_delay', 0),
         settings.get('level', 0)]
    )

  def VerifyResult(self, response, fields):
    self.SetProperty('set_dmx_startup_mode_supported', response.WasAcked())


class SetDMXStartupModeMinimumTime(TestMixins.SetDMXStartupModeMixin,
                                   OptionalParameterTestFixture):
  """Verify DMX_STARTUP_MODE supports the min. times from PRESET_INFO."""
  def Test(self):
    self.in_get = False

    if self.Property('set_dmx_startup_mode_supported'):
      self.AddIfSetSupported(self.AckSetResult(action=self.GetStartupMode))
    else:
      self.AddIfSetSupported(
          self.NackSetResult(RDMNack.NR_UNSUPPORTED_COMMAND_CLASS))

    preset_info = self.Property('preset_info', {})
    self.known_limits = preset_info != {}
    self.delay_time = preset_info.get('min_startup_delay_time', 0)
    self.hold_time = preset_info.get('min_startup_hold_time', 0)

    self.SendSet(ROOT_DEVICE, self.pid,
                 [0, self.delay_time, self.hold_time, 255])

  def GetStartupMode(self):
    self.in_get = True
    fields = {}
    if self.known_limits:
      fields['startup_delay'] = self.delay_time
      fields['hold_time'] = self.hold_time

    self.AddIfGetSupported(self.AckGetResult(field_values=fields))
    self.SendGet(ROOT_DEVICE, self.pid)


class SetDMXStartupModeMaximumTime(TestMixins.SetDMXStartupModeMixin,
                                   OptionalParameterTestFixture):
  """Verify DMX_STARTUP_MODE supports the max. times from PRESET_INFO."""
  def Test(self):
    self.in_get = False

    if self.Property('set_dmx_startup_mode_supported'):
      self.AddIfSetSupported(self.AckSetResult(action=self.GetStartupMode))
    else:
      self.AddIfSetSupported(
          self.NackSetResult(RDMNack.NR_UNSUPPORTED_COMMAND_CLASS))

    preset_info = self.Property('preset_info', {})
    self.known_limits = preset_info != {}
    self.delay_time = preset_info.get('max_startup_delay_time',
                                      self.INFINITE_TIME)
    self.hold_time = preset_info.get('max_startup_hold_time',
                                     self.INFINITE_TIME)

    self.SendSet(ROOT_DEVICE, self.pid,
                 [0, self.delay_time, self.hold_time, 255])

  def GetStartupMode(self):
    self.in_get = True
    fields = {}
    if self.known_limits:
      fields['startup_delay'] = self.delay_time
      fields['hold_time'] = self.hold_time

    self.AddIfGetSupported(self.AckGetResult(field_values=fields))
    self.SendGet(ROOT_DEVICE, self.pid)


class SetDMXStartupModeInfiniteTimes(TestMixins.SetDMXStartupModeMixin,
                                     OptionalParameterTestFixture):
  """Check if infinite times are supported for DMX_STARTUP_MODE."""
  def Test(self):
    self.in_get = False

    if self.Property('set_dmx_startup_mode_supported'):
      self.AddIfSetSupported(self.AckSetResult(action=self.GetStartupMode))
    else:
      self.AddIfSetSupported(
          self.NackSetResult(RDMNack.NR_UNSUPPORTED_COMMAND_CLASS))

    self.SendSet(ROOT_DEVICE, self.pid,
                 [0, 'infinite', 'infinite', 255])

  def GetStartupMode(self):
    self.in_get = True
    self.AddIfGetSupported(self.AckGetResult())
    self.SendGet(ROOT_DEVICE, self.pid)

  def VerifyResult(self, response, fields):
    if not response.WasAcked() or not self.in_get:
      return

    self.CheckField(
        'delay time',
        self.Property('preset_info', {}).get(
           'startup_infinite_delay_supported'),
        fields['startup_delay'])
    self.CheckField(
        'hold time',
        self.Property('preset_info', {}).get('startup_infinite_hold_supported'),
        fields['hold_time'])

  def CheckField(self, field_name, is_supported, new_value):
    if is_supported is None:
      # We can't tell is the new value is correct or not
      return

    if is_supported and new_value != self.INFINITE_TIME:
      self.SetFailed(
          'infinite %s was supported, but the value was truncated after a set.'
          ' Expected %d, got %d' %
          (field_name, self.INFINITE_TIME, new_value))
    elif not is_supported and new_value == self.INFINITE_TIME:
      self.SetFailed(
          'infinite %s was not supported, but the value was not truncated '
          'after a set.' % field_name)


class SetDMXStartupModeOutOfRangeMaximumTime(TestMixins.SetDMXStartupModeMixin,
                                             OptionalParameterTestFixture):
  """Check that the maximum times for DMX_STARTUP_MODE are honored."""
  def Test(self):
    self.in_get = False
    preset_info = self.Property('preset_info', {})
    self.max_delay_time = preset_info.get('max_startup_delay_time')
    self.max_hold_time = preset_info.get('max_startup_hold_time')

    if self.max_delay_time is None or self.max_hold_time is None:
      self.SetNotRun("Max times unknown - PRESET_INFO wasn't acked")
      return

    delay_time = self.max_delay_time
    delay_time_field = self.pid.GetRequestField(RDM_SET, 'startup_delay')
    # 0xffff means 'startup mode not supported'
    if delay_time_field.RawValue(self.max_delay_time) < (0xffff - 1):
      delay_time = delay_time_field.DisplayValue(
          delay_time_field.RawValue(self.max_delay_time) + 1)  # Increment by 1

    hold_time = self.max_hold_time
    hold_time_field = self.pid.GetRequestField(RDM_SET, 'hold_time')
    # 0xffff means 'startup mode not supported'
    if hold_time_field.RawValue(self.max_hold_time) < (0xffff - 1):
      hold_time = hold_time_field.DisplayValue(
          hold_time_field.RawValue(self.max_hold_time) + 1)  # Increment by 1

    if self.Property('set_dmx_startup_mode_supported'):
      self.AddIfSetSupported(self.AckSetResult(action=self.GetStartupMode))
    else:
      self.AddIfSetSupported(
          self.NackSetResult(RDMNack.NR_UNSUPPORTED_COMMAND_CLASS))

    self.SendSet(ROOT_DEVICE, self.pid,
                 [0, delay_time, hold_time, 255])

  def GetStartupMode(self):
    self.in_get = True
    fields = {
      'startup_delay': self.max_delay_time,
      'hold_time': self.max_hold_time,
    }
    self.AddIfGetSupported(self.AckGetResult(field_values=fields))
    self.SendGet(ROOT_DEVICE, self.pid)


class SetDMXStartupModeOutOfRangeMinimumTime(TestMixins.SetDMXStartupModeMixin,
                                             OptionalParameterTestFixture):
  """Check that the minimum times for DMX_STARTUP_MODE are honored."""
  def Test(self):
    self.in_get = False
    preset_info = self.Property('preset_info', {})
    self.min_delay_time = preset_info.get('min_startup_delay_time')
    self.min_hold_time = preset_info.get('min_startup_hold_time')

    if self.min_delay_time is None or self.min_hold_time is None:
      self.SetNotRun("Max times unknown - PRESET_INFO wasn't acked")
      return

    delay_time = self.min_delay_time
    delay_time_field = self.pid.GetRequestField(RDM_SET, 'startup_delay')
    # 0xffff means 'startup mode not supported'
    if (delay_time_field.RawValue(self.min_delay_time) > 1 and
        delay_time_field.RawValue(self.min_delay_time) < 0xffff):
      delay_time = delay_time_field.DisplayValue(
          delay_time_field.RawValue(self.min_delay_time) - 1)  # Decrement by 1

    hold_time = self.min_hold_time
    hold_time_field = self.pid.GetRequestField(RDM_SET, 'hold_time')
    # 0xffff means 'startup mode not supported'
    if (hold_time_field.RawValue(self.min_hold_time) > 1 and
        hold_time_field.RawValue(self.min_hold_time) < 0xffff):
      hold_time = hold_time_field.DisplayValue(
          hold_time_field.RawValue(self.min_hold_time) - 1)  # Decrement by 1

    if self.Property('set_dmx_startup_mode_supported'):
      self.AddIfSetSupported(self.AckSetResult(action=self.GetStartupMode))
    else:
      self.AddIfSetSupported(
          self.NackSetResult(RDMNack.NR_UNSUPPORTED_COMMAND_CLASS))

    self.SendSet(ROOT_DEVICE, self.pid,
                 [0, delay_time, hold_time, 255])

  def GetStartupMode(self):
    self.in_get = True
    fields = {
      'startup_delay': self.min_delay_time,
      'hold_time': self.min_hold_time,
    }
    self.AddIfGetSupported(self.AckGetResult(field_values=fields))
    self.SendGet(ROOT_DEVICE, self.pid)


class SetDMXStartupModeWithNoData(TestMixins.SetWithNoDataMixin,
                                  OptionalParameterTestFixture):
  """Set DMX_STARTUP_MODE with no data."""
  PID = 'DMX_STARTUP_MODE'


class SetDMXStartupModeWithExtraData(TestMixins.SetWithDataMixin,
                                     OptionalParameterTestFixture):
  """Send a SET DMX_STARTUP_MODE command with extra data."""
  PID = 'DMX_STARTUP_MODE'


class AllSubDevicesGetDMXStartupMode(TestMixins.AllSubDevicesGetMixin,
                                     OptionalParameterTestFixture):
  """Get DMX_STARTUP_MODE addressed to ALL_SUB_DEVICES."""
  PID = 'DMX_STARTUP_MODE'


# POWER_ON_SELF_TEST
# -----------------------------------------------------------------------------
class GetPowerOnSelfTest(TestMixins.GetMixin, OptionalParameterTestFixture):
  """Get the POWER_ON_SELF_TEST."""
  CATEGORY = TestCategory.CONTROL
  PID = 'POWER_ON_SELF_TEST'
  EXPECTED_FIELDS = ['power_on_self_test']
  PROVIDES = ['power_on_self_test']


class GetPowerOnSelfTestWithData(TestMixins.GetWithDataMixin,
                                 OptionalParameterTestFixture):
  """Get the POWER_ON_SELF_TEST with extra data."""
  PID = 'POWER_ON_SELF_TEST'


class SetPowerOnSelfTest(TestMixins.SetBoolMixin,
                         OptionalParameterTestFixture):
  """Set POWER_ON_SELF_TEST."""
  CATEGORY = TestCategory.CONTROL
  PID = 'POWER_ON_SELF_TEST'
  EXPECTED_FIELDS = ['power_on_self_test']
  REQUIRES = ['power_on_self_test']

  def OldValue(self):
    return self.Property('power_on_self_test')


class SetPowerOnSelfTestWithNoData(TestMixins.SetWithNoDataMixin,
                                   OptionalParameterTestFixture):
  """Set the POWER_ON_SELF_TEST with no param data."""
  PID = 'POWER_ON_SELF_TEST'


class SetPowerOnSelfTestWithExtraData(TestMixins.SetWithDataMixin,
                                      OptionalParameterTestFixture):
  """Send a SET POWER_ON_SELF_TEST command with extra data."""
  PID = 'POWER_ON_SELF_TEST'


class AllSubDevicesGetPowerOnSelfTest(TestMixins.AllSubDevicesGetMixin,
                                      OptionalParameterTestFixture):
  """Get POWER_ON_SELF_TEST addressed to ALL_SUB_DEVICES."""
  PID = 'POWER_ON_SELF_TEST'


# LOCK_STATE
# -----------------------------------------------------------------------------
class GetLockState(TestMixins.GetMixin, OptionalParameterTestFixture):
  """Get LOCK_STATE."""
  CATEGORY = TestCategory.CONFIGURATION
  PID = "LOCK_STATE"
  PROVIDES = ['current_lock_state', 'number_of_lock_states']

  def Test(self):
    self.AddIfGetSupported(self.AckGetResult())
    self.SendGet(ROOT_DEVICE, self.pid)

  def VerifyResult(self, response, fields):
    if not response.WasAcked():
      for key in self.PROVIDES:
        self.SetProperty(key, None)
      return

    self.SetPropertyFromDict(fields, 'current_lock_state')
    self.SetPropertyFromDict(fields, 'number_of_lock_states')

    if fields['current_lock_state'] > fields['number_of_lock_states']:
      self.SetFailed('Lock State %d exceeded number of lock states %d' %
                     (fields['current_lock_state'],
                      fields['number_of_lock_states']))
      return


class GetLockStateWithData(TestMixins.GetWithDataMixin,
                           OptionalParameterTestFixture):
  """Get LOCK_STATE with extra data."""
  PID = 'LOCK_STATE'


class AllSubDevicesGetLockState(TestMixins.AllSubDevicesGetMixin,
                                OptionalParameterTestFixture):
  """Get LOCK_STATE addressed to ALL_SUB_DEVICES."""
  PID = 'LOCK_STATE'


class SetLockStateWithNoData(TestMixins.SetWithNoDataMixin,
                             OptionalParameterTestFixture):
  """Set LOCK_STATE without no data."""
  PID = 'LOCK_STATE'


class SetLockState(OptionalParameterTestFixture):
  """Set LOCK_STATE."""
  CATEGORY = TestCategory.CONFIGURATION
  PID = 'LOCK_STATE'
  REQUIRES = ['current_lock_state', 'pin_code']

  def Test(self):
    self.lock_state = self.Property('current_lock_state')
    if self.lock_state is None:
      self.SetNotRun('Unable to determine pin code')
      return

    self.pin = self.Property('pin_code')
    if self.pin is None:
      # Try setting to a static value, we make old and new the same just on the
      # off chance this is actually the pin
      # http://www.datagenetics.com/blog/september32012/
      self.AddIfSetSupported([
        self.AckSetResult(),
        self.NackSetResult(RDMNack.NR_DATA_OUT_OF_RANGE),
      ])
      self.SendSet(PidStore.ROOT_DEVICE, self.pid, [439, self.lock_state])

    else:
      self.AddIfSetSupported([
        self.AckSetResult(action=self.VerifySet),
        self.NackSetResult(
          RDMNack.NR_UNSUPPORTED_COMMAND_CLASS,
          advisory='SET for %s returned unsupported command class' %
                   self.pid.name),
      ])
      self.SendSet(PidStore.ROOT_DEVICE, self.pid, [self.pin, self.lock_state])

  def VerifySet(self):
    self.AddExpectedResults(
        self.AckGetResult(field_values={'current_lock_state': self.lock_state}))
    self.SendGet(PidStore.ROOT_DEVICE, self.pid)


# LOCK_STATE_DESCRIPTION
# -----------------------------------------------------------------------------
class GetLockStateDescription(TestMixins.GetSettingDescriptionsRangeMixin,
                              OptionalParameterTestFixture):
  """Get LOCK_STATE_DESCRIPTION for all known states."""
  CATEGORY = TestCategory.DIMMER_SETTINGS
  PID = 'LOCK_STATE_DESCRIPTION'
  REQUIRES = ['number_of_lock_states']
  EXPECTED_FIELDS = ['lock_state']
  DESCRIPTION_FIELD = 'lock_state_description'


class GetLockStateDescriptionWithNoData(TestMixins.GetWithNoDataMixin,
                                        OptionalParameterTestFixture):
  """Get LOCK_STATE_DESCRIPTION with no lock state specified."""
  PID = 'LOCK_STATE_DESCRIPTION'


class GetLockStateDescriptionWithExtraData(TestMixins.GetWithDataMixin,
                                           OptionalParameterTestFixture):
  """Get LOCK_STATE_DESCRIPTION with extra data."""
  PID = 'LOCK_STATE_DESCRIPTION'


class GetZeroLockStateDescription(TestMixins.GetZeroUInt8Mixin,
                                  OptionalParameterTestFixture):
  """Get LOCK_STATE_DESCRIPTION for lock state 0."""
  PID = 'LOCK_STATE_DESCRIPTION'


class GetOutOfRangeLockStateDescription(TestMixins.GetOutOfRangeByteMixin,
                                        OptionalParameterTestFixture):
  """Get LOCK_STATE_DESCRIPTION for an out-of-range lock state."""
  PID = 'LOCK_STATE_DESCRIPTION'
  REQUIRES = ['number_of_lock_states']
  LABEL = 'lock states'


class SetLockStateDescription(TestMixins.UnsupportedSetMixin,
                              OptionalParameterTestFixture):
  """Set the LOCK_STATE_DESCRIPTION."""
  PID = 'LOCK_STATE_DESCRIPTION'


class SetLockStateDescriptionWithData(TestMixins.UnsupportedSetWithDataMixin,
                                      OptionalParameterTestFixture):
  """Attempt to SET LOCK_STATE_DESCRIPTION with data."""
  PID = 'LOCK_STATE_DESCRIPTION'


class AllSubDevicesGetLockStateDescription(TestMixins.AllSubDevicesGetMixin,
                                           OptionalParameterTestFixture):
  """Get LOCK_STATE_DESCRIPTION addressed to ALL_SUB_DEVICES."""
  PID = 'LOCK_STATE_DESCRIPTION'
  DATA = [1]


# LOCK_PIN
# -----------------------------------------------------------------------------
class GetLockPin(TestMixins.GetMixin, OptionalParameterTestFixture):
  """Get LOCK_PIN."""
  CATEGORY = TestCategory.CONFIGURATION
  PID = 'LOCK_PIN'
  EXPECTED_FIELDS = ['pin_code']
  PROVIDES = ['pin_code']
  # Some responders may not let you GET the pin.
  ALLOWED_NACKS = [RDMNack.NR_UNSUPPORTED_COMMAND_CLASS]


class GetLockPinWithData(TestMixins.GetWithDataMixin,
                         OptionalParameterTestFixture):
  """Get LOCK_PIN with data."""
  PID = 'LOCK_PIN'
  # Some responders may not let you GET the pin.
  ALLOWED_NACKS = [RDMNack.NR_UNSUPPORTED_COMMAND_CLASS]


class AllSubDevicesGetLockPin(TestMixins.AllSubDevicesGetMixin,
                              OptionalParameterTestFixture):
  """Get LOCK_PIN addressed to ALL_SUB_DEVICES."""
  PID = 'LOCK_PIN'


class SetLockPinWithNoData(TestMixins.SetWithNoDataMixin,
                           OptionalParameterTestFixture):
  """Set LOCK_PIN with no param data."""
  PID = 'LOCK_PIN'


class SetLockPinWithExtraData(TestMixins.SetWithDataMixin,
                              OptionalParameterTestFixture):
  """Send a SET LOCK_PIN command with extra data."""
  PID = 'LOCK_PIN'


class SetLockPin(OptionalParameterTestFixture):
  """Set LOCK_PIN."""
  CATEGORY = TestCategory.CONFIGURATION
  PID = 'LOCK_PIN'
  REQUIRES = ['pin_code']

  def Test(self):
    self.pin = self.Property('pin_code')
    if self.pin is None:
      # Try setting to a static value, we make old and new the same just on the
      # off chance this is actually the pin
      # http://www.datagenetics.com/blog/september32012/
      self.AddIfSetSupported([
        self.AckSetResult(),
        self.NackSetResult(RDMNack.NR_DATA_OUT_OF_RANGE),
      ])
      self.SendSet(PidStore.ROOT_DEVICE, self.pid, [439, 439])

    else:
      self.AddIfSetSupported([
        self.AckSetResult(action=self.VerifySet),
        self.NackSetResult(
          RDMNack.NR_UNSUPPORTED_COMMAND_CLASS,
          advisory='SET for %s returned unsupported command class' %
                   self.pid.name),
      ])
      self.SendSet(PidStore.ROOT_DEVICE, self.pid, [self.pin, self.pin])

  def VerifySet(self):
    self.AddExpectedResults([
      self.AckGetResult(field_values={'pin_code': self.pin}),
      self.NackGetResult(RDMNack.NR_UNSUPPORTED_COMMAND_CLASS),
    ])
    self.SendGet(PidStore.ROOT_DEVICE, self.pid)


class SetInvalidLockPin(OptionalParameterTestFixture):
  """Set LOCK_PIN with the wrong pin code."""
  CATEGORY = TestCategory.ERROR_CONDITIONS
  PID = 'LOCK_PIN'

  REQUIRES = ['pin_code']

  def Test(self):
    self.pin = self.Property('pin_code')
    if self.pin is None:
      self.SetNotRun('Unable to determine pin code')
      return

    bad_pin = (self.pin + 1) % 10000
    self.AddIfSetSupported(self.NackSetResult(RDMNack.NR_DATA_OUT_OF_RANGE))
    self.SendSet(ROOT_DEVICE, self.pid, [0, bad_pin])


class SetOutOfRangeLockPin(OptionalParameterTestFixture):
  """Set LOCK_PIN with an out-of-range pin code."""
  CATEGORY = TestCategory.ERROR_CONDITIONS
  PID = 'LOCK_PIN'
  REQUIRES = ['pin_code']

  def Test(self):
    self.pin = self.Property('pin_code')
    if self.pin is None:
      self.SetNotRun('Unable to determine pin code')
      return

    # Section 3.9, out of range pins return NR_FORMAT_ERROR rather than
    # NR_DATA_OUT_OF_RANGE like one may expect. NR_DATA_OUT_OF_RANGE is
    # reserved for reporting when an incorrect PIN is used.
    self.AddIfSetSupported(self.NackSetResult(RDMNack.NR_FORMAT_ERROR))
    data = struct.pack('!HH', 10001, self.pin)
    self.SendRawSet(ROOT_DEVICE, self.pid, data)


# BURN_IN
# -----------------------------------------------------------------------------
class GetBurnIn(TestMixins.GetMixin, OptionalParameterTestFixture):
  """GET BURN_IN."""
  CATEGORY = TestCategory.POWER_LAMP_SETTINGS
  PID = 'BURN_IN'
  EXPECTED_FIELDS = ['hours_remaining']
  PROVIDES = ['burn_in_hours']


class GetBurnInWithData(TestMixins.GetWithDataMixin,
                        OptionalParameterTestFixture):
  """Get BURN_IN with extra data."""
  PID = 'BURN_IN'


class SetBurnIn(TestMixins.SetUInt8Mixin, OptionalParameterTestFixture):
  """Set BURN_IN."""
  CATEGORY = TestCategory.POWER_LAMP_SETTINGS
  PID = 'BURN_IN'
  EXPECTED_FIELDS = ['hours_remaining']
  REQUIRES = ['burn_in_hours']

  def OldValue(self):
    return self.Property('burn_in_hours')

  def VerifySet(self):
    new_value = self.NewValue()
    results = [
      self.AckGetResult(
          field_names=self.EXPECTED_FIELDS,
          field_values={self.EXPECTED_FIELDS[0]: self.NewValue()}),
    ]
    # Since this is hours remaining, it may be decremented before we can read
    # it back
    if new_value:
      results.append(
        self.AckGetResult(
            field_names=self.EXPECTED_FIELDS,
            field_values={self.EXPECTED_FIELDS[0]: new_value - 1}))
    self.AddExpectedResults(results)
    self.SendGet(ROOT_DEVICE, self.pid)


class SetBurnInWithNoData(TestMixins.SetWithNoDataMixin,
                          OptionalParameterTestFixture):
  """Set BURN_IN with no param data."""
  PID = 'BURN_IN'


class SetBurnInWithExtraData(TestMixins.SetWithDataMixin,
                             OptionalParameterTestFixture):
  """Send a SET BURN_IN command with extra data."""
  PID = 'BURN_IN'


class AllSubDevicesGetBurnIn(TestMixins.AllSubDevicesGetMixin,
                             OptionalParameterTestFixture):
  """Get BURN_IN addressed to ALL_SUB_DEVICES."""
  PID = 'BURN_IN'


# DIMMER_INFO
# -----------------------------------------------------------------------------
class GetDimmerInfo(OptionalParameterTestFixture):
  """GET dimmer info."""
  CATEGORY = TestCategory.DIMMER_SETTINGS
  PID = 'DIMMER_INFO'
  REQUIRES = ['supported_parameters']
  PROVIDES = ['minimum_level_lower', 'minimum_level_upper',
              'maximum_level_lower', 'maximum_level_upper',
              'number_curves_supported', 'levels_resolution',
              'split_levels_supported']

  def Test(self):
    self.AddIfGetSupported(self.AckGetResult())
    self.SendGet(ROOT_DEVICE, self.pid)

  def VerifyResult(self, response, fields):
    if not response.WasAcked():
      for field in self.PROVIDES:
        self.SetProperty(field, None)
      return

    if fields['minimum_level_lower'] > fields['minimum_level_upper']:
      self.AddAdvisory('minimum_level_lower (%d) > minimum_level_upper (%d)'
                       % (fields['minimum_level_lower'],
                          fields['minimum_level_upper']))

    if fields['maximum_level_lower'] > fields['maximum_level_upper']:
      self.AddAdvisory('maximum_level_lower (%d) > maximum_level_upper (%d)'
                       % (fields['maximum_level_lower'],
                          fields['maximum_level_upper']))

    self.SetPropertyFromDict(fields, 'minimum_level_lower')
    self.SetPropertyFromDict(fields, 'minimum_level_upper')
    self.SetPropertyFromDict(fields, 'maximum_level_lower')
    self.SetPropertyFromDict(fields, 'maximum_level_upper')
    self.SetPropertyFromDict(fields, 'number_curves_supported')
    self.SetPropertyFromDict(fields, 'levels_resolution')

    self.SetProperty('split_levels_supported', fields['split_levels_supported'])

    self.CheckFieldsAreUnsupported(
        'MINIMUM_LEVEL', fields,
        {'minimum_level_lower': 0, 'minimum_level_upper': 0,
         'split_levels_supported': 0})
    self.CheckFieldsAreUnsupported(
        'MAXIMUM_LEVEL', fields,
        {'maximum_level_lower': 0xffff, 'maximum_level_upper': 0xffff})

  def CheckFieldsAreUnsupported(self, pid_name, fields, keys):
    if self.LookupPid(pid_name).value in self.Property('supported_parameters'):
      return

    for key, expected_value in keys.iteritems():
      if fields[key] != expected_value:
        self.AddWarning(
            "%s isn't supported but %s in DIMMER_INFO was not %hx" %
            (pid_name, key, expected_value))


class GetDimmerInfoWithData(TestMixins.GetWithDataMixin,
                            OptionalParameterTestFixture):
  """Get DIMMER_INFO with extra data."""
  PID = 'DIMMER_INFO'


class SetDimmerInfo(TestMixins.UnsupportedSetMixin,
                    OptionalParameterTestFixture):
  """Set DIMMER_INFO."""
  PID = 'DIMMER_INFO'


class SetDimmerInfoWithData(TestMixins.UnsupportedSetWithDataMixin,
                            OptionalParameterTestFixture):
  """Attempt to SET DIMMER_INFO with data."""
  PID = 'DIMMER_INFO'


class AllSubDevicesGetDimmerInfo(TestMixins.AllSubDevicesGetMixin,
                                 OptionalParameterTestFixture):
  """Get DIMMER_INFO addressed to ALL_SUB_DEVICES."""
  PID = 'DIMMER_INFO'


# MINIMUM_LEVEL
# -----------------------------------------------------------------------------
class GetMinimumLevel(TestMixins.GetMixin, OptionalParameterTestFixture):
  """Get MINIMUM_LEVEL."""
  CATEGORY = TestCategory.DIMMER_SETTINGS
  PID = "MINIMUM_LEVEL"
  REQUIRES = ['minimum_level_lower', 'minimum_level_upper',
              'split_levels_supported']
  PROVIDES = ['minimum_level_settings']

  def Test(self):
    self.AddIfGetSupported(self.AckGetResult())
    self.SendGet(ROOT_DEVICE, self.pid)

  def VerifyResult(self, response, fields):
    if fields is None:
      fields = {}
    self.SetProperty('minimum_level_settings', fields)

    if not response.WasAcked():
      return

    min_increasing = fields['minimum_level_increasing']
    min_decreasing = fields['minimum_level_decreasing']
    lower_limit = self.Property('minimum_level_lower')
    upper_limit = self.Property('minimum_level_upper')
    if lower_limit is not None and upper_limit is not None:
      if min_increasing < lower_limit or min_increasing > upper_limit:
        self.SetFailed(
            'minimum_level_increasing is outside the range [%d, %d] from '
            'DIMMER_INFO' % (lower_limit, upper_limit))
        return
      if min_decreasing < lower_limit or min_decreasing > upper_limit:
        self.SetFailed(
            'minimum_level_decreasing is outside the range [%d, %d] from '
            'DIMMER_INFO' % (lower_limit, upper_limit))
        return

    split_supported = self.Property('split_levels_supported')
    if split_supported is not None:
      if not split_supported and min_increasing != min_decreasing:
        self.SetFailed(
            'Split min levels not supported but min level increasing (%d)'
            ' != min level decreasing (%d)' % (min_increasing, min_decreasing))


class GetMinimumLevelWithData(TestMixins.GetWithDataMixin,
                              OptionalParameterTestFixture):
  """Get MINIMUM_LEVEL with extra data."""
  PID = 'MINIMUM_LEVEL'


class AllSubDevicesGetMinimumLevel(TestMixins.AllSubDevicesGetMixin,
                                   OptionalParameterTestFixture):
  """Get MINIMUM_LEVEL addressed to ALL_SUB_DEVICES."""
  PID = 'MINIMUM_LEVEL'


class SetMinimumLevel(OptionalParameterTestFixture):
  """Set MINIMUM_LEVEL without changing the settings."""
  CATEGORY = TestCategory.DIMMER_SETTINGS
  PID = 'MINIMUM_LEVEL'
  REQUIRES = ['minimum_level_settings']
  PROVIDES = ['set_minimum_level_supported']

  def Test(self):
    settings = self.Property('minimum_level_settings')
    if not settings:
      self.SetNotRun('Unable to determine current MINIMUM_LEVEL settings')
      return

    self.AddIfSetSupported([
      self.AckSetResult(),
      self.NackSetResult(RDMNack.NR_UNSUPPORTED_COMMAND_CLASS),
    ])
    self.SendSet(
        ROOT_DEVICE, self.pid,
        [settings['minimum_level_increasing'],
         settings['minimum_level_decreasing'],
         settings['on_below_minimum']])

  def VerifyResult(self, response, fields):
    self.SetProperty('set_minimum_level_supported', response.WasAcked())


class SetLowerIncreasingMinimumLevel(TestMixins.SetMinimumLevelMixin,
                                     OptionalParameterTestFixture):
  """Set MINIMUM_LEVEL to the smallest value from DIMMER_INFO."""
  REQUIRES = TestMixins.SetMinimumLevelMixin.REQUIRES + ['minimum_level_lower']

  def MinLevelIncreasing(self):
    return self.Property('minimum_level_lower')


class SetUpperIncreasingMinimumLevel(TestMixins.SetMinimumLevelMixin,
                                     OptionalParameterTestFixture):
  """Set MINIMUM_LEVEL to the largest value from DIMMER_INFO."""
  REQUIRES = TestMixins.SetMinimumLevelMixin.REQUIRES + ['minimum_level_upper']

  def MinLevelIncreasing(self):
    return self.Property('minimum_level_upper')


class SetOutOfRangeLowerIncreasingMinimumLevel(TestMixins.SetMinimumLevelMixin,
                                               OptionalParameterTestFixture):
  """Set MINIMUM_LEVEL to one less than the smallest value from DIMMER_INFO."""
  REQUIRES = TestMixins.SetMinimumLevelMixin.REQUIRES + ['minimum_level_lower']

  def ExpectedResults(self):
    return self.NackSetResult(RDMNack.NR_DATA_OUT_OF_RANGE)

  def ShouldSkip(self):
    self.lower = self.Property('minimum_level_lower')
    if self.lower == 0:
      self.SetNotRun('All values supported')
      return True
    return False

  def MinLevelIncreasing(self):
    return self.lower - 1


class SetOutOfRangeUpperIncreasingMinimumLevel(TestMixins.SetMinimumLevelMixin,
                                               OptionalParameterTestFixture):
  """Set MINIMUM_LEVEL to one more than the largest value from DIMMER_INFO."""
  REQUIRES = TestMixins.SetMinimumLevelMixin.REQUIRES + ['minimum_level_upper']

  def ExpectedResults(self):
    return self.NackSetResult(RDMNack.NR_DATA_OUT_OF_RANGE)

  def ShouldSkip(self):
    self.upper = self.Property('minimum_level_upper')
    if self.upper == 0xfffe:
      self.SetNotRun('All values supported')
      return True
    return False

  def MinLevelIncreasing(self):
    return self.upper + 1


# MAXIMUM_LEVEL
# -----------------------------------------------------------------------------
class GetMaximumLevel(TestMixins.GetMixin, OptionalParameterTestFixture):
  """Get MAXIMUM_LEVEL."""
  CATEGORY = TestCategory.DIMMER_SETTINGS
  PID = "MAXIMUM_LEVEL"
  PROVIDES = ['maximum_level']
  EXPECTED_FIELDS = ['maximum_level']


class GetMaximumLevelWithData(TestMixins.GetWithDataMixin,
                              OptionalParameterTestFixture):
  """Get MAXIMUM_LEVEL with extra data."""
  PID = 'MAXIMUM_LEVEL'


class SetMaximumLevel(OptionalParameterTestFixture):
  """Set MAXIMUM_LEVEL without changing the settings."""
  CATEGORY = TestCategory.DIMMER_SETTINGS
  PID = 'MAXIMUM_LEVEL'
  REQUIRES = ['maximum_level']
  PROVIDES = ['set_maximum_level_supported']

  def Test(self):
    current_value = self.Property('maximum_level')
    if current_value is None:
      current_value = 0xffff

    self.AddIfSetSupported([
      self.AckSetResult(),
      self.NackSetResult(RDMNack.NR_UNSUPPORTED_COMMAND_CLASS),
    ])
    self.SendSet(ROOT_DEVICE, self.pid, [current_value])

  def VerifyResult(self, response, fields):
    self.SetProperty('set_maximum_level_supported', response.WasAcked())


class SetLowerMaximumLevel(TestMixins.SetMaximumLevelMixin,
                           OptionalParameterTestFixture):
  """Set MAXIMUM_LEVEL to the smallest value from DIMMER_INFO."""
  REQUIRES = TestMixins.SetMaximumLevelMixin.REQUIRES + ['maximum_level_lower']

  def Test(self):
    self.value = self.Property('maximum_level_lower')
    if self.value is None:
      self.SetNotRun('No lower maximum level from DIMMER_INFO')
      return

    if self.Property('set_maximum_level_supported'):
      self.AddIfSetSupported(self.AckSetResult(action=self.GetMaxLevel))
    else:
      self.AddIfSetSupported(
          self.NackSetResult(RDMNack.NR_UNSUPPORTED_COMMAND_CLASS))

    self.SendSet(ROOT_DEVICE, self.pid, [self.value])

  def GetMaxLevel(self):
    self.AddIfGetSupported(self.AckGetResult(
        field_values={'maximum_level': self.value}))
    self.SendGet(ROOT_DEVICE, self.pid)


class SetUpperMaximumLevel(TestMixins.SetMaximumLevelMixin,
                           OptionalParameterTestFixture):
  """Set MAXIMUM_LEVEL to the largest value from DIMMER_INFO."""
  REQUIRES = TestMixins.SetMaximumLevelMixin.REQUIRES + ['maximum_level_upper']

  def Test(self):
    self.value = self.Property('maximum_level_upper')
    if self.value is None:
      self.SetNotRun('No upper maximum level from DIMMER_INFO')
      return

    if self.Property('set_maximum_level_supported'):
      self.AddIfSetSupported(self.AckSetResult(action=self.GetMaxLevel))
    else:
      self.AddIfSetSupported(
          self.NackSetResult(RDMNack.NR_UNSUPPORTED_COMMAND_CLASS))

    self.SendSet(ROOT_DEVICE, self.pid, [self.value])

  def GetMaxLevel(self):
    self.AddIfGetSupported(self.AckGetResult(
        field_values={'maximum_level': self.value}))
    self.SendGet(ROOT_DEVICE, self.pid)


class SetLowerOutOfRangeMaximumLevel(OptionalParameterTestFixture):
  """Set MAXIMUM_LEVEL a value smaller than the minimum."""
  CATEGORY = TestCategory.DIMMER_SETTINGS
  PID = 'MAXIMUM_LEVEL'
  REQUIRES = ['maximum_level_lower', 'set_maximum_level_supported']

  def Test(self):
    self.value = self.Property('maximum_level_lower')
    if self.value is None:
      self.SetNotRun('No lower maximum level from DIMMER_INFO')
      return

    if self.value == 0:
      self.SetNotRun('Range for maximum level begins at 0')
      return
    self.value -= 1

    if self.Property('set_maximum_level_supported'):
      self.AddIfSetSupported(self.NackSetResult(RDMNack.NR_DATA_OUT_OF_RANGE))
    else:
      self.AddIfSetSupported(
          self.NackSetResult(RDMNack.NR_UNSUPPORTED_COMMAND_CLASS))

    self.SendSet(ROOT_DEVICE, self.pid, [self.value])


class SetUpperOutOfRangeMaximumLevel(OptionalParameterTestFixture):
  """Set MAXIMUM_LEVEL a value larger than the maximum."""
  CATEGORY = TestCategory.DIMMER_SETTINGS
  PID = 'MAXIMUM_LEVEL'
  REQUIRES = ['maximum_level_upper', 'set_maximum_level_supported']

  def Test(self):
    self.value = self.Property('maximum_level_upper')
    if self.value is None:
      self.SetNotRun('No upper maximum level from DIMMER_INFO')
      return

    if self.value == 0xffff:
      self.SetNotRun('Range for maximum level ends at 0xffff')
      return
    self.value += 1

    if self.Property('set_maximum_level_supported'):
      self.AddIfSetSupported(self.NackSetResult(RDMNack.NR_DATA_OUT_OF_RANGE))
    else:
      self.AddIfSetSupported(
          self.NackSetResult(RDMNack.NR_UNSUPPORTED_COMMAND_CLASS))

    self.SendSet(ROOT_DEVICE, self.pid, [self.value])


class AllSubDevicesGetMaximumLevel(TestMixins.AllSubDevicesGetMixin,
                                   OptionalParameterTestFixture):
  """Get MAXIMUM_LEVEL addressed to ALL_SUB_DEVICES."""
  PID = 'MAXIMUM_LEVEL'


# CURVE
# -----------------------------------------------------------------------------
class GetCurve(TestMixins.GetMixin, OptionalParameterTestFixture):
  """Get CURVE."""
  CATEGORY = TestCategory.DIMMER_SETTINGS
  PID = "CURVE"
  REQUIRES = ['number_curves_supported']
  PROVIDES = ['current_curve', 'number_curves']

  def Test(self):
    self.AddIfGetSupported(self.AckGetResult())
    self.SendGet(ROOT_DEVICE, self.pid)

  def VerifyResult(self, response, fields):
    if not response.WasAcked():
      for key in self.PROVIDES:
        self.SetProperty(key, None)
      return

    self.SetPropertyFromDict(fields, 'current_curve')
    self.SetPropertyFromDict(fields, 'number_curves')

    if fields['current_curve'] == 0:
      self.SetFailed('Curves must be numbered from 1')
      return

    if fields['current_curve'] > fields['number_curves']:
      self.SetFailed('Curve %d exceeded number of curves %d' %
                     (fields['current_curve'], fields['number_curves']))
      return

    expected_curves = self.Property('number_curves_supported')
    if expected_curves is not None:
      if expected_curves != fields['number_curves']:
        self.AddWarning(
            'The number of curves reported in DIMMER_INFO (%d) does not '
            'match the number from CURVE (%d)' %
            (expected_curves, fields['number_curves']))


class GetCurveWithData(TestMixins.GetWithDataMixin,
                       OptionalParameterTestFixture):
  """Get CURVE with extra data."""
  PID = 'CURVE'


class SetCurve(OptionalParameterTestFixture):
  """Set CURVE."""
  CATEGORY = TestCategory.DIMMER_SETTINGS
  PID = "CURVE"
  REQUIRES = ['current_curve', 'number_curves']

  def Test(self):
    curves = self.Property('number_curves')
    if curves:
      self.curves = [i + 1 for i in xrange(curves)]
      self._SetCurve()
    else:
      # Check we get a NR_UNKNOWN_PID
      self.AddExpectedResults(self.NackSetResult(RDMNack.NR_UNKNOWN_PID))
      self.curve = 1  # Can use anything here really
      self.SendSet(ROOT_DEVICE, self.pid, [1])

  def _SetCurve(self):
    if not self.curves:
      # End of the list, we're done
      self.Stop()
      return

    self.AddIfSetSupported(self.AckSetResult(action=self.VerifySet))
    self.SendSet(ROOT_DEVICE, self.pid, [self.curves[0]])

  def VerifySet(self):
    self.AddIfGetSupported(
      self.AckGetResult(
        field_values={'current_curve': self.curves[0]},
        action=self.NextCurve))
    self.SendGet(ROOT_DEVICE, self.pid)

  def NextCurve(self):
    self.curves = self.curves[1:]
    self._SetCurve()

  def ResetState(self):
    if not self.PidSupported() or not self.Property('current_curve'):
      return

    self.SendSet(ROOT_DEVICE, self.pid, [self.Property('current_curve')])
    self._wrapper.Run()


class SetZeroCurve(TestMixins.SetZeroUInt8Mixin,
                   OptionalParameterTestFixture):
  """Set CURVE to 0."""
  PID = 'CURVE'


class SetOutOfRangeCurve(TestMixins.SetOutOfRangeByteMixin,
                         OptionalParameterTestFixture):
  """Set CURVE to an out-of-range value."""
  PID = 'CURVE'
  REQUIRES = ['number_curves']
  LABEL = 'curves'


class SetCurveWithNoData(TestMixins.SetWithNoDataMixin,
                         OptionalParameterTestFixture):
  """Set CURVE without any data."""
  PID = 'CURVE'


class SetCurveWithExtraData(TestMixins.SetWithDataMixin,
                            OptionalParameterTestFixture):
  """Send a SET CURVE command with extra data."""
  PID = 'CURVE'


class AllSubDevicesGetCurve(TestMixins.AllSubDevicesGetMixin,
                            OptionalParameterTestFixture):
  """Get CURVE addressed to ALL_SUB_DEVICES."""
  PID = 'CURVE'


# CURVE_DESCRIPTION
# -----------------------------------------------------------------------------
class GetCurveDescription(TestMixins.GetSettingDescriptionsRangeMixin,
                          OptionalParameterTestFixture):
  """Get the CURVE_DESCRIPTION for all known curves."""
  CATEGORY = TestCategory.DIMMER_SETTINGS
  PID = 'CURVE_DESCRIPTION'
  REQUIRES = ['number_curves']
  EXPECTED_FIELDS = ['curve_number']
  DESCRIPTION_FIELD = 'curve_description'


class GetCurveDescriptionWithNoData(TestMixins.GetWithNoDataMixin,
                                    OptionalParameterTestFixture):
  """Get CURVE_DESCRIPTION with no curve number specified."""
  PID = 'CURVE_DESCRIPTION'


class GetCurveDescriptionWithExtraData(TestMixins.GetWithDataMixin,
                                       OptionalParameterTestFixture):
  """Get CURVE_DESCRIPTION with extra data."""
  PID = 'CURVE_DESCRIPTION'


class GetZeroCurveDescription(TestMixins.GetZeroUInt8Mixin,
                              OptionalParameterTestFixture):
  """Get CURVE_DESCRIPTION for curve 0."""
  PID = 'CURVE_DESCRIPTION'


class GetOutOfRangeCurveDescription(TestMixins.GetOutOfRangeByteMixin,
                                    OptionalParameterTestFixture):
  """Get CURVE_DESCRIPTION for an out-of-range curve."""
  PID = 'CURVE_DESCRIPTION'
  REQUIRES = ['number_curves']
  LABEL = 'curves'


class SetCurveDescription(TestMixins.UnsupportedSetMixin,
                          OptionalParameterTestFixture):
  """Set the CURVE_DESCRIPTION."""
  PID = 'CURVE_DESCRIPTION'


class SetCurveDescriptionWithData(TestMixins.UnsupportedSetWithDataMixin,
                                  OptionalParameterTestFixture):
  """Attempt to SET CURVE_DESCRIPTION with data."""
  PID = 'CURVE_DESCRIPTION'


class AllSubDevicesGetCurveDescription(TestMixins.AllSubDevicesGetMixin,
                                       OptionalParameterTestFixture):
  """Get CURVE_DESCRIPTION addressed to ALL_SUB_DEVICES."""
  PID = 'CURVE_DESCRIPTION'
  DATA = [1]


# OUTPUT_RESPONSE_TIME
# -----------------------------------------------------------------------------
class GetOutputResponseTime(TestMixins.GetMixin, OptionalParameterTestFixture):
  """Get OUTPUT_RESPONSE_TIME."""
  CATEGORY = TestCategory.DIMMER_SETTINGS
  PID = "OUTPUT_RESPONSE_TIME"
  PROVIDES = ['current_response_time', 'number_response_options']

  def Test(self):
    self.AddIfGetSupported(self.AckGetResult())
    self.SendGet(ROOT_DEVICE, self.pid)

  def VerifyResult(self, response, fields):
    if not response.WasAcked():
      for key in self.PROVIDES:
        self.SetProperty(key, None)
      return

    self.SetPropertyFromDict(fields, 'current_response_time')
    self.SetPropertyFromDict(fields, 'number_response_options')

    if fields['current_response_time'] == 0:
      self.SetFailed('Output response times must be numbered from 1')
      return

    if fields['current_response_time'] > fields['number_response_options']:
      self.SetFailed(
          'Output response time %d exceeded number of response times %d' %
          (fields['current_response_time'],
           fields['number_response_options']))
      return


class GetOutputResponseTimeWithData(TestMixins.GetWithDataMixin,
                                    OptionalParameterTestFixture):
  """Get OUTPUT_RESPONSE_TIME with extra data."""
  PID = 'OUTPUT_RESPONSE_TIME'


class SetOutputResponseTime(OptionalParameterTestFixture):
  """Set OUTPUT_RESPONSE_TIME."""
  CATEGORY = TestCategory.DIMMER_SETTINGS
  PID = "OUTPUT_RESPONSE_TIME"
  REQUIRES = ['current_response_time', 'number_response_options']

  def Test(self):
    times = self.Property('number_response_options')
    if times:
      self.output_response_times = [i + 1 for i in xrange(times)]
      self._SetOutputResponseTime()
    else:
      # Check we get a NR_UNKNOWN_PID
      self.AddExpectedResults(self.NackSetResult(RDMNack.NR_UNKNOWN_PID))
      self.current_response_time = 1  # Can use anything here really
      self.SendSet(ROOT_DEVICE, self.pid, [1])

  def _SetOutputResponseTime(self):
    if not self.output_response_times:
      # End of the list, we're done
      self.Stop()
      return

    self.AddIfSetSupported(self.AckSetResult(action=self.VerifySet))
    self.SendSet(ROOT_DEVICE, self.pid, [self.output_response_times[0]])

  def VerifySet(self):
    self.AddIfGetSupported(
      self.AckGetResult(
        field_values={'current_response_time': self.output_response_times[0]},
        action=self.NextOutputResponseTime))
    self.SendGet(ROOT_DEVICE, self.pid)

  def NextOutputResponseTime(self):
    self.output_response_times = self.output_response_times[1:]
    self._SetOutputResponseTime()

  def ResetState(self):
    if not self.PidSupported() or not self.Property('current_response_time'):
      return

    self.SendSet(ROOT_DEVICE, self.pid,
                 [self.Property('current_response_time')])
    self._wrapper.Run()


class SetZeroOutputResponseTime(TestMixins.SetZeroUInt8Mixin,
                                OptionalParameterTestFixture):
  """Set OUTPUT_RESPONSE_TIME to 0."""
  PID = 'OUTPUT_RESPONSE_TIME'


class SetOutOfRangeOutputResponseTime(TestMixins.SetOutOfRangeByteMixin,
                                      OptionalParameterTestFixture):
  """Set OUTPUT_RESPONSE_TIME to an out-of-range value."""
  PID = 'OUTPUT_RESPONSE_TIME'
  REQUIRES = ['number_response_options']
  LABEL = 'output response times'


class SetOutputResponseTimeWithNoData(TestMixins.SetWithNoDataMixin,
                                      OptionalParameterTestFixture):
  """Set OUTPUT_RESPONSE_TIME without any data."""
  PID = 'OUTPUT_RESPONSE_TIME'


class AllSubDevicesGetOutputResponseTime(TestMixins.AllSubDevicesGetMixin,
                                         OptionalParameterTestFixture):
  """Get OUTPUT_RESPONSE_TIME addressed to ALL_SUB_DEVICES."""
  PID = 'OUTPUT_RESPONSE_TIME'


# OUTPUT_RESPONSE_TIME_DESCRIPTION
# -----------------------------------------------------------------------------
class GetOutputResponseTimeDescription(
        TestMixins.GetSettingDescriptionsRangeMixin,
        OptionalParameterTestFixture):
  """Get the OUTPUT_RESPONSE_TIME_DESCRIPTION for all response times."""
  CATEGORY = TestCategory.DIMMER_SETTINGS
  PID = 'OUTPUT_RESPONSE_TIME_DESCRIPTION'
  REQUIRES = ['number_response_options']
  EXPECTED_FIELDS = ['response_time']
  DESCRIPTION_FIELD = 'response_time_description'


class GetOutputResponseTimeDescriptionWithNoData(TestMixins.GetWithNoDataMixin,
                                                 OptionalParameterTestFixture):
  """Get OUTPUT_RESPONSE_TIME_DESCRIPTION with no response time number."""
  PID = 'OUTPUT_RESPONSE_TIME_DESCRIPTION'


class GetOutputResponseTimeDescriptionWithExtraData(
        TestMixins.GetWithDataMixin,
        OptionalParameterTestFixture):
  """Get OUTPUT_RESPONSE_TIME_DESCRIPTION with extra data."""
  PID = 'OUTPUT_RESPONSE_TIME_DESCRIPTION'


class GetZeroOutputResponseTimeDescription(TestMixins.GetZeroUInt8Mixin,
                                           OptionalParameterTestFixture):
  """Get OUTPUT_RESPONSE_TIME_DESCRIPTION for response_time 0."""
  PID = 'OUTPUT_RESPONSE_TIME_DESCRIPTION'


class GetOutOfRangeOutputResponseTimeDescription(
        TestMixins.GetOutOfRangeByteMixin,
        OptionalParameterTestFixture):
  """Get OUTPUT_RESPONSE_TIME_DESCRIPTION for an out-of-range response time."""
  PID = 'OUTPUT_RESPONSE_TIME_DESCRIPTION'
  REQUIRES = ['number_response_options']
  LABEL = 'output response times'


class SetOutputResponseTimeDescription(TestMixins.UnsupportedSetMixin,
                                       OptionalParameterTestFixture):
  """SET OUTPUT_RESPONSE_TIME_DESCRIPTION."""
  PID = 'OUTPUT_RESPONSE_TIME_DESCRIPTION'


class AllSubDevicesGetOutputResponseTimeDescription(
        TestMixins.AllSubDevicesGetMixin,
        OptionalParameterTestFixture):
  """Get OUTPUT_RESPONSE_TIME_DESCRIPTION addressed to ALL_SUB_DEVICES."""
  PID = 'OUTPUT_RESPONSE_TIME_DESCRIPTION'
  DATA = [1]


# MODULATION_FREQUENCY
# -----------------------------------------------------------------------------
class GetModulationFrequency(TestMixins.GetMixin, OptionalParameterTestFixture):
  """Get MODULATION_FREQUENCY."""
  CATEGORY = TestCategory.DIMMER_SETTINGS
  PID = "MODULATION_FREQUENCY"
  PROVIDES = ['current_modulation_frequency', 'number_modulation_frequencies']

  def Test(self):
    self.AddIfGetSupported(self.AckGetResult())
    self.SendGet(ROOT_DEVICE, self.pid)

  def VerifyResult(self, response, fields):
    if not response.WasAcked():
      for key in self.PROVIDES:
        self.SetProperty(key, None)
      return

    self.SetPropertyFromDict(fields, 'current_modulation_frequency')
    self.SetPropertyFromDict(fields, 'number_modulation_frequencies')

    if fields['current_modulation_frequency'] == 0:
      self.SetFailed('Modulation frequency must be numbered from 1')
      return

    if (fields['current_modulation_frequency'] >
        fields['number_modulation_frequencies']):
      self.SetFailed(
          'Modulation frequency %d exceeded number of modulation frequencies %d'
          % (fields['current_modulation_frequency'],
             fields['number_modulation_frequencies']))
      return


class GetModulationFrequencyWithData(TestMixins.GetWithDataMixin,
                                     OptionalParameterTestFixture):
  """Get MODULATION_FREQUENCY with extra data."""
  PID = 'MODULATION_FREQUENCY'


class SetModulationFrequency(OptionalParameterTestFixture):
  """Set MODULATION_FREQUENCY."""
  CATEGORY = TestCategory.DIMMER_SETTINGS
  PID = "MODULATION_FREQUENCY"
  REQUIRES = ['current_modulation_frequency', 'number_modulation_frequencies']

  def Test(self):
    items = self.Property('number_modulation_frequencies')
    if items:
      self.frequencies = [i + 1 for i in xrange(items)]
      self._SetModulationFrequency()
    else:
      # Check we get a NR_UNKNOWN_PID
      self.AddExpectedResults(self.NackSetResult(RDMNack.NR_UNKNOWN_PID))
      self.frequency = 1  # Can use anything here really
      self.SendSet(ROOT_DEVICE, self.pid, [1])

  def _SetModulationFrequency(self):
    if not self.frequencies:
      # End of the list, we're done
      self.Stop()
      return

    self.AddIfSetSupported(self.AckSetResult(action=self.VerifySet))
    self.SendSet(ROOT_DEVICE, self.pid, [self.frequencies[0]])

  def VerifySet(self):
    self.AddIfGetSupported(
      self.AckGetResult(
        field_values={'current_modulation_frequency': self.frequencies[0]},
        action=self.NextModulationFrequency))
    self.SendGet(ROOT_DEVICE, self.pid)

  def NextModulationFrequency(self):
    self.frequencies = self.frequencies[1:]
    self._SetModulationFrequency()

  def ResetState(self):
    if (not self.PidSupported() or
        not self.Property('current_modulation_frequency')):
      return

    self.SendSet(ROOT_DEVICE, self.pid,
                 [self.Property('current_modulation_frequency')])
    self._wrapper.Run()


class SetZeroModulationFrequency(TestMixins.SetZeroUInt8Mixin,
                                 OptionalParameterTestFixture):
  """Set MODULATION_FREQUENCY with a frequency setting of 0."""
  PID = 'MODULATION_FREQUENCY'


class SetOutOfRangeModulationFrequency(TestMixins.SetOutOfRangeByteMixin,
                                       OptionalParameterTestFixture):
  """Set MODULATION_FREQUENCY to an out-of-range value."""
  PID = 'MODULATION_FREQUENCY'
  REQUIRES = ['number_modulation_frequencies']
  LABEL = 'modulation frequencies'


class SetModulationFrequencyWithNoData(TestMixins.SetWithNoDataMixin,
                                       OptionalParameterTestFixture):
  """Set MODULATION_FREQUENCY without any data."""
  PID = 'MODULATION_FREQUENCY'


class AllSubDevicesGetModulationFrequency(TestMixins.AllSubDevicesGetMixin,
                                          OptionalParameterTestFixture):
  """Get MODULATION_FREQUENCY addressed to ALL_SUB_DEVICES."""
  PID = 'MODULATION_FREQUENCY'


# MODULATION_FREQUENCY_DESCRIPTION
# -----------------------------------------------------------------------------
class GetModulationFrequencyDescription(
        TestMixins.GetSettingDescriptionsRangeMixin,
        OptionalParameterTestFixture):
  """Get the MODULATION_FREQUENCY_DESCRIPTION for all frequencies."""
  CATEGORY = TestCategory.DIMMER_SETTINGS
  PID = 'MODULATION_FREQUENCY_DESCRIPTION'
  REQUIRES = ['number_modulation_frequencies']
  EXPECTED_FIELDS = ['modulation_frequency']
  DESCRIPTION_FIELD = 'modulation_frequency_description'


class GetModulationFrequencyDescriptionWithNoData(TestMixins.GetWithNoDataMixin,
                                                  OptionalParameterTestFixture):
  """Get MODULATION_FREQUENCY_DESCRIPTION with no frequency number."""
  PID = 'MODULATION_FREQUENCY_DESCRIPTION'


class GetModulationFrequencyDescriptionWithExtraData(
        TestMixins.GetWithDataMixin,
        OptionalParameterTestFixture):
  """Get MODULATION_FREQUENCY_DESCRIPTION with extra data."""
  PID = 'MODULATION_FREQUENCY_DESCRIPTION'


class GetZeroModulationFrequencyDescription(TestMixins.GetZeroUInt8Mixin,
                                            OptionalParameterTestFixture):
  """Get MODULATION_FREQUENCY_DESCRIPTION for frequency 0."""
  PID = 'MODULATION_FREQUENCY_DESCRIPTION'


class GetOutOfRangeModulationFrequencyDescription(
        TestMixins.GetOutOfRangeByteMixin,
        OptionalParameterTestFixture):
  """Get MODULATION_FREQUENCY_DESCRIPTION for an out-of-range frequency."""
  PID = 'MODULATION_FREQUENCY_DESCRIPTION'
  REQUIRES = ['number_modulation_frequencies']
  LABEL = 'modulation frequencies'


class SetModulationFrequencyDescription(TestMixins.UnsupportedSetMixin,
                                        OptionalParameterTestFixture):
  """SET MODULATION_FREQUENCY_DESCRIPTION."""
  PID = 'MODULATION_FREQUENCY_DESCRIPTION'


class AllSubDevicesGetModulationFrequencyDescription(
        TestMixins.AllSubDevicesGetMixin,
        OptionalParameterTestFixture):
  """Get MODULATION_FREQUENCY_DESCRIPTION addressed to ALL_SUB_DEVICES."""
  PID = 'MODULATION_FREQUENCY_DESCRIPTION'
  DATA = [1]


# PRESET_INFO
# -----------------------------------------------------------------------------
class GetPresetInfo(TestMixins.GetMixin, OptionalParameterTestFixture):
  """Get PRESET_INFO."""
  CATEGORY = TestCategory.CONTROL
  PID = 'PRESET_INFO'
  PROVIDES = ['preset_info', 'max_scene_number']
  REQUIRES = ['supported_parameters']

  def Test(self):
    self.AddIfGetSupported(self.AckGetResult())
    self.SendGet(ROOT_DEVICE, self.pid)

  def VerifyResult(self, response, fields):
    if not response.WasAcked():
      self.SetProperty('preset_info', {})
      self.SetProperty('max_scene_number', None)
      return

    self.CheckBounds(fields, 'preset_fade_time')
    self.CheckBounds(fields, 'preset_wait_time')
    self.CheckBounds(fields, 'fail_delay_time')
    self.CheckBounds(fields, 'fail_hold_time')
    self.CheckBounds(fields, 'startup_delay_time')
    self.CheckBounds(fields, 'startup_hold_time')

    if fields['max_scene_number'] == 0xffff:
      self.AddWarning('PRESET_INFO had max_scene_number of 0xffff')

    self.CrossCheckPidSupportIsZero('DMX_FAIL_MODE', fields,
                                    'fail_infinite_hold_supported')
    self.CrossCheckPidSupportIsZero('DMX_FAIL_MODE', fields,
                                    'fail_infinite_delay_supported')
    self.CrossCheckPidSupportIsZero('DMX_STARTUP_MODE', fields,
                                    'startup_infinite_hold_supported')

    self.CrossCheckPidSupportIsMax('DMX_FAIL_MODE', fields,
                                   'fail_delay_time')
    self.CrossCheckPidSupportIsMax('DMX_FAIL_MODE', fields,
                                   'fail_hold_time')
    self.CrossCheckPidSupportIsMax('DMX_STARTUP_MODE', fields,
                                   'startup_delay_time')
    self.CrossCheckPidSupportIsMax('DMX_STARTUP_MODE', fields,
                                   'startup_hold_time')

    self.SetProperty('preset_info', fields)
    self.SetProperty('max_scene_number', fields['max_scene_number'])

  def CrossCheckPidSupportIsZero(self, pid_name, fields, key):
    if not (self.IsSupported(pid_name) or fields[key] is False):
      self.AddWarning('%s not supported, but %s in PRESET_INFO is non-0' %
                      (pid_name, key))

  def CrossCheckPidSupportIsMax(self, pid_name, fields, key):
    for key in ['min_%s' % key, 'max_%s' % key]:
      if not (self.IsSupported(pid_name) or
              fields[key] == self.pid.GetResponseField(
                  RDM_GET, key).DisplayValue(0xffff)):
        self.AddWarning(
            '%s not supported, but %s in PRESET_INFO is not 0xffff' %
            (pid_name, key))

  def IsSupported(self, pid_name):
    pid = self.LookupPid(pid_name)
    return pid.value in self.Property('supported_parameters')

  def CheckBounds(self, fields, key):
    min_key = 'min_%s' % key
    max_key = 'max_%s' % key
    if fields[min_key] > fields[max_key]:
      self.AddAdvisory('%s (%d) > %s (%d)'
                       % (min_key, fields[min_key], max_key, fields[max_key]))


class GetPresetInfoWithData(TestMixins.GetWithDataMixin,
                            OptionalParameterTestFixture):
  """Get PRESET_INFO with extra data."""
  PID = 'PRESET_INFO'


class SetPresetInfo(TestMixins.UnsupportedSetMixin,
                    OptionalParameterTestFixture):
  """Set PRESET_INFO."""
  PID = 'PRESET_INFO'


class SetPresetInfoWithData(TestMixins.UnsupportedSetWithDataMixin,
                            OptionalParameterTestFixture):
  """Attempt to SET PRESET_INFO with data."""
  PID = 'PRESET_INFO'


class AllSubDevicesGetPresetInfo(TestMixins.AllSubDevicesGetMixin,
                                 OptionalParameterTestFixture):
  """Get PRESET_INFO addressed 0to ALL_SUB_DEVICES."""
  PID = 'PRESET_INFO'


# PRESET_STATUS
# -----------------------------------------------------------------------------
class GetPresetStatusPresetOff(OptionalParameterTestFixture):
  """Get the PRESET_STATUS for PRESET_PLAYBACK_OFF."""
  CATEGORY = TestCategory.ERROR_CONDITIONS
  PID = 'PRESET_STATUS'

  def Test(self):
    self.AddIfGetSupported(self.NackGetResult(RDMNack.NR_DATA_OUT_OF_RANGE))
    data = struct.pack('!H', 0)
    self.SendRawGet(ROOT_DEVICE, self.pid, data)


class GetPresetStatusPresetScene(OptionalParameterTestFixture):
  """Get the PRESET_STATUS for PRESET_PLAYBACK_SCENE."""
  CATEGORY = TestCategory.ERROR_CONDITIONS
  PID = 'PRESET_STATUS'

  def Test(self):
    self.AddIfGetSupported(self.NackGetResult(RDMNack.NR_DATA_OUT_OF_RANGE))
    data = struct.pack('!H', 0xffff)
    self.SendRawGet(ROOT_DEVICE, self.pid, data)


class GetOutOfRangePresetStatus(OptionalParameterTestFixture):
  """Get the PRESET_STATUS for max_scene + 1."""
  CATEGORY = TestCategory.ERROR_CONDITIONS
  PID = 'PRESET_STATUS'
  REQUIRES = ['max_scene_number']

  def Test(self):
    max_scene = self.Property('max_scene_number')
    if max_scene is None:
      # Set a default value, PID likely isn't supported anyway
      max_scene = 0x0000
    elif max_scene == 0xfffe:
      self.SetNotRun('Device supports all scenes')
      return

    self.AddIfGetSupported(self.NackGetResult(RDMNack.NR_DATA_OUT_OF_RANGE))
    self.SendGet(ROOT_DEVICE, self.pid, [max_scene + 1])


class GetPresetStatus(OptionalParameterTestFixture):
  """Get the PRESET_STATUS for all scenes."""
  CATEGORY = TestCategory.CONTROL
  PID = 'PRESET_STATUS'
  REQUIRES = ['max_scene_number', 'preset_info']
  PROVIDES = ['scene_writable_states']
  NOT_PROGRAMMED = 0
  PROGRAMMED = 1
  READ_ONLY = 2

  def Test(self):
    self.scene_writable_states = {}
    self.index = 0
    self.max_scene = self.Property('max_scene_number')
    preset_info = self.Property('preset_info')
    self.min_fade = preset_info.get('min_preset_fade_time', 0)
    self.max_fade = preset_info.get(
        'max_preset_fade_time',
        self.pid.GetResponseField(RDM_GET, 'up_fade_time').RawValue(0xffff))
    self.min_wait = preset_info.get('min_preset_wait_time', 0)
    self.max_wait = preset_info.get(
        'max_preset_wait_time',
        self.pid.GetResponseField(RDM_GET, 'wait_time').RawValue(0xffff))

    if self.max_scene is None or self.max_scene == 0:
      self.SetNotRun('No scenes supported')
      return

    self.FetchNextScene()

  def FetchNextScene(self):
    self.index += 1
    if self.index > self.max_scene:
      self.SetProperty('scene_writable_states', self.scene_writable_states)
      self.Stop()
      return

    self.AddIfGetSupported(self.AckGetResult(action=self.FetchNextScene))
    self.SendGet(ROOT_DEVICE, self.pid, [self.index])

  def VerifyResult(self, response, fields):
    if not response.WasAcked():
      return

    if fields['scene_number'] != self.index:
      self.SetFailed('Scene number mismatch, expected %d, got %d' %
                     (self.index, fields['scene_number']))
      self.Stop()

    if fields['programmed'] == self.NOT_PROGRAMMED:
      # Assume that NOT_PROGRAMMED means that it's writable.
      self.scene_writable_states[self.index] = True
      self.CheckFieldIsZero(fields, 'down_fade_time')
      self.CheckFieldIsZero(fields, 'up_fade_time')
      self.CheckFieldIsZero(fields, 'wait_time')
      return
    elif fields['programmed'] == self.READ_ONLY:
      self.scene_writable_states[self.index] = False
    else:
      self.scene_writable_states[self.index] = True

    for key in ['up_fade_time', 'down_fade_time']:
      self.CheckFieldIsBetween(fields, key, self.min_fade, self.max_fade)

    self.CheckFieldIsBetween(fields, 'wait_time', self.min_wait, self.max_wait)

  def CheckFieldIsZero(self, fields, key):
    if fields[key] != 0:
      self.AddWarning(
          '%s for scene %d was not zero, value is %d' %
          (key, self.index, fields[key]))

  def CheckFieldIsBetween(self, fields, key, min_value, max_value):
    if fields[key] < min_value:
          self.AddWarning(
              '%s for scene %d (%d s) is less than the min of %s' %
              (key, self.index, fields[key], min_value))
    if fields[key] > max_value:
          self.AddWarning(
              '%s for scene %d (%d s) is more than the min of %s' %
              (key, self.index, fields[key], max_value))


class GetPresetStatusWithNoData(TestMixins.GetWithNoDataMixin,
                                OptionalParameterTestFixture):
  """Get the PRESET_STATUS with no preset number specified."""
  PID = 'PRESET_STATUS'


class GetPresetStatusWithExtraData(TestMixins.GetWithDataMixin,
                                   OptionalParameterTestFixture):
  """GET PRESET_STATUS with more than 2 bytes of data."""
  PID = 'PRESET_STATUS'


class SetPresetStatusWithNoData(TestMixins.SetWithNoDataMixin,
                                OptionalParameterTestFixture):
  """Set PRESET_STATUS without any data."""
  PID = 'PRESET_STATUS'


class SetPresetStatusWithExtraData(TestMixins.SetWithDataMixin,
                                   OptionalParameterTestFixture):
  """Send a SET PRESET_STATUS command with extra data."""
  PID = 'PRESET_STATUS'


class SetPresetStatusPresetOff(TestMixins.SetPresetStatusMixin,
                               OptionalParameterTestFixture):
  """Set the PRESET_STATUS for PRESET_PLAYBACK_OFF."""
  CATEGORY = TestCategory.ERROR_CONDITIONS

  def PresetStatusSceneNumber(self):
    return 0


class SetPresetStatusPresetScene(TestMixins.SetPresetStatusMixin,
                                 OptionalParameterTestFixture):
  """Set the PRESET_STATUS for PRESET_PLAYBACK_SCENE."""
  CATEGORY = TestCategory.ERROR_CONDITIONS

  def PresetStatusSceneNumber(self):
    return 0xffff


class SetOutOfRangePresetStatus(TestMixins.SetPresetStatusMixin,
                                OptionalParameterTestFixture):
  """Set the PRESET_STATUS for max_scene + 1."""
  CATEGORY = TestCategory.ERROR_CONDITIONS
  REQUIRES = ['max_scene_number'] + TestMixins.SetPresetStatusMixin.REQUIRES

  def PresetStatusSceneNumber(self):
    max_scene = self.Property('max_scene_number')
    if max_scene is None:
      # Set a default value, PID likely isn't supported anyway
      max_scene = 0x0000
    elif max_scene == 0xfffe:
      self.SetNotRun('Device supports all scenes')
      return None

    return (max_scene + 1)


class ClearReadOnlyPresetStatus(OptionalParameterTestFixture):
  """Attempt to clear a read only preset."""
  CATEGORY = TestCategory.ERROR_CONDITIONS
  PID = 'PRESET_STATUS'
  REQUIRES = ['scene_writable_states', 'preset_info']

  def Test(self):
    self.scene = None
    scene_writable_states = self.Property('scene_writable_states')
    if scene_writable_states is not None:
      for scene_number, is_writeable in scene_writable_states.iteritems():
        if not is_writeable:
          self.scene = scene_number
          break

    if self.scene is None:
      self.SetNotRun('No read-only scenes found')
      return

    preset_info = self.Property('preset_info')
    fade_time = 0
    wait_time = 0
    if preset_info:
      fade_time = preset_info['min_preset_fade_time']
      wait_time = preset_info['min_preset_wait_time']

    # Don't use AddIfSetSupported here, because we don't want to log an
    # advisory for NR_WRITE_PROTECT
    if self.PidSupported():
      results = self.NackSetResult(RDMNack.NR_WRITE_PROTECT)
    else:
      results = self.NackSetResult(RDMNack.NR_UNKNOWN_PID)
    self.AddExpectedResults(results)

    self.SendSet(ROOT_DEVICE, self.pid,
                 [self.scene, fade_time, fade_time, wait_time, True])


class SetPresetStatus(OptionalParameterTestFixture):
  """Set the PRESET_STATUS."""
  CATEGORY = TestCategory.CONTROL
  PID = 'PRESET_STATUS'
  REQUIRES = ['scene_writable_states', 'preset_info']

  def Test(self):
    self.scene = None
    scene_writable_states = self.Property('scene_writable_states')
    if scene_writable_states is not None:
      for scene_number, is_writeable in scene_writable_states.iteritems():
        if is_writeable:
          self.scene = scene_number
          break

    if self.scene is None:
      self.SetNotRun('No writeable scenes found')
      return

    self.max_fade = round(self.pid.GetRequestField(
        RDM_SET, 'up_fade_time').RawValue(0xffff), 1)
    self.max_wait = round(self.pid.GetRequestField(
        RDM_SET, 'wait_time').RawValue(0xffff), 1)
    preset_info = self.Property('preset_info')
    if preset_info is not None:
      self.max_fade = round(preset_info['max_preset_fade_time'], 1)
      self.max_wait = round(preset_info['max_preset_wait_time'], 1)

    self.AddIfSetSupported(self.AckSetResult(action=self.VerifySet))
    self.SendSet(ROOT_DEVICE, self.pid,
                 [self.scene, self.max_fade, self.max_fade, self.max_wait,
                   False])

  def VerifySet(self):
    self.AddExpectedResults(self.AckGetResult(field_values={
      'up_fade_time': self.max_fade,
      'wait_time': self.max_wait,
      'scene_number': self.scene,
      'down_fade_time': self.max_fade,
    }))
    self.SendGet(ROOT_DEVICE, self.pid, [self.scene])


class ClearPresetStatus(OptionalParameterTestFixture):
  """Set the PRESET_STATUS with clear preset = 1"""
  CATEGORY = TestCategory.CONTROL
  PID = 'PRESET_STATUS'
  REQUIRES = ['scene_writable_states', 'preset_info']

  def Test(self):
    self.scene = None
    scene_writable_states = self.Property('scene_writable_states')
    if scene_writable_states is not None:
      for scene_number, is_writeable in scene_writable_states.iteritems():
        if is_writeable:
          self.scene = scene_number
          break

    if self.scene is None:
      self.SetNotRun('No writeable scenes found')
      return

    self.AddIfSetSupported(self.AckSetResult(action=self.VerifySet))
    # We use made up values here to check that the device doesn't use them
    self.SendSet(ROOT_DEVICE, self.pid, [self.scene, 10, 10, 20, True])

  def VerifySet(self):
    self.AddExpectedResults(self.AckGetResult(field_values={
      'up_fade_time': 0.0,
      'wait_time': 0.0,
      'scene_number': self.scene,
      'programmed': 0,
      'down_fade_time': 0.0,
    }))
    self.SendGet(ROOT_DEVICE, self.pid, [self.scene])


class AllSubDevicesGetPresetStatus(TestMixins.AllSubDevicesGetMixin,
                                   OptionalParameterTestFixture):
  """Get PRESET_STATUS addressed to ALL_SUB_DEVICES."""
  PID = 'PRESET_STATUS'
  DATA = [1]


# PRESET_MERGEMODE
# -----------------------------------------------------------------------------
class GetPresetMergeMode(TestMixins.GetMixin,
                         OptionalParameterTestFixture):
  """Get PRESET_MERGEMODE."""
  CATEGORY = TestCategory.CONTROL
  PID = 'PRESET_MERGEMODE'
  PROVIDES = ['preset_mergemode']

  def Test(self):
    self.AddIfGetSupported(self.AckGetResult())
    self.SendGet(ROOT_DEVICE, self.pid)

  def VerifyResult(self, response, fields):
    if not response.WasAcked():
      self.SetProperty('preset_mergemode', None)
      return

    self.SetProperty('preset_mergemode', fields['merge_mode'])


class GetPresetMergeModeWithData(TestMixins.GetWithDataMixin,
                                 OptionalParameterTestFixture):
  """Get PRESET_MERGEMODE with extra data."""
  PID = 'PRESET_MERGEMODE'


class SetPresetMergeMode(OptionalParameterTestFixture):
  """Set PRESET_MERGEMODE."""
  CATEGORY = TestCategory.CONTROL
  PID = 'PRESET_MERGEMODE'
  REQUIRES = ['preset_mergemode']
  PROVIDES = ['set_preset_mergemode_supported']

  def Test(self):
    self.value = self.Property('preset_mergemode')
    if self.value is None:
      self.value = 0

    self.in_set = True
    self.AddIfSetSupported([
      self.AckSetResult(action=self.VerifySet),
      self.NackSetResult(
        RDMNack.NR_UNSUPPORTED_COMMAND_CLASS,
        advisory='SET for %s returned unsupported command class' %
                 self.pid.name),
    ])
    self.SendSet(ROOT_DEVICE, self.pid, [self.value])

  def VerifySet(self):
    self.AddExpectedResults(
      self.AckGetResult(field_values={'merge_mode': self.value}))
    self.SendGet(ROOT_DEVICE, self.pid)

  def VerifyResult(self, response, fields):
    if self.in_set:
      self.SetProperty(self.PROVIDES[0], response.WasAcked())
      self.in_set = False


class SetAllPresetMergeModes(OptionalParameterTestFixture):
  """Set PRESET_MERGEMODE to each of the defined values."""
  CATEGORY = TestCategory.CONTROL
  PID = 'PRESET_MERGEMODE'
  REQUIRES = ['preset_mergemode', 'set_preset_mergemode_supported']
  MODES = [0, 1, 2, 3, 0xff]

  def Test(self):
    if not self.Property('set_preset_mergemode_supported'):
      self.SetNotRun('SET PRESET_MERGEMODE not supported')
      return

    self.old_value = self.Property('preset_mergemode')
    self.merge_modes = [m for m in self.MODES if m != self.old_value]
    # PerformSet pop's the last value, so we add a dummy value to the end of
    # the list.
    self.merge_modes.append(self.old_value)
    self.PerformSet()

  def PerformSet(self):
    self.merge_modes.pop()
    if not self.merge_modes:
      self.Stop()
      return

    self.AddIfSetSupported([
      self.AckSetResult(action=self.VerifySet),
      self.NackSetResult(RDMNack.NR_DATA_OUT_OF_RANGE, action=self.PerformSet),
    ])
    self.SendSet(ROOT_DEVICE, self.pid, [self.merge_modes[-1]])

  def VerifySet(self):
    self.AddExpectedResults(
      self.AckGetResult(field_values={'merge_mode': self.merge_modes[-1]},
                        action=self.PerformSet))
    self.SendGet(ROOT_DEVICE, self.pid)

  def ResetState(self):
    self.AddExpectedResults(self.AckSetResult())
    self.SendSet(ROOT_DEVICE, self.pid, [self.old_value])
    self._wrapper.Run()


class SetPresetMergeModeWithNoData(TestMixins.SetWithNoDataMixin,
                                   OptionalParameterTestFixture):
  """Set PRESET_MERGEMODE without any data."""
  PID = 'PRESET_MERGEMODE'


class SetPresetMergemodeWithExtraData(TestMixins.SetWithDataMixin,
                                      OptionalParameterTestFixture):
  """Send a SET PRESET_MERGEMODE command with extra data."""
  PID = 'PRESET_MERGEMODE'


class AllSubDevicesGetPresetMergeMode(TestMixins.AllSubDevicesGetMixin,
                                      OptionalParameterTestFixture):
  """Get PRESET_MERGEMODE addressed to ALL_SUB_DEVICES."""
  PID = 'PRESET_MERGEMODE'


# LIST_INTERFACES
# -----------------------------------------------------------------------------
class GetListInterfaces(TestMixins.GetMixin,
                        OptionalParameterTestFixture):
  """Get LIST_INTERFACES."""
  CATEGORY = TestCategory.IP_DNS_CONFIGURATION
  PID = 'LIST_INTERFACES'
  PROVIDES = ['interface_list']

  def Test(self):
    self.AddIfGetSupported(self.AckGetResult())
    self.SendGet(ROOT_DEVICE, self.pid)

  def VerifyResult(self, response, fields):
    if not response.WasAcked():
      self.SetProperty(self.PROVIDES[0], [])
      return

    interfaces = []

    for interface in fields['interfaces']:
      interface_id = interface['interface_identifier']
      interfaces.append(interface_id)
      if (interface_id < RDM_INTERFACE_INDEX_MIN or
          interface_id > RDM_INTERFACE_INDEX_MAX):
        self.AddWarning('Interface index %d is outside allowed range (%d to '
                        '%d)' % (interface_id,
                                 RDM_INTERFACE_INDEX_MIN,
                                 RDM_INTERFACE_INDEX_MAX))
      if (interface['interface_hardware_type'] !=
          INTERFACE_HARDWARE_TYPE_ETHERNET):
        self.AddAdvisory('Possible error, found unusual hardware type %d for '
                         'interface %d' %
                         (interface['interface_hardware_type'], interface_id))

    self.SetProperty(self.PROVIDES[0], interfaces)


class GetListInterfacesWithData(TestMixins.GetWithDataMixin,
                                OptionalParameterTestFixture):
  """Get LIST_INTERFACES with extra data."""
  PID = 'LIST_INTERFACES'


class SetListInterfaces(TestMixins.UnsupportedSetMixin,
                        OptionalParameterTestFixture):
  """Attempt to SET list interfaces."""
  PID = 'LIST_INTERFACES'


class AllSubDevicesGetListInterfaces(TestMixins.AllSubDevicesGetMixin,
                                     OptionalParameterTestFixture):
  """Send a get LIST_INTERFACES to ALL_SUB_DEVICES."""
  CATEGORY = TestCategory.SUB_DEVICES
  PID = 'LIST_INTERFACES'


# DNS_HOSTNAME
# -----------------------------------------------------------------------------
class GetDNSHostname(TestMixins.GetStringMixin,
                     OptionalParameterTestFixture):
  """GET the DNS hostname."""
  CATEGORY = TestCategory.IP_DNS_CONFIGURATION
  PID = 'DNS_HOSTNAME'
  EXPECTED_FIELDS = ['dns_hostname']
  ALLOWED_NACKS = [RDMNack.NR_HARDWARE_FAULT]
  MIN_LENGTH = RDM_MIN_HOSTNAME_LENGTH
  MAX_LENGTH = RDM_MAX_HOSTNAME_LENGTH


class GetDNSHostnameWithData(TestMixins.GetWithDataMixin,
                             OptionalParameterTestFixture):
  """Get DNS hostname with param data."""
  PID = 'DNS_HOSTNAME'


# TODO(Peter): Need to test set


class AllSubDevicesGetDNSHostname(TestMixins.AllSubDevicesGetMixin,
                                  OptionalParameterTestFixture):
  """Send a Get DNS_HOSTNAME to ALL_SUB_DEVICES."""
  PID = 'DNS_HOSTNAME'


# DNS_DOMAIN_NAME
# -----------------------------------------------------------------------------
class GetDNSDomainName(TestMixins.GetStringMixin,
                       OptionalParameterTestFixture):
  """GET the DNS domain name."""
  CATEGORY = TestCategory.IP_DNS_CONFIGURATION
  PID = 'DNS_DOMAIN_NAME'
  EXPECTED_FIELDS = ['dns_domain_name']
  ALLOWED_NACKS = [RDMNack.NR_HARDWARE_FAULT]
  MAX_LENGTH = RDM_MAX_DOMAIN_NAME_LENGTH


class GetDNSDomainNameWithData(TestMixins.GetWithDataMixin,
                               OptionalParameterTestFixture):
  """Get DNS domain name with param data."""
  PID = 'DNS_DOMAIN_NAME'


# TODO(Peter): Need to test set


class AllSubDevicesGetDNSDomainName(TestMixins.AllSubDevicesGetMixin,
                                    OptionalParameterTestFixture):
  """Send a Get DNS_DOMAIN_NAME to ALL_SUB_DEVICES."""
  PID = 'DNS_DOMAIN_NAME'


# IPV4_DEFAULT_ROUTE
# -----------------------------------------------------------------------------
class GetIPv4DefaultRoute(TestMixins.GetMixin,
                          OptionalParameterTestFixture):
  """GET the IPv4 default route."""
  # TODO(Peter): Check interface identifier is a valid interface
  CATEGORY = TestCategory.IP_DNS_CONFIGURATION
  PID = 'IPV4_DEFAULT_ROUTE'
  EXPECTED_FIELDS = ['ipv4_address', 'interface_identifier']


class GetIPv4DefaultRouteWithData(TestMixins.GetWithDataMixin,
                                  OptionalParameterTestFixture):
  """Get IPv4 default route with param data."""
  PID = 'IPV4_DEFAULT_ROUTE'


# TODO(Peter): Need to restrict these somehow so we don't saw off the branch
# class SetIPv4DefaultRoute(TestMixins.UnsupportedSetMixin,
#                           OptionalParameterTestFixture):
#   """Attempt to SET the IPv4 default route with no data."""
#   PID = 'IPV4_DEFAULT_ROUTE'
#
#
# class SetIPv4DefaultRouteWithData(TestMixins.UnsupportedSetWithDataMixin,
#                                   OptionalParameterTestFixture):
#   """SET the IPv4 default route with data."""
#   PID = 'IPV4_DEFAULT_ROUTE'


class AllSubDevicesGetIPv4DefaultRoute(TestMixins.AllSubDevicesGetMixin,
                                       OptionalParameterTestFixture):
  """Send a Get IPV4_DEFAULT_ROUTE to ALL_SUB_DEVICES."""
  PID = 'IPV4_DEFAULT_ROUTE'


# Interface label
# -----------------------------------------------------------------------------
class GetInterfaceLabels(TestMixins.GetSettingDescriptionsListMixin,
                         OptionalParameterTestFixture):
  """Get the interface labels for all defined interfaces."""
  CATEGORY = TestCategory.IP_DNS_CONFIGURATION
  PID = 'INTERFACE_LABEL'
  REQUIRES = ['interface_list']
  EXPECTED_FIELDS = ['interface_identifier']
  DESCRIPTION_FIELD = 'interface_label'


class GetInterfaceLabelWithNoData(TestMixins.GetWithNoDataMixin,
                                  OptionalParameterTestFixture):
  """Get the interface label with no interface id specified."""
  PID = 'INTERFACE_LABEL'


class GetInterfaceLabelWithExtraData(TestMixins.GetWithDataMixin,
                                     OptionalParameterTestFixture):
  """Get the interface label with more than 4 bytes of data."""
  PID = 'INTERFACE_LABEL'
  DATA = 'foobar'


class GetZeroInterfaceLabel(TestMixins.GetZeroUInt32Mixin,
                            OptionalParameterTestFixture):
  """GET INTERFACE_LABEL for interface 0."""
  PID = 'INTERFACE_LABEL'


class SetInterfaceLabel(TestMixins.UnsupportedSetMixin,
                        OptionalParameterTestFixture):
  """Attempt to SET the interface label with no data."""
  PID = 'INTERFACE_LABEL'


class SetInterfaceLabelWithData(TestMixins.UnsupportedSetWithDataMixin,
                                OptionalParameterTestFixture):
  """SET the interface label with data."""
  PID = 'INTERFACE_LABEL'


class AllSubDevicesGetInterfaceLabel(TestMixins.AllSubDevicesGetMixin,
                                     OptionalParameterTestFixture):
  """Send a get INTERFACE_LABEL to ALL_SUB_DEVICES."""
  CATEGORY = TestCategory.SUB_DEVICES
  PID = 'INTERFACE_LABEL'
  DATA = [1]


# Interface hardware address type 1
# -----------------------------------------------------------------------------
class AllSubDevicesGetInterfaceHardwareAddressType1(
        TestMixins.AllSubDevicesGetMixin,
        OptionalParameterTestFixture):
  """Send a get INTERFACE_HARDWARE_ADDRESS_TYPE1 to ALL_SUB_DEVICES."""
  PID = 'INTERFACE_HARDWARE_ADDRESS_TYPE1'
  DATA = [1]

# class GetInterfaceHardwareAddressType1(TestMixins.,
#                                        OptionalParameterTestFixture):
# TODO(peter): Test get


class GetInterfaceHardwareAddressType1WithNoData(TestMixins.GetWithNoDataMixin,
                                                 OptionalParameterTestFixture):
  """GET INTERFACE_HARDWARE_ADDRESS_TYPE1 with no argument given."""
  PID = 'INTERFACE_HARDWARE_ADDRESS_TYPE1'


class GetInterfaceHardwareAddressType1WithExtraData(
        TestMixins.GetWithDataMixin,
        OptionalParameterTestFixture):
  """GET INTERFACE_HARDWARE_ADDRESS_TYPE1 with more than 4 bytes of data."""
  PID = 'INTERFACE_HARDWARE_ADDRESS_TYPE1'
  DATA = 'foobar'


class GetZeroInterfaceHardwareAddressType1(TestMixins.GetZeroUInt32Mixin,
                                           OptionalParameterTestFixture):
  """GET INTERFACE_HARDWARE_ADDRESS_TYPE1 for interface 0."""
  PID = 'INTERFACE_HARDWARE_ADDRESS_TYPE1'


class SetInterfaceHardwareAddressType1(TestMixins.UnsupportedSetMixin,
                                       OptionalParameterTestFixture):
  """SET INTERFACE_HARDWARE_ADDRESS_TYPE1."""
  PID = 'INTERFACE_HARDWARE_ADDRESS_TYPE1'


# Cross check the control fields with various other properties
# -----------------------------------------------------------------------------
class SubDeviceControlField(TestFixture):
  """Check that the sub device control field is correct."""
  CATEGORY = TestCategory.CORE
  REQUIRES = ['mute_control_fields', 'sub_device_count']

  def PidRequired(self):
    return False

  def Test(self):
    sub_device_field = self.Property('mute_control_fields') & 0x02
    if self.Property('sub_device_count') > 0:
      if sub_device_field == 0:
        self.SetFailed('Sub devices reported but control field not set')
        return
    else:
      if sub_device_field:
        self.SetFailed('No Sub devices reported but control field is set')
        return
    self.SetPassed()


class ProxiedDevicesControlField(OptionalParameterTestFixture):
  """Check that the proxied devices control field is correct."""
  PID = 'PROXIED_DEVICES'
  CATEGORY = TestCategory.CORE
  REQUIRES = ['mute_control_fields']

  def Test(self):
    managed_proxy_field = self.Property('mute_control_fields') & 0x01

    if self.PidSupported() and managed_proxy_field == 0:
      self.AddWarning(
          "Support for PROXIED_DEVICES declared but the managed "
          "proxy control field isn't set")
      return
    elif not self.PidSupported() and managed_proxy_field == 1:
      self.SetFailed(
          "Managed proxy control bit is set, but proxied devices isn't "
          "supported")
      return
    self.SetPassed()<|MERGE_RESOLUTION|>--- conflicted
+++ resolved
@@ -2301,12 +2301,8 @@
                                    ResponderTestFixture):
   """Send a SET dmx start address with no data."""
   PID = 'DMX_START_ADDRESS'
-<<<<<<< HEAD
-  # We depend on dmx_address to make sure this runs after GetDMXStartAddress
-=======
   # We depend on GetDMXStartAddress to make sure this runs after it, while
   # still allowing this test to run if the other test fails.
->>>>>>> 055a49de
   DEPS = [GetDMXStartAddress]
   REQUIRES = ['dmx_footprint']
 
@@ -2322,11 +2318,7 @@
     self.SendRawSet(ROOT_DEVICE, self.pid, '')
 
 
-<<<<<<< HEAD
 class SetDMXStartAddressWithExtraData(TestMixins.SetWithDataMixin,
-=======
-class SetDMXStartAddressWithExtraData(TestMixins.GetWithDataMixin,
->>>>>>> 055a49de
                                       ResponderTestFixture):
   """Send a SET dmx start address with extra data."""
   PID = 'DMX_START_ADDRESS'
