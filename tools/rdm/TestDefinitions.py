# This program is free software; you can redistribute it and/or modify
# it under the terms of the GNU General Public License as published by
# the Free Software Foundation; either version 2 of the License, or
# (at your option) any later version.
#
# This program is distributed in the hope that it will be useful,
# but WITHOUT ANY WARRANTY; without even the implied warranty of
# MERCHANTABILITY or FITNESS FOR A PARTICULAR PURPOSE.  See the
# GNU Library General Public License for more details.
#
# You should have received a copy of the GNU General Public License
# along with this program; if not, write to the Free Software
# Foundation, Inc., 51 Franklin Street, Fifth Floor, Boston, MA 02110-1301 USA.
#
# TestDefinitions.py
# Copyright (C) 2010 Simon Newton

import datetime
import operator
import struct
from ExpectedResults import (AckGetResult, BroadcastResult, NackGetResult,
                             InvalidResponse, TimeoutResult, UnsupportedResult,
                             RDM_GET, RDM_SET)
from ResponderTest import ResponderTestFixture, TestFixture
from ResponderTest import (ParamDescriptionTestFixture,
                           OptionalParameterTestFixture)
from TestCategory import TestCategory
from ola import PidStore
from ola import RDMConstants
from ola.RDMConstants import (RDM_MIN_HOSTNAME_LENGTH, RDM_MAX_HOSTNAME_LENGTH,
                              RDM_MAX_DOMAIN_NAME_LENGTH,
                              RDM_MANUFACTURER_PID_MIN,
                              RDM_MANUFACTURER_PID_MAX, RDM_INTERFACE_INDEX_MIN,
                              RDM_INTERFACE_INDEX_MAX,
                              INTERFACE_HARDWARE_TYPE_ETHERNET,
                              RDM_ZERO_FOOTPRINT_DMX_ADDRESS,
                              RDM_MANUFACTURER_SD_MIN, RDM_MANUFACTURER_SD_MAX)
from ola.OlaClient import OlaClient, RDMNack
from ola.PidStore import ROOT_DEVICE
from ola.UID import UID
from TestHelpers import ContainsUnprintable
import TestMixins

'''This defines all the tests for RDM responders.'''

__author__ = 'nomis52@gmail.com (Simon Newton)'


MAX_PERSONALITY_NUMBER = 255


# Mute Tests
# -----------------------------------------------------------------------------
class MuteDevice(ResponderTestFixture):
  """Mute device and verify response."""
  CATEGORY = TestCategory.NETWORK_MANAGEMENT
  PID = 'DISC_MUTE'
  PROVIDES = ['mute_supported', 'mute_control_fields']

  def Test(self):
    self.AddExpectedResults([
      self.AckDiscoveryResult(),
      UnsupportedResult(
        warning='RDM Controller does not support DISCOVERY commands')
    ])
    self.SendDiscovery(ROOT_DEVICE, self.pid)

  def VerifyResult(self, response, fields):
    supported = (response.response_code !=
                 OlaClient.RDM_PLUGIN_DISCOVERY_NOT_SUPPORTED)
    self.SetProperty('mute_supported', supported)

    if supported:
      self.SetProperty('mute_control_fields', fields['control_field'])
      binding_uids = fields.get('binding_uid', [])
      if binding_uids:
        if (binding_uids[0]['binding_uid'].manufacturer_id !=
            self.uid.manufacturer_id):
          self.AddWarning(
            'Binding UID manufacturer ID 0x%04hx does not equal device '
            'manufacturer ID of 0x%04hx' % (
              binding_uids[0]['binding_uid'].manufacturer_id,
              self.uid.manufacturer_id))


class MuteDeviceWithData(ResponderTestFixture):
  """Mute device with param data."""
  CATEGORY = TestCategory.NETWORK_MANAGEMENT
  PID = 'DISC_MUTE'

  def Test(self):
    # Section 6.3.4 of E1.20
    self.AddExpectedResults([
      TimeoutResult(),
      UnsupportedResult()
    ])
    self.SendRawDiscovery(ROOT_DEVICE, self.pid, 'x')


class UnMuteDevice(ResponderTestFixture):
  """UnMute device and verify response."""
  CATEGORY = TestCategory.NETWORK_MANAGEMENT
  PID = 'DISC_UN_MUTE'
  PROVIDES = ['unmute_supported']
  REQUIRES = ['mute_control_fields']

  def Test(self):
    self.AddExpectedResults([
      self.AckDiscoveryResult(),
      UnsupportedResult()
    ])
    self.SendDiscovery(ROOT_DEVICE, self.pid)

  def VerifyResult(self, response, fields):
    supported = (response.response_code !=
                 OlaClient.RDM_PLUGIN_DISCOVERY_NOT_SUPPORTED)
    self.SetProperty('unmute_supported', supported)
    if supported:
      if fields['control_field'] != self.Property('mute_control_fields'):
        self.AddWarning(
            "Mute / Unmute control fields don't match. 0x%hx != 0x%hx" %
            (self.Property('mute_control_fields'), fields['control_field']))


class UnMuteDeviceWithData(ResponderTestFixture):
  """UnMute device info with param data."""
  CATEGORY = TestCategory.NETWORK_MANAGEMENT
  PID = 'DISC_UN_MUTE'

  def Test(self):
    # Section 6.3.4 of E1.20
    self.AddExpectedResults([
      TimeoutResult(),
      UnsupportedResult()
    ])
    self.SendRawDiscovery(ROOT_DEVICE, self.pid, 'x')


class RequestsWhileUnmuted(ResponderTestFixture):
  """Unmute the device, send a GET DEVICE_INFO request, mute device again."""
  CATEGORY = TestCategory.NETWORK_MANAGEMENT
  PID = 'DISC_UN_MUTE'
  # This requires sub_device_count so that we know DEVICE_INFO is supported
  REQUIRES = ['mute_supported', 'unmute_supported', 'sub_device_count']

  def Test(self):
    if not (self.Property('unmute_supported') and
            self.Property('mute_supported')):
      self.SetNotRun('Controller does not support mute / unmute commands')
      return

    self.AddExpectedResults(self.AckDiscoveryResult(action=self.GetDeviceInfo))
    self.SendDiscovery(ROOT_DEVICE, self.pid)

  def GetDeviceInfo(self):
    device_info_pid = self.LookupPid('DEVICE_INFO')
    self.AddExpectedResults(AckGetResult(device_info_pid.value))
    self.SendGet(ROOT_DEVICE, device_info_pid)

  def ResetState(self):
    # Mute the device again
    mute_pid = self.LookupPid('DISC_MUTE')
    self.SendDiscovery(ROOT_DEVICE, mute_pid)
    self._wrapper.Run()


# Invalid DISCOVERY_PIDs
# -----------------------------------------------------------------------------
class InvalidDiscoveryPID(ResponderTestFixture):
  """Send an invalid Discovery CC PID, see E1.20 6.3.4"""
  CATEGORY = TestCategory.ERROR_CONDITIONS

  def PidRequired(self):
    return False

  # We need to mock out a PID here
  class MockPid(object):
    def __init__(self):
      self.value = 0x000f

    def ValidateAddressing(request_params, request_type):
      return True

    def __str__(self):
      return '0x%04hx' % self.value

  def Test(self):
    mock_pid = self.MockPid()
    self.AddExpectedResults([
      TimeoutResult(),
      UnsupportedResult()
    ])
    self.SendRawDiscovery(ROOT_DEVICE, mock_pid)


# DUB Tests
# -----------------------------------------------------------------------------
class MuteAllDevices(ResponderTestFixture):
  """Mute all devices, so we can perform DUB tests"""
  PID = 'DISC_MUTE'
  REQUIRES = ['mute_supported']
  # This is a fake property used to ensure this tests runs before the DUB tests.
  PROVIDES = ['global_mute']

  def Test(self):
    # Set the fake property
    self.SetProperty(self.PROVIDES[0], True)
    if not (self.Property('mute_supported')):
      self.SetNotRun('RDM Controller does not support DISCOVERY commands')
      self.Stop()
      return

    self.AddExpectedResults([
      BroadcastResult(),
      UnsupportedResult()
    ])

    self.SendDirectedDiscovery(
        UID.AllDevices(),
        PidStore.ROOT_DEVICE,
        self.pid)


class DUBFullTree(TestMixins.DiscoveryMixin,
                  ResponderTestFixture):
  """Confirm the device responds within the entire DUB range."""
  CATEGORY = TestCategory.NETWORK_MANAGEMENT
  PROVIDES = ['dub_supported']

  def LowerBound(self):
    return UID(0, 0)

  def UpperBound(self):
    return UID.AllDevices()

  def DUBResponseCode(self, response_code):
    self.SetProperty(
        'dub_supported',
        response_code != OlaClient.RDM_PLUGIN_DISCOVERY_NOT_SUPPORTED)


class DUBManufacturerTree(TestMixins.DiscoveryMixin,
                          ResponderTestFixture):
  """Confirm the device responds within it's manufacturer DUB range."""
  CATEGORY = TestCategory.NETWORK_MANAGEMENT
  REQUIRES = ['dub_supported'] + TestMixins.DiscoveryMixin.REQUIRES

  def LowerBound(self):
    return UID(self.uid.manufacturer_id, 0)

  def UpperBound(self):
    return UID.VendorcastAddress(self.uid.manufacturer_id)


class DUBSingleUID(TestMixins.DiscoveryMixin,
                   ResponderTestFixture):
  """Confirm the device responds to just it's own range."""
  CATEGORY = TestCategory.NETWORK_MANAGEMENT
  CATEGORY = TestCategory.NETWORK_MANAGEMENT
  REQUIRES = ['dub_supported'] + TestMixins.DiscoveryMixin.REQUIRES

  def LowerBound(self):
    return self.uid

  def UpperBound(self):
    return self.uid


class DUBSingleLowerUID(TestMixins.DiscoveryMixin,
                        ResponderTestFixture):
  """DUB from <UID> - 1 to <UID> - 1."""
  CATEGORY = TestCategory.NETWORK_MANAGEMENT
  CATEGORY = TestCategory.NETWORK_MANAGEMENT
  REQUIRES = ['dub_supported'] + TestMixins.DiscoveryMixin.REQUIRES

  def LowerBound(self):
    return UID.PreviousUID(self.uid)

  def UpperBound(self):
    return UID.PreviousUID(self.uid)

  def ExpectResponse(self):
    return False


class DUBSingleUpperUID(TestMixins.DiscoveryMixin,
                        ResponderTestFixture):
  """DUB from <UID> + 1 to <UID> + 1."""
  CATEGORY = TestCategory.NETWORK_MANAGEMENT
  CATEGORY = TestCategory.NETWORK_MANAGEMENT
  REQUIRES = ['dub_supported'] + TestMixins.DiscoveryMixin.REQUIRES

  def LowerBound(self):
    return UID.NextUID(self.uid)

  def UpperBound(self):
    return UID.NextUID(self.uid)

  def ExpectResponse(self):
    return False


class DUBAffirmativeLowerBound(TestMixins.DiscoveryMixin,
                               ResponderTestFixture):
  """DUB from <UID> to ffff:ffffffff."""
  CATEGORY = TestCategory.NETWORK_MANAGEMENT
  REQUIRES = ['dub_supported'] + TestMixins.DiscoveryMixin.REQUIRES

  def LowerBound(self):
    return self.uid

  def UpperBound(self):
    return UID.AllDevices()


class DUBNegativeLowerBound(TestMixins.DiscoveryMixin,
                            ResponderTestFixture):
  """DUB from <UID> + 1 to ffff:ffffffff."""
  CATEGORY = TestCategory.NETWORK_MANAGEMENT
  REQUIRES = ['dub_supported'] + TestMixins.DiscoveryMixin.REQUIRES

  def LowerBound(self):
    return UID.NextUID(self.uid)

  def UpperBound(self):
    return UID.AllDevices()

  def ExpectResponse(self):
    return False


class DUBAffirmativeUpperBound(TestMixins.DiscoveryMixin,
                               ResponderTestFixture):
  """DUB from 0000:00000000 to <UID>."""
  CATEGORY = TestCategory.NETWORK_MANAGEMENT
  REQUIRES = ['dub_supported'] + TestMixins.DiscoveryMixin.REQUIRES

  def LowerBound(self):
    return UID(0, 0)

  def UpperBound(self):
    return self.uid


class DUBNegativeUpperBound(TestMixins.DiscoveryMixin,
                            ResponderTestFixture):
  """DUB from 0000:00000000 to <UID> - 1."""
  CATEGORY = TestCategory.NETWORK_MANAGEMENT
  REQUIRES = ['dub_supported'] + TestMixins.DiscoveryMixin.REQUIRES

  def LowerBound(self):
    return UID(0, 0)

  def UpperBound(self):
    return UID.PreviousUID(self.uid)

  def ExpectResponse(self):
    return False


class DUBDifferentManufacturer(TestMixins.DiscoveryMixin,
                               ResponderTestFixture):
  """DUB with a different manufacturer's range."""
  CATEGORY = TestCategory.NETWORK_MANAGEMENT
  REQUIRES = ['dub_supported'] + TestMixins.DiscoveryMixin.REQUIRES

  def LowerBound(self):
    return UID(self.uid.manufacturer_id - 1, 0)

  def UpperBound(self):
    return UID(self.uid.manufacturer_id - 1, 0xffffffff)

  def ExpectResponse(self):
    return False


class DUBSignedComparisons(TestMixins.DiscoveryMixin,
                           ResponderTestFixture):
  """DUB to check UIDs aren't using signed values."""
  CATEGORY = TestCategory.NETWORK_MANAGEMENT
  REQUIRES = ['dub_supported'] + TestMixins.DiscoveryMixin.REQUIRES

  def LowerBound(self):
    # Section 5.1 of E1.20 limits the manufacturer ID range to 0 - 0x7fff so
    # this should be safe for all cases.
    return UID(0x8000, 0)

  def UpperBound(self):
    return UID.AllDevices()

  def ExpectResponse(self):
    return False


class DUBNegativeVendorcast(TestMixins.DiscoveryMixin,
                            ResponderTestFixture):
  """DUB to another manufacturer's vendorcast address."""
  CATEGORY = TestCategory.NETWORK_MANAGEMENT
  REQUIRES = ['dub_supported'] + TestMixins.DiscoveryMixin.REQUIRES

  def LowerBound(self):
    return UID(0, 0)

  def UpperBound(self):
    return UID.AllDevices()

  def ExpectResponse(self):
    return False

  def Target(self):
    return UID(self.uid.manufacturer_id - 1, 0xffffffff)


class DUBPositiveVendorcast(TestMixins.DiscoveryMixin,
                            ResponderTestFixture):
  """DUB to this manufacturer's vendorcast address."""
  CATEGORY = TestCategory.NETWORK_MANAGEMENT
  REQUIRES = ['dub_supported'] + TestMixins.DiscoveryMixin.REQUIRES

  def LowerBound(self):
    return UID(0, 0)

  def UpperBound(self):
    return UID.AllDevices()

  def Target(self):
    return UID(self.uid.manufacturer_id, 0xffffffff)


class DUBPositiveUnicast(TestMixins.DiscoveryMixin,
                         ResponderTestFixture):
  """DUB to the device's address."""
  CATEGORY = TestCategory.NETWORK_MANAGEMENT
  REQUIRES = ['dub_supported'] + TestMixins.DiscoveryMixin.REQUIRES

  def LowerBound(self):
    return UID(0, 0)

  def UpperBound(self):
    return UID.AllDevices()

  def Target(self):
    return self.uid


class DUBInvertedFullTree(TestMixins.DiscoveryMixin,
                          ResponderTestFixture):
  """DUB from ffff:ffffffff to 0000:00000000."""
  CATEGORY = TestCategory.NETWORK_MANAGEMENT
  REQUIRES = ['dub_supported'] + TestMixins.DiscoveryMixin.REQUIRES

  def LowerBound(self):
    return UID.AllDevices()

  def UpperBound(self):
    return UID(0, 0)

  def ExpectResponse(self):
    return False


class DUBInvertedRange(TestMixins.DiscoveryMixin,
                       ResponderTestFixture):
  """DUB from <UID> + 1 to <UID> - 1."""
  CATEGORY = TestCategory.NETWORK_MANAGEMENT
  REQUIRES = ['dub_supported'] + TestMixins.DiscoveryMixin.REQUIRES

  def LowerBound(self):
    return UID.NextUID(self.uid)

  def UpperBound(self):
    return UID.PreviousUID(self.uid)

  def ExpectResponse(self):
    return False


class DUBInvertedLowerUID(TestMixins.DiscoveryMixin,
                          ResponderTestFixture):
  """DUB from <UID> to <UID> - 1."""
  CATEGORY = TestCategory.NETWORK_MANAGEMENT
  REQUIRES = ['dub_supported'] + TestMixins.DiscoveryMixin.REQUIRES

  def LowerBound(self):
    return self.uid

  def UpperBound(self):
    return UID.PreviousUID(self.uid)

  def ExpectResponse(self):
    return False


class DUBInvertedUpperUID(TestMixins.DiscoveryMixin,
                          ResponderTestFixture):
  """DUB from <UID> + 1 to <UID>."""
  CATEGORY = TestCategory.NETWORK_MANAGEMENT
  REQUIRES = ['dub_supported'] + TestMixins.DiscoveryMixin.REQUIRES

  def LowerBound(self):
    return UID.NextUID(self.uid)

  def UpperBound(self):
    return self.uid

  def ExpectResponse(self):
    return False


# Device Info tests
# -----------------------------------------------------------------------------
class DeviceInfoTest(object):
  """The base device info test class."""
  PID = 'DEVICE_INFO'

  FIELDS = ['device_model', 'product_category', 'software_version',
            'dmx_footprint', 'current_personality', 'personality_count',
            'dmx_start_address', 'sub_device_count', 'sensor_count']
  FIELD_VALUES = {
      'protocol_major': 1,
      'protocol_minor': 0,
  }


class GetDeviceInfo(DeviceInfoTest, ResponderTestFixture):
  """GET device info & verify."""
  CATEGORY = TestCategory.CORE

  PROVIDES = [
      'current_personality',
      'dmx_footprint',
      'dmx_start_address',
      'personality_count',
      'sensor_count',
      'software_version',
      'sub_device_count',
  ]

  def Test(self):
    self.AddExpectedResults(self.AckGetResult(
      field_names=self.FIELDS,
      field_values=self.FIELD_VALUES))
    self.SendGet(ROOT_DEVICE, self.pid)

  def VerifyResult(self, unused_response, fields):
    """Check the footprint, personalities & sub devices."""
    for property_name in self.PROVIDES:
      self.SetPropertyFromDict(fields, property_name)

    footprint = fields['dmx_footprint']
    if footprint > TestMixins.MAX_DMX_ADDRESS:
      self.AddWarning('DMX Footprint of %d, was more than 512' % footprint)
    if footprint > 0:
      personality_count = fields['personality_count']
      current_personality = fields['current_personality']
      if personality_count == 0:
        self.AddAdvisory('DMX Footprint non 0, but no personalities listed')
      if current_personality == 0:
        self.AddWarning('Current personality should be >= 1, was %d' %
                        current_personality)
      elif current_personality > personality_count:
        self.AddWarning('Current personality (%d) should be less than the '
                        'personality count (%d)' %
                        (current_personality, personality_count))

    start_address = fields['dmx_start_address']
    if (start_address == 0 or
        (start_address > TestMixins.MAX_DMX_ADDRESS and
         start_address != RDM_ZERO_FOOTPRINT_DMX_ADDRESS)):
      self.AddWarning('Invalid DMX address %d in DEVICE_INFO' % start_address)

    sub_devices = fields['sub_device_count']
    if sub_devices > 512:
      self.AddWarning('Sub device count > 512, was %d' % sub_devices)


class GetDeviceInfoWithData(DeviceInfoTest, ResponderTestFixture):
  """GET device info with param data."""
  CATEGORY = TestCategory.ERROR_CONDITIONS
  PROVIDES = ['supports_over_sized_pdl']

  def Test(self):
    self.AddExpectedResults([
      self.NackGetResult(RDMNack.NR_FORMAT_ERROR),
      self.AckGetResult(
        field_names=self.FIELDS,
        field_values=self.FIELD_VALUES,
        warning='Get %s with data returned an ack' % self.pid.name)
    ])
    self.SendRawGet(ROOT_DEVICE, self.pid, 'x')

  def VerifyResult(self, response, fields):
    self.SetProperty('supports_over_sized_pdl', True)


class GetMaxPacketSize(DeviceInfoTest, ResponderTestFixture):
  """Check if the responder can handle a packet of the maximum size."""
  CATEGORY = TestCategory.ERROR_CONDITIONS
  MAX_PDL = 231
  PROVIDES = ['supports_max_sized_pdl']

  def Test(self):
    self.AddExpectedResults([
      self.NackGetResult(RDMNack.NR_FORMAT_ERROR),
      self.NackGetResult(RDMNack.NR_PACKET_SIZE_UNSUPPORTED),
      self.AckGetResult(),  # Some crazy devices continue to ack
      InvalidResponse(
          advisory='Responder returned an invalid response to a command with '
                   'PDL of %d' % self.MAX_PDL
      ),
      TimeoutResult(
          advisory='Responder timed out to a command with PDL of %d' %
                   self.MAX_PDL),
    ])
    # Incrementing list, so we can find out which bit we have where in memory
    data = ''
    for i in xrange(0, self.MAX_PDL):
      data += chr(i)
    self.SendRawGet(ROOT_DEVICE, self.pid, data)

  def VerifyResult(self, response, fields):
    ok = response not in [OlaClient.RDM_INVALID_RESPONSE,
                          OlaClient.RDM_TIMEOUT]

    self.SetProperty('supports_max_sized_pdl', ok)


class DetermineMaxPacketSize(DeviceInfoTest, ResponderTestFixture):
  """Binary search the pdl length space to determine the max packet size."""
  CATEGORY = TestCategory.ERROR_CONDITIONS
  REQUIRES = ['supports_over_sized_pdl', 'supports_max_sized_pdl']

  def Test(self):
    if self.Property('supports_max_sized_pdl'):
      self.SetNotRun('Device supports full sized packet')
      return

    self._lower = 1
    self._upper = GetMaxPacketSize.MAX_PDL
    self.SendPacket()

  def SendPacket(self):
    if self._lower + 1 == self._upper:
      self.AddWarning('Max PDL supported is < %d, was %d' %
                      (GetMaxPacketSize.MAX_PDL, self._lower))
      self.Stop()
      return

    self._current = (self._lower + self._upper) / 2
    self.AddExpectedResults([
      self.NackGetResult(RDMNack.NR_FORMAT_ERROR, action=self.GetPassed),
      self.AckGetResult(action=self.GetPassed),
      InvalidResponse(action=self.GetFailed),
      TimeoutResult(action=self.GetFailed),
    ])
    self.SendRawGet(ROOT_DEVICE, self.pid, 'x' * self._current)

  def GetPassed(self):
    self._lower = self._current
    self.SendPacket()

  def GetFailed(self):
    self._upper = self._current
    self.SendPacket()


class SetDeviceInfo(TestMixins.UnsupportedSetMixin,
                    DeviceInfoTest,
                    ResponderTestFixture):
  """Attempt to SET device info with no data."""
  def Test(self):
    self.AddExpectedResults([
      self.NackSetResult(RDMNack.NR_UNSUPPORTED_COMMAND_CLASS),
      self.NackSetResult(RDMNack.NR_UNKNOWN_PID,
                         advisory='NR_UNSUPPORTED_COMMAND_CLASS would be more '
                                  'appropriate for a mandatory PID')
    ])
    self.SendRawSet(PidStore.ROOT_DEVICE, self.pid)


class SetDeviceInfoWithData(TestMixins.UnsupportedSetWithDataMixin,
                            DeviceInfoTest,
                            ResponderTestFixture):
  """SET device info with data."""
  def Test(self):
    self.AddExpectedResults([
      self.NackSetResult(RDMNack.NR_UNSUPPORTED_COMMAND_CLASS),
      self.NackSetResult(RDMNack.NR_UNKNOWN_PID,
                         advisory='NR_UNSUPPORTED_COMMAND_CLASS would be more '
                                  'appropriate for a mandatory PID')
    ])
    self.SendRawSet(PidStore.ROOT_DEVICE, self.pid, self.DATA)


class AllSubDevicesGetDeviceInfo(TestMixins.AllSubDevicesGetMixin,
                                 DeviceInfoTest,
                                 ResponderTestFixture):
  """Send a Get Device Info to ALL_SUB_DEVICES."""


# Supported Parameters Tests & Mixin
# -----------------------------------------------------------------------------
class GetSupportedParameters(ResponderTestFixture):
  """GET supported parameters."""
  CATEGORY = TestCategory.CORE
  PID = 'SUPPORTED_PARAMETERS'
  PROVIDES = ['manufacturer_parameters', 'supported_parameters',
              'acks_supported_parameters']

  # Declaring support for any of these is a warning:
  MANDATORY_PIDS = ['SUPPORTED_PARAMETERS',
                    'PARAMETER_DESCRIPTION',
                    'DEVICE_INFO',
                    'SOFTWARE_VERSION_LABEL',
                    'DMX_START_ADDRESS',
                    'IDENTIFY_DEVICE']

  # Banned PIDs, these are PID values that can not appear in the list of
  # supported parameters (these are used for discovery)
  BANNED_PIDS = ['DISC_UNIQUE_BRANCH',
                 'DISC_MUTE',
                 'DISC_UN_MUTE']

  # If responders support any of the PIDs in these groups, they should really
  # support all of them.
  PID_GROUPS = [
      ('PROXIED_DEVICE_COUNT', 'PROXIED_DEVICES'),
      ('LANGUAGE_CAPABILITIES', 'LANGUAGE'),
      ('DMX_PERSONALITY', 'DMX_PERSONALITY_DESCRIPTION'),
      ('SENSOR_DEFINITION', 'SENSOR_VALUE'),
      ('SELF_TEST_DESCRIPTION', 'PERFORM_SELFTEST'),
  ]

  # If the first PID is supported, the PIDs in the group must be.
  PID_DEPENDENCIES = [
      ('RECORD_SENSORS', ['SENSOR_VALUE']),
      ('DEFAULT_SLOT_VALUE', ['SLOT_DESCRIPTION']),
      ('CURVE', ['CURVE_DESCRIPTION']),
      ('OUTPUT_RESPONSE_TIME', ['OUTPUT_RESPONSE_TIME_DESCRIPTION']),
      ('MODULATION_FREQUENCY', ['MODULATION_FREQUENCY_DESCRIPTION']),
      ('LOCK_STATE', ['LOCK_STATE_DESCRIPTION']),
  ]

  # If any of the PIDs in the group are supported, the first one must be too.
  PID_REVERSE_DEPENDENCIES = [
      ('LIST_INTERFACES',
       ['INTERFACE_LABEL',
        'INTERFACE_HARDWARE_ADDRESS_TYPE1', 'IPV4_DHCP_MODE',
        'IPV4_ZEROCONF_MODE', 'IPV4_CURRENT_ADDRESS', 'IPV4_STATIC_ADDRESS',
        'INTERFACE_RENEW_DHCP', 'INTERFACE_RELEASE_DHCP',
        'INTERFACE_APPLY_CONFIGURATION', 'IPV4_DEFAULT_ROUTE',
        'DNS_IPV4_NAME_SERVER', 'DNS_HOSTNAME', 'DNS_DOMAIN_NAME']),
  ]

  def Test(self):
    self.AddExpectedResults([
      # TODO(simon): We should cross check this against support for anything
      # more than the required set of parameters at the end of all tests.
      self.NackGetResult(RDMNack.NR_UNKNOWN_PID),
      self.AckGetResult(),
    ])
    self.SendGet(ROOT_DEVICE, self.pid)

  def VerifyResult(self, response, fields):
    if not response.WasAcked():
      self.SetProperty('manufacturer_parameters', [])
      self.SetProperty('supported_parameters', [])
      self.SetProperty('acks_supported_parameters', False)
      return

    self.SetProperty('acks_supported_parameters', True)
    mandatory_pids = {}
    for p in self.MANDATORY_PIDS:
      pid = self.LookupPid(p)
      mandatory_pids[pid.value] = pid

    banned_pids = {}
    for p in self.BANNED_PIDS:
      pid = self.LookupPid(p)
      banned_pids[pid.value] = pid

    supported_parameters = []
    manufacturer_parameters = []
    count_by_pid = {}

    for item in fields['params']:
      param_id = item['param_id']
      count_by_pid[param_id] = count_by_pid.get(param_id, 0) + 1
      if param_id in banned_pids:
        self.AddWarning('%s listed in supported parameters' %
                        banned_pids[param_id].name)
        continue

      if param_id in mandatory_pids:
        self.AddAdvisory('%s listed in supported parameters' %
                         mandatory_pids[param_id].name)
        continue

      supported_parameters.append(param_id)
      if (param_id >= RDM_MANUFACTURER_PID_MIN and
          param_id <= RDM_MANUFACTURER_PID_MAX):
        manufacturer_parameters.append(param_id)

    # Check for duplicate PIDs
    for pid, count in count_by_pid.iteritems():
      if count > 1:
        pid_obj = self.LookupPidValue(pid)
        if pid_obj:
          self.AddAdvisory('%s listed %d times in supported parameters' %
                           (pid_obj, count))
        else:
          self.AddAdvisory('PID 0x%hx listed %d times in supported parameters' %
                           (pid, count))

    self.SetProperty('manufacturer_parameters', manufacturer_parameters)
    self.SetProperty('supported_parameters', supported_parameters)

    for pid_names in self.PID_GROUPS:
      supported_pids = []
      unsupported_pids = []
      for pid_name in pid_names:
        pid = self.LookupPid(pid_name)
        if pid.value in supported_parameters:
          supported_pids.append(pid.name)
        else:
          unsupported_pids.append(pid.name)

      if supported_pids and unsupported_pids:
        self.AddAdvisory(
            '%s supported but %s is not' %
            (','.join(supported_pids), ','.join(unsupported_pids)))

    for p, dependent_pids in self.PID_DEPENDENCIES:
      if self.LookupPid(p).value not in supported_parameters:
        continue

      unsupported_pids = []
      for pid_name in dependent_pids:
        pid = self.LookupPid(pid_name)
        if pid is None:
          self.SetBroken('Failed to lookup info for PID %s' % pid_name)
          return

        if pid.value not in supported_parameters:
          unsupported_pids.append(pid.name)
      if unsupported_pids:
        self.AddAdvisory('%s supported but %s is not' %
                         (p, ','.join(unsupported_pids)))

    for p, rev_dependent_pids in self.PID_REVERSE_DEPENDENCIES:
      if self.LookupPid(p).value in supported_parameters:
        continue

      dependent_pids = []
      for pid_name in rev_dependent_pids:
        pid = self.LookupPid(pid_name)
        if pid is None:
          self.SetBroken('Failed to lookup info for PID %s' % pid_name)
          return

        if pid.value in supported_parameters:
          dependent_pids.append(pid.name)
      if (dependent_pids and
         (self.LookupPid(p).value in supported_parameters)):
        self.AddAdvisory('%s supported but %s is not' %
                         (','.join(unsupported_pids), p))


class GetSupportedParametersWithData(TestMixins.GetWithDataMixin,
                                     ResponderTestFixture):
  """GET supported parameters with param data."""
  PID = 'SUPPORTED_PARAMETERS'
  REQUIRES = ['acks_supported_parameters']

  def Test(self):
    if self.Property('acks_supported_parameters'):
      self.AddExpectedResults([
        self.NackGetResult(RDMNack.NR_FORMAT_ERROR),
        self.AckGetResult(
          warning='Get %s with data returned an ack' % self.pid.name)
      ])
    else:
      self.AddExpectedResults(self.NackGetResult(RDMNack.NR_UNKNOWN_PID))
    self.SendRawGet(ROOT_DEVICE, self.pid, self.DATA)


class SetSupportedParameters(TestMixins.UnsupportedSetMixin,
                             ResponderTestFixture):
  """Attempt to SET supported parameters."""
  PID = 'SUPPORTED_PARAMETERS'


class SetSupportedParametersWithData(TestMixins.UnsupportedSetWithDataMixin,
                                     ResponderTestFixture):
  """SET supported parameters with data."""
  PID = 'SUPPORTED_PARAMETERS'


class AllSubDevicesGetSupportedParameters(TestMixins.AllSubDevicesGetMixin,
                                          ResponderTestFixture):
  """Send a Get SUPPORTED_PARAMETERS to ALL_SUB_DEVICES."""
  PID = 'SUPPORTED_PARAMETERS'


class GetSubDeviceSupportedParameters(ResponderTestFixture):
  """Check that SUPPORTED_PARAMETERS is consistent across sub devices."""
  CATEGORY = TestCategory.SUB_DEVICES
  PID = 'SUPPORTED_PARAMETERS'
  REQUIRES = ['sub_device_addresses']
  PROVIDES = ['sub_device_supported_parameters']

  # E1.37, 2.1 Sub devices are required to support these.
  MANDATORY_PIDS = ['SUPPORTED_PARAMETERS',
                    'DEVICE_INFO',
                    'SOFTWARE_VERSION_LABEL',
                    'IDENTIFY_DEVICE']

  def Test(self):
    self._sub_devices = self.Property('sub_device_addresses').keys()
    self._sub_devices.reverse()
    self._params = {}
    self._GetSupportedParams()

  def _GetSupportedParams(self):
    if not self._sub_devices:
      self._CheckForConsistency()
      self.Stop()
      return

    self.AddExpectedResults(self.AckGetResult(action=self._GetSupportedParams))
    self.SendGet(self._sub_devices[-1], self.pid)

  def VerifyResult(self, response, fields):
    sub_device = self._sub_devices.pop()
    supported_params = set()
    for p in fields['params']:
      supported_params.add(p['param_id'])
    self._params[sub_device] = supported_params

  def _CheckForConsistency(self):
    if not self._params:
      return

    supported_pids = set()
    for pids in self._params.itervalues():
      if not supported_pids:
        supported_pids = pids
      elif supported_pids != pids:
        self.SetFailed('SUPPORTED_PARAMETERS for sub-devices do not match')
        return

    mandatory_pids = set(self.LookupPid(p).value for p in self.MANDATORY_PIDS)
    missing_pids = mandatory_pids - supported_pids
    if missing_pids:
      self.SetFailed("Missing PIDs %s from sub device's supported pid list" %
                     ', '.join('0x%04hx' % p for p in missing_pids))
      return

    self.SetProperty('sub_device_supported_parameters', supported_pids)


# Sub Devices Test
# -----------------------------------------------------------------------------
class FindSubDevices(ResponderTestFixture):
  """Locate the sub devices by sending DEVICE_INFO messages."""
  CATEGORY = TestCategory.SUB_DEVICES
  PID = 'DEVICE_INFO'
  PROVIDES = ['sub_device_addresses', 'sub_device_footprints']
  REQUIRES = ['sub_device_count']

  def Test(self):
    self._device_count = self.Property('sub_device_count')
    self._sub_device_addresses = {}  # Index to start address mapping
    self._sub_device_footprints = {}  # Index to footprint mapping
    self._current_index = 0  # the current sub device we're trying to query
    self._CheckForSubDevice()

  def _CheckForSubDevice(self):
    # For each supported param message we should either see a sub device out of
    # range or an ack
    if len(self._sub_device_addresses) == self._device_count:
      if self._device_count == 0:
        self.SetNotRun('No sub devices declared')
      self.SetProperty('sub_device_addresses', self._sub_device_addresses)
      self.SetProperty('sub_device_footprints', self._sub_device_footprints)
      self.Stop()
      return

    if self._current_index >= PidStore.MAX_VALID_SUB_DEVICE:
      self.SetFailed('Only found %d of %d sub devices' %
                     (len(self._sub_device_addresses), self._device_count))
      self.Stop()
      return

    self.AddExpectedResults([
      self.NackGetResult(RDMNack.NR_SUB_DEVICE_OUT_OF_RANGE,
                         action=self._CheckForSubDevice),
      self.AckGetResult(action=self._CheckForSubDevice)
    ])
    self._current_index += 1
    self.SendGet(self._current_index, self.pid)

  def VerifyResult(self, response, fields):
    if response.WasAcked():
      if fields['sub_device_count'] != self._device_count:
        self.SetFailed(
            'For sub-device %d, DEVICE_INFO reported %d sub devices '
            ' but the root device reported %s. See section 10.5.1' %
            (self._current_index, fields['sub_device_count'],
             self._device_count))
        self.Stop()
      self._sub_device_addresses[self._current_index] = (
          fields['dmx_start_address'])
      self._sub_device_footprints[self._current_index] = fields['dmx_footprint']


# Status ID Description
# -----------------------------------------------------------------------------
class AllSubDevicesGetStatusIdDescription(TestMixins.AllSubDevicesGetMixin,
                                          OptionalParameterTestFixture):
  """Send a get STATUS_ID_DESCRIPTION to ALL_SUB_DEVICES."""
<<<<<<< HEAD
=======
  CATEGORY = TestCategory.SUB_DEVICES
>>>>>>> 4de46e6a
  PID = 'STATUS_ID_DESCRIPTION'
  DATA = [0x0001]


# class GetStatusIdDescription(TestMixins.,
#                              OptionalParameterTestFixture):
<<<<<<< HEAD
#   CATEGORY = TestCategory.STATUS_COLLECTION
=======
#   CATEGORY = TestCategory.
>>>>>>> 4de46e6a
#   PID = 'STATUS_ID_DESCRIPTION'
# TODO(peter): Test get


class GetStatusIdDescriptionWithNoData(TestMixins.GetWithNoDataMixin,
                                       OptionalParameterTestFixture):
  """GET STATUS_ID_DESCRIPTION with no argument given."""
  PID = 'STATUS_ID_DESCRIPTION'


class GetStatusIdDescriptionWithExtraData(TestMixins.GetWithDataMixin,
                                          OptionalParameterTestFixture):
  """GET STATUS_ID_DESCRIPTION with more than 2 bytes of data."""
  PID = 'STATUS_ID_DESCRIPTION'


class SetStatusIdDescription(TestMixins.UnsupportedSetMixin,
                             OptionalParameterTestFixture):
  """Attempt to SET STATUS_ID_DESCRIPTION."""
  PID = 'STATUS_ID_DESCRIPTION'


class SetStatusIdDescriptionWithData(TestMixins.UnsupportedSetWithDataMixin,
                                     OptionalParameterTestFixture):
  """Attempt to SET STATUS_ID_DESCRIPTION with data."""
  PID = 'STATUS_ID_DESCRIPTION'


# Clear Status ID
# -----------------------------------------------------------------------------
class GetClearStatusMessages(TestMixins.UnsupportedGetMixin,
                             OptionalParameterTestFixture):
  """GET clear status id."""
  PID = 'CLEAR_STATUS_ID'


class ClearStatusMessagesWithData(TestMixins.SetWithDataMixin,
                                  OptionalParameterTestFixture):
  """Clear the status message queue with extra data."""
  PID = 'CLEAR_STATUS_ID'


class ClearStatusMessages(OptionalParameterTestFixture):
  """Clear the status message queue."""
  CATEGORY = TestCategory.STATUS_COLLECTION
  PID = 'CLEAR_STATUS_ID'

  def Test(self):
    # I don't believe there is a reliable way to check that the queue is
    # cleared. Note that this PID should only clear status messages, not
    # responses to ACK_TIMERS so we can't check if the message count is 0.
    self.AddIfSetSupported(self.AckSetResult())
    self.SendSet(ROOT_DEVICE, self.pid, [])


# Parameter Description
# -----------------------------------------------------------------------------
class GetParameterDescription(ParamDescriptionTestFixture):
  """Check that GET parameter description works for any manufacturer params."""
  CATEGORY = TestCategory.RDM_INFORMATION
  PID = 'PARAMETER_DESCRIPTION'
  REQUIRES = ['manufacturer_parameters']

  def Test(self):
    self.params = self.Property('manufacturer_parameters')[:]
    if len(self.params) == 0:
      self.SetNotRun('No manufacturer params found')
      # This case is tested in GetParamDescriptionForNonManufacturerPid
      return
    self._GetParam()

  def _GetParam(self):
    if len(self.params) == 0:
      self.Stop()
      return

    self.AddExpectedResults(
      self.AckGetResult(action=self._GetParam))
    self.current_param = self.params.pop()
    self.SendGet(ROOT_DEVICE, self.pid, [self.current_param])

  def VerifyResult(self, response, fields):
    if not response.WasAcked():
      return

    if self.current_param != fields['pid']:
      self.SetFailed('Request for pid 0x%hx returned pid 0x%hx' %
                     (self.current_param, fields['pid']))

    if fields['type'] != 0:
      self.AddWarning('type field in parameter description is not 0, was %d' %
                      fields['type'])

    if fields['command_class'] > 3:
      self.AddWarning(
          'command class field in parameter description should be 1, 2 or 3, '
          'was %d' % fields['command_class'])

    if ContainsUnprintable(fields['description']):
      self.AddAdvisory(
          'Description field in %s contains unprintable characters, was %s' %
          (self.pid.name, fields['description'].encode('string-escape')))


class GetParameterDescriptionForNonManufacturerPid(ParamDescriptionTestFixture):
  """GET parameter description for a non-manufacturer pid."""
  CATEGORY = TestCategory.ERROR_CONDITIONS
  PID = 'PARAMETER_DESCRIPTION'
  REQUIRES = ['manufacturer_parameters']

  def Test(self):
    device_info_pid = self.LookupPid('DEVICE_INFO')
    results = [
      self.NackGetResult(RDMNack.NR_UNKNOWN_PID),
      self.NackGetResult(
          RDMNack.NR_DATA_OUT_OF_RANGE,
          advisory='Parameter Description appears to be supported but no'
                   'manufacturer PIDs were declared'),
    ]
    if self.Property('manufacturer_parameters'):
      results = self.NackGetResult(RDMNack.NR_DATA_OUT_OF_RANGE)

    self.AddExpectedResults(results)
    self.SendGet(ROOT_DEVICE, self.pid, [device_info_pid.value])


class GetParameterDescriptionWithNoData(TestMixins.GetWithNoDataMixin,
                                        ParamDescriptionTestFixture):
  """GET PARAMETER_DESCRIPTION with no argument given."""
  PID = 'PARAMETER_DESCRIPTION'


class GetParameterDescriptionWithExtraData(TestMixins.GetWithDataMixin,
                                           ParamDescriptionTestFixture):
  """GET parameter description with extra param data."""
  PID = 'PARAMETER_DESCRIPTION'
  REQUIRES = ['manufacturer_parameters']

  def Test(self):
    results = [
      self.NackGetResult(RDMNack.NR_UNKNOWN_PID),
      self.NackGetResult(RDMNack.NR_FORMAT_ERROR,
                         advisory='Parameter Description appears to be '
                                  'supported but no manufacturer PIDs were '
                                  'declared'),
    ]
    if self.Property('manufacturer_parameters'):
      results = self.NackGetResult(RDMNack.NR_FORMAT_ERROR)
    self.AddExpectedResults(results)
    self.SendRawGet(ROOT_DEVICE, self.pid, self.DATA)


class SetParameterDescription(TestMixins.UnsupportedSetMixin,
                              ParamDescriptionTestFixture):
  """SET the parameter description."""
  PID = 'PARAMETER_DESCRIPTION'


class SetParameterDescriptionWithData(TestMixins.UnsupportedSetWithDataMixin,
                                      ParamDescriptionTestFixture):
  """SET the parameter description with data."""
  PID = 'PARAMETER_DESCRIPTION'


class AllSubDevicesGetParameterDescription(TestMixins.AllSubDevicesGetMixin,
                                           ParamDescriptionTestFixture):
  """Send a Get PARAMETER_DESCRIPTION to ALL_SUB_DEVICES."""
  PID = 'PARAMETER_DESCRIPTION'
  DATA = [0x8000]


# Proxied Device Count
# -----------------------------------------------------------------------------
class GetProxiedDeviceCount(OptionalParameterTestFixture):
  """GET the proxied device count."""
  CATEGORY = TestCategory.NETWORK_MANAGEMENT
  PID = 'PROXIED_DEVICE_COUNT'
  REQUIRES = ['proxied_devices']

  def Test(self):
    self.AddIfGetSupported(self.AckGetResult())
    self.SendGet(ROOT_DEVICE, self.pid)

  def VerifyResult(self, response, unpacked_data):
    if not response.WasAcked():
      return

    proxied_devices = self.Property('proxied_devices')
    if proxied_devices is None:
      self.AddWarning(
         'PROXIED_DEVICE_COUNT ack\'ed but PROXIED_DEVICES didn\'t')
      return

    if not unpacked_data['list_changed']:
      # We expect the count to match the length of the list previously returned
      if unpacked_data['device_count'] != len(proxied_devices):
        self.SetFailed(
           'Proxied device count doesn\'t match number of devices returned')


class GetProxiedDeviceCountWithData(TestMixins.GetWithDataMixin,
                                    OptionalParameterTestFixture):
  """GET the proxied device count with extra data."""
  PID = 'PROXIED_DEVICE_COUNT'


class SetProxiedDeviceCount(TestMixins.UnsupportedSetMixin,
                            OptionalParameterTestFixture):
  """SET the count of proxied devices."""
  PID = 'PROXIED_DEVICE_COUNT'


class SetProxiedDeviceCountWithData(TestMixins.UnsupportedSetWithDataMixin,
                                    OptionalParameterTestFixture):
  """SET the count of proxied devices with data."""
  PID = 'PROXIED_DEVICE_COUNT'


class AllSubDevicesGetProxiedDeviceCount(TestMixins.AllSubDevicesGetMixin,
                                         OptionalParameterTestFixture):
  """Send a Get PROXIED_DEVICE_COUNT to ALL_SUB_DEVICES."""
  PID = 'PROXIED_DEVICE_COUNT'


# Proxied Devices
# -----------------------------------------------------------------------------
class GetProxiedDevices(TestMixins.GetMixin, OptionalParameterTestFixture):
  """GET the list of proxied devices."""
  CATEGORY = TestCategory.NETWORK_MANAGEMENT
  PID = 'PROXIED_DEVICES'
  EXPECTED_FIELDS = ['uids']
  PROVIDES = ['proxied_devices']


class GetProxiedDevicesWithData(TestMixins.GetWithDataMixin,
                                OptionalParameterTestFixture):
  """GET the list of proxied devices with extra data."""
  PID = 'PROXIED_DEVICES'


class SetProxiedDevices(TestMixins.UnsupportedSetMixin,
                        OptionalParameterTestFixture):
  """SET the list of proxied devices."""
  PID = 'PROXIED_DEVICES'


class SetProxiedDevicesWithData(TestMixins.UnsupportedSetWithDataMixin,
                                OptionalParameterTestFixture):
  """SET the list of proxied devices with data."""
  PID = 'PROXIED_DEVICES'


class AllSubDevicesGetProxiedDevices(TestMixins.AllSubDevicesGetMixin,
                                     OptionalParameterTestFixture):
  """Send a Get PROXIED_DEVICES to ALL_SUB_DEVICES."""
  PID = 'PROXIED_DEVICES'


# Comms Status
# -----------------------------------------------------------------------------
class GetCommsStatus(OptionalParameterTestFixture):
  """GET the comms status."""
  CATEGORY = TestCategory.STATUS_COLLECTION
  PID = 'COMMS_STATUS'

  def Test(self):
    self.AddIfGetSupported(self.AckGetResult())
    self.SendGet(ROOT_DEVICE, self.pid)


class GetCommsStatusWithData(TestMixins.GetWithDataMixin,
                             OptionalParameterTestFixture):
  """GET the comms status with extra data."""
  PID = 'COMMS_STATUS'


class ClearCommsStatus(OptionalParameterTestFixture):
  """Clear the comms status."""
  CATEGORY = TestCategory.STATUS_COLLECTION
  PID = 'COMMS_STATUS'

  def Test(self):
    self.AddIfSetSupported(self.AckSetResult(action=self.VerifySet))
    self.SendSet(ROOT_DEVICE, self.pid)

  def VerifySet(self):
    self.AddIfGetSupported(
        self.AckGetResult(field_values={
            'short_message': 0,
            'length_mismatch': 0,
            'checksum_fail': 0
        }))
    self.SendGet(ROOT_DEVICE, self.pid)


class ClearCommsStatusWithData(TestMixins.SetWithDataMixin,
                               OptionalParameterTestFixture):
  """Clear the comms status with data."""
  PID = 'COMMS_STATUS'


class AllSubDevicesGetCommsStatus(TestMixins.AllSubDevicesGetMixin,
                                  OptionalParameterTestFixture):
  """Send a Get COMMS_STATUS to ALL_SUB_DEVICES."""
  PID = 'COMMS_STATUS'


# Product Detail Id List
# -----------------------------------------------------------------------------
class GetProductDetailIdList(OptionalParameterTestFixture):
  """GET the list of product detail ids."""
  CATEGORY = TestCategory.PRODUCT_INFORMATION
  PID = 'PRODUCT_DETAIL_ID_LIST'

  def Test(self):
    self.AddIfGetSupported(self.AckGetResult(field_names=['detail_ids']))
    self.SendGet(ROOT_DEVICE, self.pid)


class GetProductDetailIdListWithData(TestMixins.GetWithDataMixin,
                                     OptionalParameterTestFixture):
  """GET product detail id list with param data."""
  PID = 'PRODUCT_DETAIL_ID_LIST'


class SetProductDetailIdList(TestMixins.UnsupportedSetMixin,
                             OptionalParameterTestFixture):
  """SET product detail id list."""
  PID = 'PRODUCT_DETAIL_ID_LIST'


class SetProductDetailIdListWithData(TestMixins.UnsupportedSetWithDataMixin,
                                     OptionalParameterTestFixture):
  """SET product detail id list with data."""
  PID = 'PRODUCT_DETAIL_ID_LIST'


class AllSubDevicesGetProductDetailIdList(TestMixins.AllSubDevicesGetMixin,
                                          OptionalParameterTestFixture):
  """Send a Get PRODUCT_DETAIL_ID_LIST to ALL_SUB_DEVICES."""
  PID = 'PRODUCT_DETAIL_ID_LIST'


# Device Model Description
# -----------------------------------------------------------------------------
class GetDeviceModelDescription(TestMixins.GetStringMixin,
                                OptionalParameterTestFixture):
  """GET the device model description."""
  CATEGORY = TestCategory.PRODUCT_INFORMATION
  PID = 'DEVICE_MODEL_DESCRIPTION'
  EXPECTED_FIELDS = ['description']
  PROVIDES = ['model_description']


class GetDeviceModelDescriptionWithData(TestMixins.GetWithDataMixin,
                                        OptionalParameterTestFixture):
  """Get device model description with param data."""
  PID = 'DEVICE_MODEL_DESCRIPTION'


class SetDeviceModelDescription(TestMixins.UnsupportedSetMixin,
                                OptionalParameterTestFixture):
  """Attempt to SET the device model description with no data."""
  PID = 'DEVICE_MODEL_DESCRIPTION'


class SetDeviceModelDescriptionWithData(TestMixins.UnsupportedSetWithDataMixin,
                                        OptionalParameterTestFixture):
  """SET the device model description with data."""
  PID = 'DEVICE_MODEL_DESCRIPTION'


class AllSubDevicesGetDeviceModelDescription(TestMixins.AllSubDevicesGetMixin,
                                             OptionalParameterTestFixture):
  """Send a Get DEVICE_MODEL_DESCRIPTION to ALL_SUB_DEVICES."""
  PID = 'DEVICE_MODEL_DESCRIPTION'


# Manufacturer Label
# -----------------------------------------------------------------------------
class GetManufacturerLabel(TestMixins.GetStringMixin,
                           OptionalParameterTestFixture):
  """GET the manufacturer label."""
  CATEGORY = TestCategory.PRODUCT_INFORMATION
  PID = 'MANUFACTURER_LABEL'
  EXPECTED_FIELDS = ['label']
  PROVIDES = ['manufacturer_label']


class GetManufacturerLabelWithData(TestMixins.GetWithDataMixin,
                                   OptionalParameterTestFixture):
  """Get manufacturer label with param data."""
  PID = 'MANUFACTURER_LABEL'


class SetManufacturerLabel(TestMixins.UnsupportedSetMixin,
                           OptionalParameterTestFixture):
  """Attempt to SET the manufacturer label with no data."""
  PID = 'MANUFACTURER_LABEL'


class SetManufacturerLabelWithData(TestMixins.UnsupportedSetWithDataMixin,
                                   OptionalParameterTestFixture):
  """SET the manufacturer label with data."""
  PID = 'MANUFACTURER_LABEL'


class AllSubDevicesGetManufacturerLabel(TestMixins.AllSubDevicesGetMixin,
                                        OptionalParameterTestFixture):
  """Send a Get MANUFACTURER_LABEL to ALL_SUB_DEVICES."""
  PID = 'MANUFACTURER_LABEL'


# Device Label
# -----------------------------------------------------------------------------
class GetDeviceLabel(TestMixins.GetStringMixin,
                     OptionalParameterTestFixture):
  """GET the device label."""
  CATEGORY = TestCategory.PRODUCT_INFORMATION
  PID = 'DEVICE_LABEL'
  PROVIDES = ['device_label']
  EXPECTED_FIELDS = ['label']


class GetDeviceLabelWithData(TestMixins.GetWithDataMixin,
                             OptionalParameterTestFixture):
  """GET the device label with param data."""
  PID = 'DEVICE_LABEL'


class SetDeviceLabel(TestMixins.SetLabelMixin,
                     OptionalParameterTestFixture):
  """SET the device label."""
  CATEGORY = TestCategory.PRODUCT_INFORMATION
  PID = 'DEVICE_LABEL'
  REQUIRES = ['device_label']
  PROVIDES = ['set_device_label_supported']

  def OldValue(self):
    return self.Property('device_label')


class AllSubDevicesGetDeviceLabel(TestMixins.AllSubDevicesGetMixin,
                                  OptionalParameterTestFixture):
  """Send a Get DEVICE_LABEL to ALL_SUB_DEVICES."""
  PID = 'DEVICE_LABEL'


class SetVendorcastDeviceLabel(TestMixins.SetNonUnicastLabelMixin,
                               OptionalParameterTestFixture):
  """SET the device label using the vendorcast address."""
  CATEGORY = TestCategory.PRODUCT_INFORMATION
  PID = 'DEVICE_LABEL'
  REQUIRES = ['device_label', 'set_device_label_supported']
  TEST_LABEL = 'vendorcast label'

  def Uid(self):
    return UID.VendorcastAddress(self._uid.manufacturer_id)

  def OldValue(self):
    return self.Property('device_label')


class SetBroadcastDeviceLabel(TestMixins.SetNonUnicastLabelMixin,
                              OptionalParameterTestFixture):
  """SET the device label using the broadcast address."""
  CATEGORY = TestCategory.PRODUCT_INFORMATION
  PID = 'DEVICE_LABEL'
  REQUIRES = ['device_label', 'set_device_label_supported']
  TEST_LABEL = 'broadcast label'

  def Uid(self):
    return UID.AllDevices()

  def OldValue(self):
    return self.Property('device_label')


class SetFullSizeDeviceLabel(TestMixins.SetLabelMixin,
                             OptionalParameterTestFixture):
  """SET the device label."""
  CATEGORY = TestCategory.PRODUCT_INFORMATION
  PID = 'DEVICE_LABEL'
  REQUIRES = ['device_label']
  TEST_LABEL = 'this is a string with 32 charact'

  def OldValue(self):
    return self.Property('device_label')


class SetNonAsciiDeviceLabel(TestMixins.SetLabelMixin,
                             OptionalParameterTestFixture):
  """SET the device label to something that contains non-ascii data."""
  CATEGORY = TestCategory.PRODUCT_INFORMATION
  PID = 'DEVICE_LABEL'
  REQUIRES = ['device_label']
  TEST_LABEL = 'string with\x0d non ascii\xc0'

  def ExpectedResults(self):
    return [
      self.NackSetResult(RDMNack.NR_DATA_OUT_OF_RANGE),
      self.NackSetResult(RDMNack.NR_FORMAT_ERROR),
      self.NackSetResult(RDMNack.NR_UNSUPPORTED_COMMAND_CLASS),
      self.AckSetResult(action=self.VerifySet)
    ]

  def OldValue(self):
    return self.Property('device_label')


class SetEmptyDeviceLabel(TestMixins.SetLabelMixin,
                          OptionalParameterTestFixture):
  """SET the device label with no data."""
  CATEGORY = TestCategory.PRODUCT_INFORMATION
  PID = 'DEVICE_LABEL'
  REQUIRES = ['device_label']
  TEST_LABEL = ''

  def OldValue(self):
    return self.Property('device_label')


class SetOversizedDeviceLabel(TestMixins.SetOversizedLabelMixin,
                              OptionalParameterTestFixture):
  """SET the device label with more than 32 bytes of data."""
  REQUIRES = ['device_label']
  PID = 'DEVICE_LABEL'

  def OldValue(self):
    return self.Property('device_label')


# Language Capabilities
# -----------------------------------------------------------------------------
class GetLanguageCapabilities(OptionalParameterTestFixture):
  """GET the language capabilities pid."""
  CATEGORY = TestCategory.PRODUCT_INFORMATION
  PID = 'LANGUAGE_CAPABILITIES'
  PROVIDES = ['languages_capabilities']

  def Test(self):
    self.languages = []
    self.AddIfGetSupported(self.AckGetResult(field_names=['languages']))
    self.SendGet(ROOT_DEVICE, self.pid)

  def VerifyResult(self, response, fields):
    if not response.WasAcked():
      self.SetProperty('languages_capabilities', [])
      return

    self.languages = [f['language'] for f in fields['languages']]

    if len(self.languages) == 0:
      self.AddWarning('No languages returned for LANGUAGE_CAPABILITIES')

    language_set = set()
    for language in self.languages:
      if language in language_set:
        self.AddAdvisory('%s listed twice in language capabilities' % language)
      language_set.add(language)
      if ContainsUnprintable(language):
        self.AddAdvisory(
            'Language name in languague capabilities contains unprintable '
            'characters, was %s' % language.encode('string-escape'))

    self.SetProperty('languages_capabilities', language_set)


class GetLanguageCapabilitiesWithData(TestMixins.GetWithDataMixin,
                                      OptionalParameterTestFixture):
  """GET the language capabilities with extra data."""
  PID = 'LANGUAGE_CAPABILITIES'


class SetLanguageCapabilities(TestMixins.UnsupportedSetMixin,
                              OptionalParameterTestFixture):
  """Attempt to SET the language capabilities with no data."""
  PID = 'LANGUAGE_CAPABILITIES'


class SetLanguageCapabilitiesWithData(TestMixins.UnsupportedSetWithDataMixin,
                                      OptionalParameterTestFixture):
  """SET the language capabilities with data."""
  PID = 'LANGUAGE_CAPABILITIES'


class AllSubDevicesGetLanguageCapabilities(TestMixins.AllSubDevicesGetMixin,
                                           OptionalParameterTestFixture):
  """Send a Get LANGUAGE_CAPABILITIES to ALL_SUB_DEVICES."""
  PID = 'LANGUAGE_CAPABILITIES'


# Language
# -----------------------------------------------------------------------------
class GetLanguage(TestMixins.GetStringMixin, OptionalParameterTestFixture):
  """GET the language."""
  CATEGORY = TestCategory.PRODUCT_INFORMATION
  PID = 'LANGUAGE'
  PROVIDES = ['language']
  EXPECTED_FIELDS = ['language']
  MIN_LENGTH = 2
  MAX_LENGTH = 2
  # TODO(Peter): We should cross check this against the declared list of
  # supported languages, and also that the language is alpha only


class GetLanguageWithData(TestMixins.GetWithDataMixin,
                          OptionalParameterTestFixture):
  """GET the language with extra data."""
  PID = 'LANGUAGE'


class SetLanguage(OptionalParameterTestFixture):
  """SET the language."""
  CATEGORY = TestCategory.PRODUCT_INFORMATION
  PID = 'LANGUAGE'
  REQUIRES = ['language', 'languages_capabilities']

  def Test(self):
    ack = self.AckSetResult(action=self.VerifySet)
    nack = self.NackSetResult(RDMNack.NR_UNSUPPORTED_COMMAND_CLASS)

    available_langugages = list(self.Property('languages_capabilities'))
    if available_langugages:
      if len(available_langugages) > 1:
        # If the responder only supports 1 lang, we may not be able to set it
        self.AddIfSetSupported(ack)
        self.new_language = available_langugages[0]
        if self.new_language == self.Property('language'):
          self.new_language = available_langugages[1]
      else:
        self.new_language = available_langugages[0]
        self.AddIfSetSupported([ack, nack])
    else:
      # Get languages returned no languages so we expect a nack
      self.AddIfSetSupported(nack)
      self.new_language = 'en'

    self.SendSet(ROOT_DEVICE, self.pid, [self.new_language])

  def VerifySet(self):
    self.AddExpectedResults(
      self.AckGetResult(field_values={'language': self.new_language}))
    self.SendGet(ROOT_DEVICE, self.pid)


class SetNonAsciiLanguage(OptionalParameterTestFixture):
  """Try to set the language to non-ascii characters."""
  CATEGORY = TestCategory.PRODUCT_INFORMATION
  PID = 'LANGUAGE'

  def Test(self):
    self.AddIfSetSupported(self.NackSetResult(RDMNack.NR_DATA_OUT_OF_RANGE))
    self.SendSet(ROOT_DEVICE, self.pid, ['\x0d\xc0'])


class SetUnsupportedLanguage(OptionalParameterTestFixture):
  """Try to set a language that doesn't exist in Language Capabilities."""
  CATEGORY = TestCategory.ERROR_CONDITIONS
  PID = 'LANGUAGE'
  REQUIRES = ['languages_capabilities']

  def Test(self):
    if 'zz' in self.Property('languages_capabilities'):
      self.SetBroken('zz exists in the list of available languages')
      self.Stop()
      return

    self.AddIfSetSupported([
      self.NackSetResult(RDMNack.NR_UNSUPPORTED_COMMAND_CLASS),
      self.NackSetResult(RDMNack.NR_DATA_OUT_OF_RANGE),
    ])
    self.SendSet(ROOT_DEVICE, self.pid, ['zz'])


class SetLanguageWithNoData(TestMixins.SetWithNoDataMixin,
                            OptionalParameterTestFixture):
  """Set LANGUAGE command with no data."""
  PID = 'LANGUAGE'


class SetLanguageWithExtraData(TestMixins.SetWithDataMixin,
                               OptionalParameterTestFixture):
  """Send a SET LANGUAGE command with extra data."""
  PID = 'LANGUAGE'


class AllSubDevicesGetLanguage(TestMixins.AllSubDevicesGetMixin,
                               OptionalParameterTestFixture):
  """Send a Get LANGUAGE to ALL_SUB_DEVICES."""
  PID = 'LANGUAGE'


# Software Version Label
# -----------------------------------------------------------------------------
class GetSoftwareVersionLabel(TestMixins.GetRequiredStringMixin,
                              ResponderTestFixture):
  """GET the software version label."""
  CATEGORY = TestCategory.PRODUCT_INFORMATION
  PID = 'SOFTWARE_VERSION_LABEL'
  EXPECTED_FIELDS = ['label']


class GetSoftwareVersionLabelWithData(TestMixins.GetMandatoryPIDWithDataMixin,
                                      ResponderTestFixture):
  """GET the software_version_label with param data."""
  PID = 'SOFTWARE_VERSION_LABEL'


class SetSoftwareVersionLabel(TestMixins.UnsupportedSetMixin,
                              ResponderTestFixture):
  """Attempt to SET the software version label."""
  PID = 'SOFTWARE_VERSION_LABEL'


class SetSoftwareVersionLabelWithData(TestMixins.UnsupportedSetWithDataMixin,
                                      ResponderTestFixture):
  """Attempt to SET the software version label with data."""
  PID = 'SOFTWARE_VERSION_LABEL'


class AllSubDevicesGetSoftwareVersionLabel(TestMixins.AllSubDevicesGetMixin,
                                           ResponderTestFixture):
  """Send a Get SOFTWARE_VERSION_LABEL to ALL_SUB_DEVICES."""
  PID = 'SOFTWARE_VERSION_LABEL'


class GetSubDeviceSoftwareVersionLabel(ResponderTestFixture):
  """Check that SOFTWARE_VERSION_LABEL is supported on all sub devices."""
  CATEGORY = TestCategory.SUB_DEVICES
  PID = 'SOFTWARE_VERSION_LABEL'
  REQUIRES = ['sub_device_addresses']

  def Test(self):
    self._sub_devices = self.Property('sub_device_addresses').keys()
    self._sub_devices.reverse()
    self._GetSoftwareVersion()

  def _GetSoftwareVersion(self):
    if not self._sub_devices:
      self.Stop()
      return

    self.AddExpectedResults(self.AckGetResult(action=self._GetSoftwareVersion))
    sub_device = self._sub_devices.pop()
    self.SendGet(sub_device, self.pid)


# Boot Software Version
# -----------------------------------------------------------------------------
class GetBootSoftwareVersionId(OptionalParameterTestFixture):
  """GET the boot software version."""
  CATEGORY = TestCategory.PRODUCT_INFORMATION
  PID = 'BOOT_SOFTWARE_VERSION_ID'

  def Test(self):
    self.AddIfGetSupported(self.AckGetResult(field_names=['version']))
    self.SendGet(ROOT_DEVICE, self.pid)


class GetBootSoftwareVersionIdWithData(TestMixins.GetWithDataMixin,
                                       OptionalParameterTestFixture):
  """GET the boot software version with extra data."""
  PID = 'BOOT_SOFTWARE_VERSION_ID'


class SetBootSoftwareVersionId(TestMixins.UnsupportedSetMixin,
                               OptionalParameterTestFixture):
  """Attempt to SET the boot software version."""
  PID = 'BOOT_SOFTWARE_VERSION_ID'


class SetBootSoftwareVersionIdWithData(TestMixins.UnsupportedSetWithDataMixin,
                                       OptionalParameterTestFixture):
  """Attempt to SET the boot software version with data."""
  PID = 'BOOT_SOFTWARE_VERSION_ID'


class AllSubDevicesGetBootSoftwareVersionId(TestMixins.AllSubDevicesGetMixin,
                                            OptionalParameterTestFixture):
  """Send a Get BOOT_SOFTWARE_VERSION_ID to ALL_SUB_DEVICES."""
  PID = 'BOOT_SOFTWARE_VERSION_ID'


# Boot Software Version Label
# -----------------------------------------------------------------------------
class GetBootSoftwareVersionLabel(TestMixins.GetStringMixin,
                                  OptionalParameterTestFixture):
  """GET the boot software label."""
  CATEGORY = TestCategory.PRODUCT_INFORMATION
  PID = 'BOOT_SOFTWARE_VERSION_LABEL'
  EXPECTED_FIELDS = ['label']


class GetBootSoftwareVersionLabelWithData(TestMixins.GetWithDataMixin,
                                          OptionalParameterTestFixture):
  """GET the boot software label with param data."""
  PID = 'BOOT_SOFTWARE_VERSION_LABEL'


class SetBootSoftwareVersionLabel(TestMixins.UnsupportedSetMixin,
                                  OptionalParameterTestFixture):
  """SET the boot software label."""
  PID = 'BOOT_SOFTWARE_VERSION_LABEL'


class SetBootSoftwareVersionLabelWithData(
        TestMixins.UnsupportedSetWithDataMixin,
        OptionalParameterTestFixture):
  """SET the boot software label with data."""
  PID = 'BOOT_SOFTWARE_VERSION_LABEL'


class AllSubDevicesGetBootSoftwareVersionLabel(TestMixins.AllSubDevicesGetMixin,
                                               OptionalParameterTestFixture):
  """Send a Get BOOT_SOFTWARE_VERSION_LABEL to ALL_SUB_DEVICES."""
  PID = 'BOOT_SOFTWARE_VERSION_LABEL'


# DMX Personality
# -----------------------------------------------------------------------------
class GetDMXPersonality(OptionalParameterTestFixture):
  """Get the current personality settings."""
  CATEGORY = TestCategory.DMX_SETUP
  PID = 'DMX_PERSONALITY'
  REQUIRES = ['current_personality', 'personality_count']

  def Test(self):
    self.AddIfGetSupported(self.AckGetResult(
      field_names=['current_personality', 'personality_count']))
    self.SendGet(ROOT_DEVICE, self.pid)

  def VerifyResult(self, response, fields):
    if not response.WasAcked():
      return

    current_personality = self.Property('current_personality')
    personality_count = self.Property('personality_count')
    warning_str = ("Personality information in device info doesn't match that "
                   "in dmx_personality")

    if current_personality != fields['current_personality']:
      self.SetFailed('%s: current_personality %d != %d' % (
        warning_str, current_personality, fields['current_personality']))

    if personality_count != fields['personality_count']:
      self.SetFailed('%s: personality_count %d != %d' % (
        warning_str, personality_count, fields['personality_count']))


class GetDMXPersonalityWithData(TestMixins.GetWithDataMixin,
                                OptionalParameterTestFixture):
  """Get DMX_PERSONALITY with invalid data."""
  PID = 'DMX_PERSONALITY'


class SetDMXPersonality(OptionalParameterTestFixture):
  """Set the personality."""
  CATEGORY = TestCategory.DMX_SETUP
  PID = 'DMX_PERSONALITY'
  REQUIRES = ['current_personality', 'personalities']

  def Test(self):
    self._personalities = list(self.Property('personalities'))
    self._consumes_slots = False
    for personality in self._personalities:
      if personality['slots_required'] > 0:
        self._consumes_slots = True
        break

    if len(self._personalities) > 0:
      self._CheckPersonality()
      return

    # Check we get a NR_UNKNOWN_PID
    self.AddExpectedResults(self.NackSetResult(RDMNack.NR_UNKNOWN_PID))
    self.new_personality = {'personality': 1}  # can use anything here really
    self.SendSet(ROOT_DEVICE, self.pid, [1])

  def _CheckPersonality(self):
    if not self._personalities:
      # End of the list, we're done
      self.Stop()
      return

    self.AddIfSetSupported(self.AckSetResult(action=self.VerifySet))
    self.SendSet(ROOT_DEVICE,
                 self.pid,
                 [self._personalities[0]['personality']])

  def VerifySet(self):
    self.AddIfGetSupported(
      self.AckGetResult(
        field_values={
          'current_personality': self._personalities[0]['personality'],
        },
        action=self.VerifyDeviceInfo))
    self.SendGet(ROOT_DEVICE, self.pid)

  def VerifyDeviceInfo(self):
    device_info_pid = self.LookupPid('DEVICE_INFO')

    next_action = self.NextPersonality
    if self._personalities[0]['slots_required'] == 0:
      # If this personality has a footprint of 0, verify the start address is
      # 0xffff
      next_action = self.VerifyFootprint0DMXStartAddress

    self.AddExpectedResults(
      AckGetResult(
        device_info_pid.value,
        field_values={
          'current_personality': self._personalities[0]['personality'],
          'dmx_footprint': self._personalities[0]['slots_required'],
        },
        action=next_action))
    self.SendGet(ROOT_DEVICE, device_info_pid)

  def VerifyFootprint0DMXStartAddress(self):
    address_pid = self.LookupPid('DMX_START_ADDRESS')
    expected_results = [
      AckGetResult(
        address_pid.value,
        field_values={'dmx_address': RDM_ZERO_FOOTPRINT_DMX_ADDRESS},
        action=self.NextPersonality),
    ]
    if not self._consumes_slots:
      expected_results.append(
        NackGetResult(address_pid.value,
                      RDMNack.NR_UNKNOWN_PID,
                      action=self.NextPersonality)
      )
    self.AddExpectedResults(expected_results)
    self.SendGet(ROOT_DEVICE, address_pid)

  def NextPersonality(self):
    self._personalities = self._personalities[1:]
    self._CheckPersonality()

  def ResetState(self):
    # Reset back to the old value
    personality = self.Property('current_personality')
    if personality == 0 or personality > 255:
      return

    self.SendSet(ROOT_DEVICE,
                 self.pid,
                 [self.Property('current_personality')])
    self._wrapper.Run()


class SetZeroDMXPersonality(TestMixins.SetZeroUInt8Mixin,
                            OptionalParameterTestFixture):
  """Set DMX_PERSONALITY for personality 0."""
  PID = 'DMX_PERSONALITY'


class SetOutOfRangeDMXPersonality(TestMixins.SetOutOfRangeByteMixin,
                                  OptionalParameterTestFixture):
  """Set DMX_PERSONALITY to an out-of-range value."""
  PID = 'DMX_PERSONALITY'
  REQUIRES = ['personality_count']
  LABEL = 'personalities'


class SetDMXPersonalityWithExtraData(TestMixins.SetWithDataMixin,
                                     OptionalParameterTestFixture):
  """Send a SET DMX_PERSONALITY command with extra data."""
  PID = 'DMX_PERSONALITY'


class SetDMXPersonalityWithNoData(TestMixins.SetWithNoDataMixin,
                                  OptionalParameterTestFixture):
  """Set DMX_PERSONALITY with no data."""
  PID = 'DMX_PERSONALITY'


class AllSubDevicesGetDMXPersonality(TestMixins.AllSubDevicesGetMixin,
                                     OptionalParameterTestFixture):
  """Send a Get DMX_PERSONALITY to ALL_SUB_DEVICES."""
  PID = 'DMX_PERSONALITY'


# DMX Personality Description
# -----------------------------------------------------------------------------
class GetZeroDMXPersonalityDescription(TestMixins.GetZeroUInt8Mixin,
                                       OptionalParameterTestFixture):
  """GET DMX_PERSONALITY_DESCRIPTION for personality 0."""
  PID = 'DMX_PERSONALITY_DESCRIPTION'


class GetOutOfRangeDMXPersonalityDescription(TestMixins.GetOutOfRangeByteMixin,
                                             OptionalParameterTestFixture):
  """GET the personality description for the N + 1 personality."""
  PID = 'DMX_PERSONALITY_DESCRIPTION'
  REQUIRES = ['personality_count']
  LABEL = 'personalities'


class AllSubDevicesGetDMXPersonalityDescription(
        TestMixins.AllSubDevicesGetMixin,
        OptionalParameterTestFixture):
  """Send a Get DMX_PERSONALITY_DESCRIPTION to ALL_SUB_DEVICES."""
  PID = 'DMX_PERSONALITY_DESCRIPTION'
  DATA = [1]


class GetDMXPersonalityDescription(OptionalParameterTestFixture):
  """GET the personality description for the current personality."""
  CATEGORY = TestCategory.DMX_SETUP
  PID = 'DMX_PERSONALITY_DESCRIPTION'
  REQUIRES = ['current_personality', 'dmx_footprint', 'personality_count']

  def Test(self):
    personality_count = self.Property('personality_count')
    current_personality = self.Property('current_personality')
    if current_personality == 0 and personality_count > 0:
      # It's probably off by one, so fix it
      current_personality = 1

    if personality_count > 0:
      # Cross check against what we got from device info
      self.AddIfGetSupported(self.AckGetResult(field_values={
          'personality': current_personality,
          'slots_required': self.Property('dmx_footprint'),
        }))
      self.SendGet(ROOT_DEVICE, self.pid, [current_personality])
    else:
      self.AddIfGetSupported(self.NackGetResult(RDMNack.NR_DATA_OUT_OF_RANGE))
      self.SendGet(ROOT_DEVICE, self.pid, [1])

  def VerifyResult(self, response, fields):
    if not response.WasAcked():
      return

    if ContainsUnprintable(fields['name']):
      self.AddAdvisory(
          'Name field in %s contains unprintable characters, was %s' %
          (self.pid.name, fields['name'].encode('string-escape')))


class GetDMXPersonalityDescriptions(OptionalParameterTestFixture):
  """Get information about all the personalities."""
  CATEGORY = TestCategory.DMX_SETUP
  PID = 'DMX_PERSONALITY_DESCRIPTION'
  REQUIRES = ['personality_count']
  PROVIDES = ['personalities']

  def Test(self):
    self._personalities = []
    self._personality_count = self.Property('personality_count')
    self._current_index = 0
    self._GetPersonality()

  def _GetPersonality(self):
    self._current_index += 1
    if self._current_index > self._personality_count:
      if self._personality_count == 0:
        self.SetNotRun('No personalities declared')
      self.SetProperty('personalities', self._personalities)
      self.Stop()
      return

    if self._current_index >= MAX_PERSONALITY_NUMBER:
      # This should never happen because personality_count is a uint8
      self.SetFailed('Could not find all personalities')
      self.Stop()
      return

    self.AddIfGetSupported(self.AckGetResult(
        field_names=['slots_required', 'name'],
        field_values={'personality': self._current_index},
        action=self._GetPersonality))
    self.SendGet(ROOT_DEVICE, self.pid, [self._current_index])

  def VerifyResult(self, response, fields):
    """Save the personality for other tests to use."""
    if response.WasAcked():
      self._personalities.append(fields)

      if ContainsUnprintable(fields['name']):
        self.AddAdvisory(
            'Name field in %s contains unprintable characters, was %s' %
            (self.pid.name, fields['name'].encode('string-escape')))


class GetDMXPersonalityDescriptionWithNoData(TestMixins.GetWithNoDataMixin,
                                             OptionalParameterTestFixture):
  """GET DMX_PERSONALITY_DESCRIPTION with no argument given."""
  PID = 'DMX_PERSONALITY_DESCRIPTION'


class GetDMXPersonalityDescriptionWithExtraData(TestMixins.GetWithDataMixin,
                                                OptionalParameterTestFixture):
  """GET DMX_PERSONALITY_DESCRIPTION with more than 1 byte of data."""
  PID = 'DMX_PERSONALITY_DESCRIPTION'


class SetDMXPersonalityDescription(TestMixins.UnsupportedSetMixin,
                                   OptionalParameterTestFixture):
  """Attempt to SET DMX_PERSONALITY_DESCRIPTION."""
  PID = 'DMX_PERSONALITY_DESCRIPTION'


class SetDMXPersonalityDescriptionWithData(
        TestMixins.UnsupportedSetWithDataMixin,
        OptionalParameterTestFixture):
  """Attempt to SET DMX_PERSONALITY_DESCRIPTION with data."""
  PID = 'DMX_PERSONALITY_DESCRIPTION'


# DMX Start Address tests
# -----------------------------------------------------------------------------
class GetDMXStartAddress(ResponderTestFixture):
  """GET the DMX start address."""
  CATEGORY = TestCategory.DMX_SETUP
  PID = 'DMX_START_ADDRESS'
  REQUIRES = ['dmx_footprint', 'dmx_start_address']
  PROVIDES = ['dmx_address']

  def Test(self):
    if self.Property('dmx_footprint') > 0:
      results = self.AckGetResult(field_names=['dmx_address'])
    else:
      results = [
        self.AckGetResult(field_values={
            'dmx_address': RDM_ZERO_FOOTPRINT_DMX_ADDRESS}),
        self.NackGetResult(RDMNack.NR_UNKNOWN_PID),
        self.NackGetResult(RDMNack.NR_DATA_OUT_OF_RANGE),
      ]
    self.AddExpectedResults(results)
    self.SendGet(ROOT_DEVICE, self.pid)

  def VerifyResult(self, response, fields):
    if not response.WasAcked():
      self.SetProperty('dmx_address', None)
      return

    if self.Property('dmx_start_address') != fields['dmx_address']:
      self.SetFailed(
          'DMX_START_ADDRESS (%d) doesn\'t match what was in DEVICE_INFO (%d)'
          % (fields['dmx_address'], self.Property('dmx_start_address')))
    self.SetPropertyFromDict(fields, 'dmx_address')


class GetDMXStartAddressWithData(TestMixins.GetWithDataMixin,
                                 ResponderTestFixture):
  """GET the DMX start address with data."""
  PID = 'DMX_START_ADDRESS'
  REQUIRES = ['dmx_footprint']

  def Test(self):
    if self.Property('dmx_footprint') > 0:
      # If we have a footprint, PID must return something as this PID is
      # required (can't return unsupported)
      results = [
        self.NackGetResult(RDMNack.NR_FORMAT_ERROR),
        self.AckGetResult(
          warning='Get %s with data returned an ack' % self.pid.name)
      ]
    else:
      # If we don't have a footprint, PID may return something, or may return
      # unsupported, as this PID becomes optional
      results = [
        self.NackGetResult(RDMNack.NR_UNKNOWN_PID),
        self.NackGetResult(RDMNack.NR_FORMAT_ERROR),
        self.AckGetResult(
          warning='Get %s with data returned an ack' % self.pid.name),
      ]
    self.AddExpectedResults(results)
    self.SendRawGet(PidStore.ROOT_DEVICE, self.pid, self.DATA)


class SetDMXStartAddress(TestMixins.SetDMXStartAddressMixin,
                         ResponderTestFixture):
  """Set the DMX start address."""
  CATEGORY = TestCategory.DMX_SETUP
  PID = 'DMX_START_ADDRESS'
  REQUIRES = ['dmx_footprint', 'dmx_address']
  PROVIDES = ['set_dmx_address_supported']

  def Test(self):
    footprint = self.Property('dmx_footprint')
    current_address = self.Property('dmx_address')

    if footprint == 0 or current_address == RDM_ZERO_FOOTPRINT_DMX_ADDRESS:
      results = [
        self.NackSetResult(RDMNack.NR_UNKNOWN_PID),
        self.NackSetResult(RDMNack.NR_UNSUPPORTED_COMMAND_CLASS),
        self.NackSetResult(RDMNack.NR_DATA_OUT_OF_RANGE)
      ]
    else:
      self.start_address = self.CalculateNewAddress(current_address, footprint)
      results = self.AckSetResult(action=self.VerifySet)

    self._test_state = self.SET
    self.AddExpectedResults(results)
    self.SendSet(ROOT_DEVICE, self.pid, [self.start_address])

  def VerifyResult(self, response, fields):
    if self._test_state == self.SET:
      self.SetProperty(self.PROVIDES[0], response.WasAcked())


class SetVendorcastDMXStartAddress(TestMixins.SetNonUnicastDMXStartAddressMixin,
                                   ResponderTestFixture):
  """SET the DMX start address using the vendorcast address."""
  CATEGORY = TestCategory.DMX_SETUP
  PID = 'DMX_START_ADDRESS'
  REQUIRES = ['dmx_footprint', 'dmx_address', 'set_dmx_address_supported']

  def Uid(self):
    return UID.VendorcastAddress(self._uid.manufacturer_id)


class SetBroadcastDMXStartAddress(TestMixins.SetNonUnicastDMXStartAddressMixin,
                                  ResponderTestFixture):
  """SET the dmx start address using the broadcast address."""
  CATEGORY = TestCategory.DMX_SETUP
  PID = 'DMX_START_ADDRESS'
  REQUIRES = ['dmx_footprint', 'dmx_address', 'set_dmx_address_supported']

  def Uid(self):
    return UID.AllDevices()


class SetOutOfRangeDMXStartAddress(ResponderTestFixture):
  """Check that the DMX address can't be set to > 512."""
  CATEGORY = TestCategory.ERROR_CONDITIONS
  PID = 'DMX_START_ADDRESS'
  # We depend on GetDMXStartAddress to make sure this runs after it, while
  # still allowing this test to run if the other test fails.
  DEPS = [GetDMXStartAddress]
  REQUIRES = ['dmx_footprint']

  def Test(self):
    if self.Property('dmx_footprint') > 0:
      self.AddExpectedResults(self.NackSetResult(RDMNack.NR_DATA_OUT_OF_RANGE))
    else:
      self.AddExpectedResults([
          self.NackSetResult(RDMNack.NR_UNKNOWN_PID),
          self.NackSetResult(RDMNack.NR_UNSUPPORTED_COMMAND_CLASS),
          self.NackSetResult(RDMNack.NR_DATA_OUT_OF_RANGE)
      ])
    data = struct.pack('!H', TestMixins.MAX_DMX_ADDRESS + 1)
    self.SendRawSet(ROOT_DEVICE, self.pid, data)


class SetZeroDMXStartAddress(ResponderTestFixture):
  """Check the DMX address can't be set to 0."""
  CATEGORY = TestCategory.ERROR_CONDITIONS
  PID = 'DMX_START_ADDRESS'
  # We depend on GetDMXStartAddress to make sure this runs after it, while
  # still allowing this test to run if the other test fails.
  DEPS = [GetDMXStartAddress]
  REQUIRES = ['dmx_footprint']

  def Test(self):
    if self.Property('dmx_footprint') > 0:
      self.AddExpectedResults(self.NackSetResult(RDMNack.NR_DATA_OUT_OF_RANGE))
    else:
      self.AddExpectedResults([
          self.NackSetResult(RDMNack.NR_UNKNOWN_PID),
          self.NackSetResult(RDMNack.NR_UNSUPPORTED_COMMAND_CLASS),
          self.NackSetResult(RDMNack.NR_DATA_OUT_OF_RANGE)
      ])
    data = struct.pack('!H', 0)
    self.SendRawSet(ROOT_DEVICE, self.pid, data)


class SetDMXStartAddressWithNoData(TestMixins.SetWithNoDataMixin,
                                   ResponderTestFixture):
  """Send a SET dmx start address with no data."""
  PID = 'DMX_START_ADDRESS'
<<<<<<< HEAD
  # We depend on dmx_address to make sure this runs after GetDMXStartAddress
=======
  # We depend on GetDMXStartAddress to make sure this runs after it, while
  # still allowing this test to run if the other test fails.
>>>>>>> 4de46e6a
  DEPS = [GetDMXStartAddress]
  REQUIRES = ['dmx_footprint']

  def Test(self):
    if self.Property('dmx_footprint') > 0:
      self.AddExpectedResults(self.NackSetResult(RDMNack.NR_FORMAT_ERROR))
    else:
      self.AddExpectedResults([
          self.NackSetResult(RDMNack.NR_UNKNOWN_PID),
          self.NackSetResult(RDMNack.NR_UNSUPPORTED_COMMAND_CLASS),
          self.NackSetResult(RDMNack.NR_FORMAT_ERROR),
      ])
    self.SendRawSet(ROOT_DEVICE, self.pid, '')


class SetDMXStartAddressWithExtraData(TestMixins.SetWithDataMixin,
                                      ResponderTestFixture):
  """Send a SET dmx start address with extra data."""
  PID = 'DMX_START_ADDRESS'
  # We depend on GetDMXStartAddress to make sure this runs after it, while
  # still allowing this test to run if the other test fails.
  DEPS = [GetDMXStartAddress]
  REQUIRES = ['dmx_footprint']

  def Test(self):
    if self.Property('dmx_footprint') > 0:
      self.AddExpectedResults(self.NackSetResult(RDMNack.NR_FORMAT_ERROR))
    else:
      self.AddExpectedResults([
          self.NackSetResult(RDMNack.NR_UNKNOWN_PID),
          self.NackSetResult(RDMNack.NR_UNSUPPORTED_COMMAND_CLASS),
          self.NackSetResult(RDMNack.NR_FORMAT_ERROR),
      ])
    self.SendRawSet(ROOT_DEVICE, self.pid, self.DATA)


class AllSubDevicesGetDMXStartAddress(TestMixins.AllSubDevicesGetMixin,
                                      OptionalParameterTestFixture):
  """Send a Get DMX_START_ADDRESS to ALL_SUB_DEVICES."""
  PID = 'DMX_START_ADDRESS'


# Slot Info
# -----------------------------------------------------------------------------
class GetSlotInfo(OptionalParameterTestFixture):
  """Get SLOT_INFO."""
  CATEGORY = TestCategory.DMX_SETUP
  PID = 'SLOT_INFO'
  PROVIDES = ['defined_slots', 'undefined_definition_slots',
              'undefined_type_sec_slots']

  def Test(self):
    self.AddIfGetSupported(self.AckGetResult())
    self.SendGet(ROOT_DEVICE, self.pid)

  def VerifyResult(self, response, fields):
    if not response.WasAcked():
      self.SetProperty('defined_slots', set())
      self.SetProperty('undefined_definition_slots', [])
      self.SetProperty('undefined_type_sec_slots', [])
      return

    slots = [d['slot_offset'] for d in fields['slots']]
    self.SetProperty('defined_slots', set(slots))
    undefined_definition_slots = []
    undefined_type_sec_slots = []

    for slot in fields['slots']:
      if slot['slot_type'] not in RDMConstants.SLOT_TYPE_TO_NAME:
        self.AddWarning('Unknown slot type %d for slot %d' %
                        (slot['slot_type'], slot['slot_offset']))

      if slot['slot_type'] == RDMConstants.SLOT_TYPES['ST_PRIMARY']:
        # slot_label_id must be valid
        if ((slot['slot_label_id'] not in
             RDMConstants.SLOT_DEFINITION_TO_NAME) and
            (slot['slot_label_id'] < RDM_MANUFACTURER_SD_MIN or
             slot['slot_label_id'] > RDM_MANUFACTURER_SD_MAX)):
          self.AddWarning('Unknown slot id %d for slot %d' %
                          (slot['slot_label_id'], slot['slot_offset']))
        if (slot['slot_label_id'] ==
            RDMConstants.SLOT_DEFINITIONS['SD_UNDEFINED']):
          undefined_definition_slots.append(slot['slot_offset'])
      else:
        # slot_label_id must reference a defined slot
        if slot['slot_label_id'] not in slots:
          self.AddWarning(
              'Slot %d is of type secondary and references an unknown slot %d'
              % (slot['slot_offset'], slot['slot_label_id']))
        if slot['slot_type'] == RDMConstants.SLOT_TYPES['ST_SEC_UNDEFINED']:
          undefined_type_sec_slots.append(slot['slot_offset'])

    self.SetProperty('undefined_definition_slots', undefined_definition_slots)
    self.SetProperty('undefined_type_sec_slots', undefined_type_sec_slots)


class GetSlotInfoWithData(TestMixins.GetWithDataMixin,
                          OptionalParameterTestFixture):
  """Get SLOT_INFO with invalid data."""
  PID = 'SLOT_INFO'


class SetSlotInfo(TestMixins.UnsupportedSetMixin,
                  OptionalParameterTestFixture):
  """Set SLOT_INFO."""
  PID = 'SLOT_INFO'


class SetSlotInfoWithData(TestMixins.UnsupportedSetWithDataMixin,
                          OptionalParameterTestFixture):
  """Attempt to SET SLOT_INFO with data."""
  PID = 'SLOT_INFO'


class AllSubDevicesGetSlotInfo(TestMixins.AllSubDevicesGetMixin,
                               OptionalParameterTestFixture):
  """Send a Get SLOT_INFO to ALL_SUB_DEVICES."""
  PID = 'SLOT_INFO'


# Slot Description
# -----------------------------------------------------------------------------
class GetSlotDescriptions(TestMixins.GetSettingDescriptionsRangeMixin,
                          OptionalParameterTestFixture):
  """Get the slot descriptions for all defined slots."""
  CATEGORY = TestCategory.DMX_SETUP
  PID = 'SLOT_DESCRIPTION'
  REQUIRES = ['dmx_footprint']
  FIRST_INDEX_OFFSET = 0
  EXPECTED_FIELDS = ['slot_number']
  DESCRIPTION_FIELD = 'name'
  ALLOWED_NACKS = [RDMNack.NR_DATA_OUT_OF_RANGE]


class GetSlotDescriptionWithNoData(TestMixins.GetWithNoDataMixin,
                                   OptionalParameterTestFixture):
  """Get the slot description with no slot number specified."""
  PID = 'SLOT_DESCRIPTION'


class GetSlotDescriptionWithExtraData(TestMixins.GetWithDataMixin,
                                      OptionalParameterTestFixture):
  """Get the slot description with more than 2 bytes of data."""
  PID = 'SLOT_DESCRIPTION'


class GetUndefinedSlotDefinitionDescriptions(OptionalParameterTestFixture):
  """Get the slot description for all slots with undefined definition."""
  CATEGORY = TestCategory.DMX_SETUP
  PID = 'SLOT_DESCRIPTION'
  REQUIRES = ['undefined_definition_slots']

  def Test(self):
    self.undef_slots = self.Property('undefined_definition_slots')[:]
    if len(self.undef_slots) == 0:
      self.SetNotRun('No undefined definition slots found')
      return
    self._GetSlotDescription()

  def _GetSlotDescription(self):
    if len(self.undef_slots) == 0:
      self.Stop()
      return

    self.AddExpectedResults([
      self.AckGetResult(action=self._GetSlotDescription),
      self.NackGetResult(RDMNack.NR_UNKNOWN_PID,
                         action=self._GetSlotDescription),
      self.NackGetResult(RDMNack.NR_DATA_OUT_OF_RANGE,
                         action=self._GetSlotDescription)
    ])
    self.current_slot = self.undef_slots.pop()
    self.SendGet(ROOT_DEVICE, self.pid, [self.current_slot])

  def VerifyResult(self, response, fields):
    if not response.WasAcked():
      if response.nack_reason == RDMNack.NR_UNKNOWN_PID:
        self.AddWarning(
            '%s not supported for slot %d with undefined '
            'definition' %
            (self.pid.name, self.current_slot))
      if response.nack_reason == RDMNack.NR_DATA_OUT_OF_RANGE:
        self.AddWarning(
            'Slot description for slot %d with undefined definition was missing'
            % (self.current_slot))
      return

    if not fields['name']:
      self.AddWarning(
          'Slot description for slot %d with undefined definition was blank' %
          (self.current_slot))
      return


class GetUndefinedSecondarySlotTypeDescriptions(OptionalParameterTestFixture):
  """Get the slot description for all secondary slots with an undefined type."""
  CATEGORY = TestCategory.DMX_SETUP
  PID = 'SLOT_DESCRIPTION'
  REQUIRES = ['undefined_type_sec_slots']

  def Test(self):
    self.undef_sec_slots = self.Property('undefined_type_sec_slots')[:]
    if len(self.undef_sec_slots) == 0:
      self.SetNotRun('No undefined type secondary slots found')
      return
    self._GetSlotDescription()

  def _GetSlotDescription(self):
    if len(self.undef_sec_slots) == 0:
      self.Stop()
      return

    self.AddExpectedResults([
      self.AckGetResult(action=self._GetSlotDescription),
      self.NackGetResult(RDMNack.NR_UNKNOWN_PID,
                         action=self._GetSlotDescription),
      self.NackGetResult(RDMNack.NR_DATA_OUT_OF_RANGE,
                         action=self._GetSlotDescription)
    ])
    self.current_slot = self.undef_sec_slots.pop()
    self.SendGet(ROOT_DEVICE, self.pid, [self.current_slot])

  def VerifyResult(self, response, fields):
    if not response.WasAcked():
      if response.nack_reason == RDMNack.NR_UNKNOWN_PID:
        self.AddAdvisory(
            '%s not supported for secondary slot %d with undefined type' %
            (self.pid.name, self.current_slot))
      if response.nack_reason == RDMNack.NR_DATA_OUT_OF_RANGE:
        self.AddAdvisory(
            'Slot description for secondary slot %d with undefined type was '
            'missing'
            % (self.current_slot))
      return

    if not fields['name']:
      self.AddAdvisory(
          'Slot description for secondary slot %d with undefined type was '
          'blank' %
          (self.current_slot))
      return


class SetSlotDescription(TestMixins.UnsupportedSetMixin,
                         OptionalParameterTestFixture):
  """Set SLOT_DESCRIPTION."""
  PID = 'SLOT_DESCRIPTION'


class SetSlotDescriptionWithData(TestMixins.UnsupportedSetWithDataMixin,
                                 OptionalParameterTestFixture):
  """Attempt to SET SLOT_DESCRIPTION with data."""
  PID = 'SLOT_DESCRIPTION'


class AllSubDevicesGetSlotDescription(TestMixins.AllSubDevicesGetMixin,
                                      OptionalParameterTestFixture):
  """Send a Get SLOT_DESCRIPTION to ALL_SUB_DEVICES."""
  PID = 'SLOT_DESCRIPTION'
  DATA = [1]


# Default Slot Value
# -----------------------------------------------------------------------------
class GetDefaultSlotValues(OptionalParameterTestFixture):
  """Get DEFAULT_SLOT_VALUE."""
  CATEGORY = TestCategory.DMX_SETUP
  PID = 'DEFAULT_SLOT_VALUE'
  REQUIRES = ['defined_slots']

  def Test(self):
    self.AddIfGetSupported(self.AckGetResult())
    self.SendGet(ROOT_DEVICE, self.pid)

  def VerifyResult(self, response, fields):
    if not response.WasAcked():
      return

    defined_slots = self.Property('defined_slots')
    default_slots = set()

    for slot in fields['slot_values']:
      if slot['slot_offset'] not in defined_slots:
        self.AddAdvisory(
          "DEFAULT_SLOT_VALUE contained slot %d, which wasn't in SLOT_INFO" %
          slot['slot_offset'])
      default_slots.add(slot['slot_offset'])

    for slot_offset in defined_slots:
      if slot_offset not in default_slots:
        self.AddAdvisory(
          "SLOT_INFO contained slot %d, which wasn't in DEFAULT_SLOT_VALUE" %
          slot_offset)


class GetDefaultSlotValueWithData(TestMixins.GetWithDataMixin,
                                  OptionalParameterTestFixture):
  """Get DEFAULT_SLOT_VALUE with invalid data."""
  PID = 'DEFAULT_SLOT_VALUE'


class SetDefaultSlotValue(TestMixins.UnsupportedSetMixin,
                          OptionalParameterTestFixture):
  """Set DEFAULT_SLOT_VALUE."""
  PID = 'DEFAULT_SLOT_VALUE'


class SetDefaultSlotValueWithData(TestMixins.UnsupportedSetWithDataMixin,
                                  OptionalParameterTestFixture):
  """Attempt to SET DEFAULT_SLOT_VALUE with data."""
  PID = 'DEFAULT_SLOT_VALUE'


class AllSubDevicesGetDefaultSlotValue(TestMixins.AllSubDevicesGetMixin,
                                       OptionalParameterTestFixture):
  """Send a Get DEFAULT_SLOT_VALUE to ALL_SUB_DEVICES."""
  PID = 'DEFAULT_SLOT_VALUE'
  DATA = [1]


# Sensor Consistency Checks
# -----------------------------------------------------------------------------
class CheckSensorConsistency(ResponderTestFixture):
  """Check that sensor support is consistent."""
  CATEGORY = TestCategory.SENSORS
  REQUIRES = ['sensor_count', 'sensor_recording_supported',
              'supported_parameters']

  def PidRequired(self):
    return False

  def IsSupported(self, pid):
    return pid.value in self.Property('supported_parameters')

  def CheckConsistency(self, pid_name, check_for_support=True):
    pid = self.LookupPid(pid_name)
    if (check_for_support and
        (not self.IsSupported(pid)) and
        self.Property('sensor_count')) > 0:
      self.AddAdvisory('%s not supported but sensor count was > 0' % pid)
    if self.IsSupported(pid) and self.Property('sensor_count') == 0:
      self.AddAdvisory('%s supported but sensor count was 0' % pid)

  def Test(self):
    self.CheckConsistency('SENSOR_DEFINITION')
    self.CheckConsistency('SENSOR_VALUE')
    self.CheckConsistency('RECORD_SENSORS',
                          self.Property('sensor_recording_supported'))
    self.SetPassed()
    self.Stop()


# Sensor Definition
# -----------------------------------------------------------------------------
class GetSensorDefinition(OptionalParameterTestFixture):
  """Fetch all the sensor definitions."""
  CATEGORY = TestCategory.SENSORS
  PID = 'SENSOR_DEFINITION'
  REQUIRES = ['sensor_count']
  PROVIDES = ['sensor_definitions', 'sensor_recording_supported']
  MAX_SENSOR_INDEX = 0xfe
  RECORDED_VALUE_MASK = 0x01

  PREDICATE_DICT = {
      '==': operator.eq,
      '<': operator.lt,
      '>': operator.gt,
  }

  def Test(self):
    # Default to false
    self._sensors = {}  # Stores the discovered sensors
    self._current_index = -1  # The current sensor we're trying to query
    self._sensor_holes = []  # Indices of sensors that are missing

    self._CheckForSensor()

  def _MissingSensorWarning(self):
    max_sensor = max(self._sensors.keys())
    missing_sensors = [i for i in self._sensor_holes if i < max_sensor]
    if missing_sensors:
      self.AddWarning('Sensors missing in positions %s' % missing_sensors)

  def _CheckForSensor(self):
    if self.PidSupported():
      # If this PID is supported we attempt to locate all sensors
      if self._current_index == self.MAX_SENSOR_INDEX:
        if len(self._sensors) < self.Property('sensor_count'):
          self.AddWarning('Only found %d/%d sensors' %
                          (len(self._sensors), self.Property('sensor_count')))
        elif len(self._sensors) > self.Property('sensor_count'):
          self.AddWarning('Found too many %d/%d sensors' %
                          (len(self._sensors), self.Property('sensor_count')))

        self.SetProperty('sensor_definitions', self._sensors)

        supports_recording = False
        for sensor_def in self._sensors.itervalues():
          supports_recording |= (
              sensor_def['supports_recording'] & self.RECORDED_VALUE_MASK)
        self.SetProperty('sensor_recording_supported', supports_recording)

        self._MissingSensorWarning()
        self.Stop()
        return

      # For each message we should either see a NR_DATA_OUT_OF_RANGE or an ack
      self.AddExpectedResults([
        self.NackGetResult(RDMNack.NR_DATA_OUT_OF_RANGE,
                           action=self._AddToHoles),
        self.AckGetResult(action=self._CheckForSensor)
      ])
    else:
      # Not supported, just check we get a NR_UNKNOWN_PID
      self.AddExpectedResults(self.NackGetResult(RDMNack.NR_UNKNOWN_PID))
      self.SetProperty('sensor_definitions', {})

    self._current_index += 1
    self.SendGet(ROOT_DEVICE, self.pid, [self._current_index])

  def _AddToHoles(self):
    self._sensor_holes.append(self._current_index)
    self._CheckForSensor()

  def VerifyResult(self, response, fields):
    if not response.WasAcked():
      return

    sensor_number = fields['sensor_number']
    if self._current_index != sensor_number:
      self.AddWarning(
          'Requested sensor %d, message returned sensor %d' %
          (self._current_index, fields['sensor_number']))
      return

    self._sensors[self._current_index] = fields

    # Perform sanity checks on the sensor infomation
    if fields['type'] not in RDMConstants.SENSOR_TYPE_TO_NAME:
      if fields['type'] >= 0x80:
        self.AddAdvisory('Using a manufacturer specific type %d for sensor %d,'
                         ' is there no suitable defined type?' %
                         (fields['type'], sensor_number))
      else:
        self.AddWarning('Unknown type %d for sensor %d' %
                        (fields['type'], sensor_number))

    if fields['unit'] not in RDMConstants.UNIT_TO_NAME:
      if fields['unit'] >= 0x80:
        self.AddAdvisory('Using a manufacturer specific unit %d for sensor %d,'
                         ' is there no suitable defined unit?' %
                         (fields['unit'], sensor_number))
      else:
        self.AddWarning('Unknown unit %d for sensor %d' %
                        (fields['unit'], sensor_number))

    if fields['prefix'] not in RDMConstants.PREFIX_TO_NAME:
      self.AddWarning('Unknown prefix %d for sensor %d' %
                      (fields['prefix'], sensor_number))

    self.CheckCondition(sensor_number, fields, 'range_min', '>', 'range_max')
    self.CheckCondition(sensor_number, fields, 'range_min', '==', 'range_max')

    self.CheckCondition(sensor_number, fields, 'normal_min', '>', 'normal_max')
    self.CheckCondition(sensor_number, fields, 'normal_min', '==',
                        'normal_max')

    self.CheckCondition(sensor_number, fields, 'normal_min', '<', 'range_min')
    self.CheckCondition(sensor_number, fields, 'normal_max', '>', 'range_max')

    if fields['supports_recording'] & 0xfc:
      self.AddWarning('bits 7-2 in the recorded message support fields are set'
                      ' for sensor %d' % sensor_number)

    if ContainsUnprintable(fields['name']):
      self.AddAdvisory(
          'Name field in sensor definition for sensor %d  contains unprintable'
          ' characters, was %s' % (self._current_index,
                                   fields['name'].encode('string-escape')))

  def CheckCondition(self, sensor_number, fields, lhs, predicate_str, rhs):
    """Check for a condition and add a warning if it isn't true."""
    predicate = self.PREDICATE_DICT[predicate_str]
    if predicate(fields[lhs], fields[rhs]):
      self.AddAdvisory(
          'Sensor %d, %s (%d) %s %s (%d)' %
          (sensor_number, lhs, fields[lhs], predicate_str, rhs, fields[rhs]))


class GetSensorDefinitionWithNoData(TestMixins.GetWithNoDataMixin,
                                    OptionalParameterTestFixture):
  """Get the sensor definition with no data."""
  PID = 'SENSOR_DEFINITION'


class GetSensorDefinitionWithExtraData(TestMixins.GetWithDataMixin,
                                       OptionalParameterTestFixture):
  """Get the sensor definition with more than 1 byte of data."""
  PID = 'SENSOR_DEFINITION'


class GetInvalidSensorDefinition(OptionalParameterTestFixture):
  """Get the sensor definition with the all sensor value (0xff)."""
  CATEGORY = TestCategory.ERROR_CONDITIONS
  PID = 'SENSOR_DEFINITION'

  def Test(self):
    self.AddIfGetSupported(self.NackGetResult(RDMNack.NR_DATA_OUT_OF_RANGE))
    data = struct.pack('!B', 0xff)
    self.SendRawGet(ROOT_DEVICE, self.pid, data)


class SetSensorDefinition(TestMixins.UnsupportedSetMixin,
                          OptionalParameterTestFixture):
  """SET the sensor definition."""
  PID = 'SENSOR_DEFINITION'


class AllSubDevicesGetSensorDefinition(TestMixins.AllSubDevicesGetMixin,
                                       OptionalParameterTestFixture):
  """Send a Get SENSOR_DEFINITION to ALL_SUB_DEVICES."""
  PID = 'SENSOR_DEFINITION'
  DATA = [1]


# Sensor Value
# -----------------------------------------------------------------------------
class GetSensorValues(OptionalParameterTestFixture):
  """Get values for all defined sensors."""
  CATEGORY = TestCategory.SENSORS
  PID = 'SENSOR_VALUE'
  REQUIRES = ['sensor_definitions']
  PROVIDES = ['sensor_values']

  HIGHEST_LOWEST_MASK = 0x02
  RECORDED_VALUE_MASK = 0x01

  def Test(self):
    # The head of the list is the current sensor we're querying
    self._sensors = self.Property('sensor_definitions').values()
    self._sensor_values = []

    if self._sensors:
      # Loop and get all values
      self._GetSensorValue()
    else:
      # No sensors found, make sure we get a NR_DATA_OUT_OF_RANGE
      self.AddIfGetSupported(self.NackGetResult(RDMNack.NR_DATA_OUT_OF_RANGE))
      self.SendGet(ROOT_DEVICE, self.pid, [0])

  def _GetSensorValue(self):
    if not self._sensors:
      # Finished
      self.SetProperty('sensor_values', self._sensor_values)
      self.Stop()
      return

    sensor_index = self._sensors[0]['sensor_number']
    self.AddExpectedResults([
      self.AckGetResult(action=self._GetNextSensor),
      self.NackGetResult(
        RDMNack.NR_HARDWARE_FAULT,
        advisory="Sensor %d NACK'ed GET SENSOR_VALUE with NR_HARDWARE_FAULT" %
                 sensor_index,
        action=self._GetNextSensor)
    ])
    self.SendGet(ROOT_DEVICE, self.pid, [sensor_index])

  def _GetNextSensor(self):
    self._sensors.pop(0)
    self._GetSensorValue()

  def VerifyResult(self, response, fields):
    if not response.WasAcked():
      return

    sensor_def = self._sensors[0]
    sensor_number = fields['sensor_number']
    if sensor_def['sensor_number'] != sensor_number:
      self.AddWarning(
          'Requested sensor value for %d, message returned sensor %d' %
          (sensor_def['sensor_number'], fields['sensor_number']))
      return

    self._sensor_values.append(fields)
    range_min = sensor_def['range_min']
    range_max = sensor_def['range_max']

    # Perform sanity checks on the sensor infomation
    self._CheckValueWithinRange(sensor_number, fields, 'present_value',
                                range_min, range_max)

    if sensor_def['supports_recording'] & self.HIGHEST_LOWEST_MASK:
      self._CheckValueWithinRange(sensor_number, fields, 'lowest',
                                  range_min, range_max)
      self._CheckValueWithinRange(sensor_number, fields, 'highest',
                                  range_min, range_max)
    else:
      self._CheckForZeroField(sensor_number, fields, 'lowest')
      self._CheckForZeroField(sensor_number, fields, 'highest')

    if sensor_def['supports_recording'] & self.RECORDED_VALUE_MASK:
      self._CheckValueWithinRange(sensor_number, fields, 'recorded',
                                  range_min, range_max)
    else:
      self._CheckForZeroField(sensor_number, fields, 'recorded')

  def _CheckValueWithinRange(self, sensor_number, fields, name, min, max):
    if fields[name] < min or fields[name] > max:
      self.AddWarning(
        '%s for sensor %d not within range %d - %d, was %d' %
        (name, sensor_number, min, max, fields[name]))

  def _CheckForZeroField(self, sensor_number, fields, name):
    if fields[name]:
      self.AddWarning(
        '%s value for sensor %d non-0, but support not declared, was %d' %
        (name, sensor_number, fields[name]))


class GetUndefinedSensorValues(OptionalParameterTestFixture):
  """Attempt to get sensor values for all sensors that weren't defined."""
  CATEGORY = TestCategory.ERROR_CONDITIONS
  PID = 'SENSOR_VALUE'
  REQUIRES = ['sensor_definitions']

  def Test(self):
    sensors = self.Property('sensor_definitions')
    self._missing_sensors = []
    for i in xrange(0, 0xff):
      if i not in sensors:
        self._missing_sensors.append(i)

    if self._missing_sensors:
      # Loop and get all values
      self._GetSensorValue()
    else:
      self.SetNotRun('All sensors declared')
      return

  def _GetSensorValue(self):
    if not self._missing_sensors:
      self.Stop()
      return

    self.AddIfGetSupported(
        self.NackGetResult(RDMNack.NR_DATA_OUT_OF_RANGE,
                           action=self._GetSensorValue))
    self.SendGet(ROOT_DEVICE, self.pid, [self._missing_sensors.pop(0)])


class GetInvalidSensorValue(OptionalParameterTestFixture):
  """Get the sensor value with the all sensor value (0xff)."""
  CATEGORY = TestCategory.ERROR_CONDITIONS
  PID = 'SENSOR_VALUE'

  def Test(self):
    self.AddIfGetSupported(self.NackGetResult(RDMNack.NR_DATA_OUT_OF_RANGE))
    data = struct.pack('!B', 0xff)
    self.SendRawGet(ROOT_DEVICE, self.pid, data)


class GetSensorValueWithNoData(TestMixins.GetWithNoDataMixin,
                               OptionalParameterTestFixture):
  """GET sensor value without any sensor number."""
  PID = 'SENSOR_VALUE'


class GetSensorValueWithExtraData(TestMixins.GetWithDataMixin,
                                  OptionalParameterTestFixture):
  """GET SENSOR_VALUE with more than 1 byte of data."""
  PID = 'SENSOR_VALUE'


class ResetSensorValue(OptionalParameterTestFixture):
  """Reset sensor values for all defined sensors."""
  CATEGORY = TestCategory.SENSORS
  PID = 'SENSOR_VALUE'
  REQUIRES = ['sensor_definitions']

  def Test(self):
    # The head of the list is the current sensor we're querying
    self._sensors = self.Property('sensor_definitions').values()
    self._sensor_values = []

    if self._sensors:
      # Loop and get all values
      self._ResetSensor()
    else:
      # No sensors found, make sure we get a NR_DATA_OUT_OF_RANGE
      self.AddIfSetSupported([
          self.NackSetResult(RDMNack.NR_DATA_OUT_OF_RANGE),
          self.NackSetResult(RDMNack.NR_UNSUPPORTED_COMMAND_CLASS),
      ])
      self.SendSet(ROOT_DEVICE, self.pid, [0])

  def _ResetSensor(self):
    if not self._sensors:
      # Finished
      self.Stop()
      return

    sensor_index = self._sensors[0]['sensor_number']
    self.AddExpectedResults([
        self.AckSetResult(action=self._ResetNextSensor),
        self.NackSetResult(RDMNack.NR_UNSUPPORTED_COMMAND_CLASS,
                           action=self._ResetNextSensor),
        self.NackSetResult(
          RDMNack.NR_HARDWARE_FAULT,
          advisory="Sensor %d NACK'ed Set SENSOR_VALUE with NR_HARDWARE_FAULT" %
                   sensor_index,
          action=self._ResetNextSensor)
    ])
    self.SendSet(ROOT_DEVICE, self.pid, [sensor_index])

  def _ResetNextSensor(self):
    self._sensors.pop(0)
    self._ResetSensor()

  def VerifyResult(self, response, fields):
    # It's not clear at all what to expect in this case.
    # See http://www.rdmprotocol.org/showthread.php?p=2160
    # TODO(simonn, E1.20 task group): figure this out
    pass


class ResetAllSensorValues(OptionalParameterTestFixture):
  """Set SENSOR_VALUE with sensor number set to 0xff."""
  CATEGORY = TestCategory.SENSORS
  PID = 'SENSOR_VALUE'
  REQUIRES = ['sensor_definitions']

  RECORDED_VALUE_MASK = 0x01
  ALL_SENSORS = 0xff

  def Test(self):
    supports_recording = False
    for sensor_def in self.Property('sensor_definitions').values():
      supports_recording |= (
          sensor_def['supports_recording'] & self.RECORDED_VALUE_MASK)

    # Some devices don't have set
    results = [self.NackSetResult(RDMNack.NR_UNSUPPORTED_COMMAND_CLASS)]
    if supports_recording:
      results = [
        self.AckSetResult(),
        self.NackSetResult(
            RDMNack.NR_UNSUPPORTED_COMMAND_CLASS,
            warning="One or more recorded sensors found but Set SENSOR_VALUE "
                    "wasn't supported")
      ]
    else:
      results = [
        self.AckSetResult(),
        self.NackSetResult(RDMNack.NR_UNSUPPORTED_COMMAND_CLASS)
      ]
    self.AddIfSetSupported(results)
    self.SendSet(ROOT_DEVICE, self.pid, [self.ALL_SENSORS])


class ResetUndefinedSensorValues(TestMixins.SetUndefinedSensorValues,
                                 OptionalParameterTestFixture):
  """Attempt to reset sensor values for all sensors that weren't defined."""
  CATEGORY = TestCategory.ERROR_CONDITIONS
  PID = 'SENSOR_VALUE'
  REQUIRES = ['sensor_definitions']


class ResetSensorValueWithNoData(TestMixins.SetWithNoDataMixin,
                                 OptionalParameterTestFixture):
  """SET sensor value without any sensor number."""
  PID = 'SENSOR_VALUE'
  ALLOWED_NACKS = [RDMNack.NR_UNSUPPORTED_COMMAND_CLASS]


class ResetSensorValueWithExtraData(TestMixins.SetWithDataMixin,
                                    OptionalParameterTestFixture):
  """Send a SET SENSOR_VALUE command with extra data."""
  PID = 'SENSOR_VALUE'


class AllSubDevicesGetSensorValue(TestMixins.AllSubDevicesGetMixin,
                                  OptionalParameterTestFixture):
  """Send a Get SENSOR_VALUE to ALL_SUB_DEVICES."""
  PID = 'SENSOR_VALUE'
  DATA = [1]


# Record Sensors
# -----------------------------------------------------------------------------
class GetRecordSensors(TestMixins.UnsupportedGetMixin,
                       OptionalParameterTestFixture):
  """GET record sensors."""
  PID = 'RECORD_SENSORS'


class GetRecordSensorsWithData(TestMixins.UnsupportedGetWithDataMixin,
                               OptionalParameterTestFixture):
  """GET RECORD_SENSORS with data."""
  PID = 'RECORD_SENSORS'


class RecordSensorValues(OptionalParameterTestFixture):
  """Record values for all defined sensors."""
  CATEGORY = TestCategory.SENSORS
  PID = 'RECORD_SENSORS'
  REQUIRES = ['sensor_definitions']

  RECORDED_VALUE_MASK = 0x01

  def Test(self):
    # The head of the list is the current sensor we're querying
    self._sensors = self.Property('sensor_definitions').values()
    self._sensor_values = []

    if self._sensors:
      # Loop and get all values
      self._RecordSensor()
    else:
      # No sensors found, make sure we get a NR_DATA_OUT_OF_RANGE
      self.AddIfSetSupported(self.NackSetResult(RDMNack.NR_DATA_OUT_OF_RANGE))
      self.SendSet(ROOT_DEVICE, self.pid, [0])

  def _RecordSensor(self):
    if not self._sensors:
      # Finished
      self.Stop()
      return

    sensor_def = self._sensors[0]
    if sensor_def['supports_recording'] & self.RECORDED_VALUE_MASK:
      self.AddExpectedResults(self.AckSetResult(action=self._RecordNextSensor))
    else:
      message = ("Sensor %d ack'ed RECORD_SENSOR but recorded support was not "
                 "declared" % sensor_def['sensor_number'])
      self.AddIfSetSupported([
          self.NackSetResult(RDMNack.NR_DATA_OUT_OF_RANGE,
                             action=self._RecordNextSensor),
          self.AckSetResult(action=self._RecordNextSensor,
                            advisory=message),

      ])
    self.SendSet(ROOT_DEVICE, self.pid, [self._sensors[0]['sensor_number']])

  def _RecordNextSensor(self):
    self._sensors.pop(0)
    self._RecordSensor()


class RecordAllSensorValues(OptionalParameterTestFixture):
  """Set RECORD_SENSORS with sensor number set to 0xff."""
  CATEGORY = TestCategory.SENSORS
  PID = 'RECORD_SENSORS'
  REQUIRES = ['sensor_recording_supported']

  ALL_SENSORS = 0xff

  def Test(self):
    if self.Property('sensor_recording_supported'):
      self.AddIfSetSupported(self.AckSetResult())
    else:
      self.AddIfSetSupported(self.NackSetResult(RDMNack.NR_DATA_OUT_OF_RANGE))
    self.SendSet(ROOT_DEVICE, self.pid, [self.ALL_SENSORS])


class RecordUndefinedSensorValues(TestMixins.SetUndefinedSensorValues,
                                  OptionalParameterTestFixture):
  """Attempt to reset sensor values for all sensors that weren't defined."""
  CATEGORY = TestCategory.ERROR_CONDITIONS
  PID = 'RECORD_SENSORS'
  REQUIRES = ['sensor_definitions']


class RecordSensorValueWithNoData(TestMixins.SetWithNoDataMixin,
                                  OptionalParameterTestFixture):
  """SET record sensors without any sensor number."""
  PID = 'RECORD_SENSORS'


class RecordSensorValueWithExtraData(TestMixins.SetWithDataMixin,
                                     OptionalParameterTestFixture):
  """Send a SET RECORD_SENSORS command with extra data."""
  PID = 'RECORD_SENSORS'


class AllSubDevicesGetRecordSensors(TestMixins.AllSubDevicesUnsupportedGetMixin,
                                    OptionalParameterTestFixture):
  """Attempt to send a get RECORD_SENSORS to ALL_SUB_DEVICES."""
  PID = 'RECORD_SENSORS'


# Device Hours
# -----------------------------------------------------------------------------
class GetDeviceHours(TestMixins.GetMixin, OptionalParameterTestFixture):
  """GET the device hours."""
  CATEGORY = TestCategory.POWER_LAMP_SETTINGS
  PID = 'DEVICE_HOURS'
  EXPECTED_FIELDS = ['hours']
  PROVIDES = ['device_hours']


class GetDeviceHoursWithData(TestMixins.GetWithDataMixin,
                             OptionalParameterTestFixture):
  """GET the device hours with extra data."""
  PID = 'DEVICE_HOURS'


class SetDeviceHours(TestMixins.SetUInt32Mixin,
                     OptionalParameterTestFixture):
  """Attempt to SET the device hours."""
  CATEGORY = TestCategory.POWER_LAMP_SETTINGS
  PID = 'DEVICE_HOURS'
  EXPECTED_FIELDS = ['hours']
  PROVIDES = ['set_device_hours_supported']
  REQUIRES = ['device_hours']

  def OldValue(self):
    return self.Property('device_hours')

  def VerifyResult(self, response, fields):
    if response.command_class == PidStore.RDM_SET:
      set_supported = (
          response.WasAcked() or
          response.nack_reason != RDMNack.NR_UNSUPPORTED_COMMAND_CLASS)
      self.SetProperty('set_device_hours_supported', set_supported)


class SetDeviceHoursWithNoData(TestMixins.SetWithNoDataMixin,
                               OptionalParameterTestFixture):
  """Set the device hours with no param data."""
  PID = 'DEVICE_HOURS'
  REQUIRES = ['set_device_hours_supported']

  def Test(self):
    if self.Property('set_device_hours_supported'):
      expected_result = RDMNack.NR_FORMAT_ERROR
    else:
      expected_result = RDMNack.NR_UNSUPPORTED_COMMAND_CLASS
    self.AddIfSetSupported(self.NackSetResult(expected_result))
    self.SendRawSet(ROOT_DEVICE, self.pid, '')


class SetDeviceHoursWithExtraData(TestMixins.SetWithDataMixin,
                                  OptionalParameterTestFixture):
  """Send a SET DEVICE_HOURS command with extra data."""
  PID = 'DEVICE_HOURS'
  DATA = 'foobar'


class AllSubDevicesGetDeviceHours(TestMixins.AllSubDevicesGetMixin,
                                  OptionalParameterTestFixture):
  """Send a Get DEVICE_HOURS to ALL_SUB_DEVICES."""
  PID = 'DEVICE_HOURS'


# Lamp Hours
# -----------------------------------------------------------------------------
class GetLampHours(TestMixins.GetMixin, OptionalParameterTestFixture):
  """GET the device hours."""
  CATEGORY = TestCategory.POWER_LAMP_SETTINGS
  PID = 'LAMP_HOURS'
  EXPECTED_FIELDS = ['hours']
  PROVIDES = ['lamp_hours']


class GetLampHoursWithData(TestMixins.GetWithDataMixin,
                           OptionalParameterTestFixture):
  """GET the device hours with extra data."""
  PID = 'LAMP_HOURS'


class SetLampHours(TestMixins.SetUInt32Mixin,
                   OptionalParameterTestFixture):
  """Attempt to SET the device hours."""
  CATEGORY = TestCategory.POWER_LAMP_SETTINGS
  PID = 'LAMP_HOURS'
  EXPECTED_FIELDS = ['hours']
  PROVIDES = ['set_lamp_hours_supported']
  REQUIRES = ['lamp_hours']

  def OldValue(self):
    return self.Property('lamp_hours')

  def VerifyResult(self, response, fields):
    if response.command_class == PidStore.RDM_SET:
      set_supported = (
          response.WasAcked() or
          response.nack_reason != RDMNack.NR_UNSUPPORTED_COMMAND_CLASS)
      self.SetProperty('set_lamp_hours_supported', set_supported)


class SetLampHoursWithNoData(TestMixins.SetWithNoDataMixin,
                             OptionalParameterTestFixture):
  """Set the device hours with no param data."""
  PID = 'LAMP_HOURS'
  REQUIRES = ['set_lamp_hours_supported']

  def Test(self):
    if self.Property('set_lamp_hours_supported'):
      expected_result = RDMNack.NR_FORMAT_ERROR
    else:
      expected_result = RDMNack.NR_UNSUPPORTED_COMMAND_CLASS
    self.AddIfSetSupported(self.NackSetResult(expected_result))
    self.SendRawSet(ROOT_DEVICE, self.pid, '')


class SetLampHoursWithExtraData(TestMixins.SetWithDataMixin,
                                OptionalParameterTestFixture):
  """Send a SET LAMP_HOURS command with extra data."""
  PID = 'LAMP_HOURS'
  DATA = 'foobar'


class AllSubDevicesGetLampHours(TestMixins.AllSubDevicesGetMixin,
                                OptionalParameterTestFixture):
  """Send a Get LAMP_HOURS to ALL_SUB_DEVICES."""
  PID = 'LAMP_HOURS'


# Lamp Strikes
# -----------------------------------------------------------------------------
class GetLampStrikes(TestMixins.GetMixin, OptionalParameterTestFixture):
  """GET the lamp strikes."""
  CATEGORY = TestCategory.POWER_LAMP_SETTINGS
  PID = 'LAMP_STRIKES'
  EXPECTED_FIELDS = ['strikes']
  PROVIDES = ['lamp_strikes']


class GetLampStrikesWithData(TestMixins.GetWithDataMixin,
                             OptionalParameterTestFixture):
  """GET the lamp strikes with extra data."""
  PID = 'LAMP_STRIKES'


class SetLampStrikes(TestMixins.SetUInt32Mixin, OptionalParameterTestFixture):
  """Attempt to SET the lamp strikes."""
  CATEGORY = TestCategory.POWER_LAMP_SETTINGS
  PID = 'LAMP_STRIKES'
  EXPECTED_FIELDS = ['strikes']
  PROVIDES = ['set_lamp_strikes_supported']
  REQUIRES = ['lamp_strikes']

  def OldValue(self):
    return self.Property('lamp_strikes')

  def VerifyResult(self, response, fields):
    if response.command_class == PidStore.RDM_SET:
      set_supported = (
          response.WasAcked() or
          response.nack_reason != RDMNack.NR_UNSUPPORTED_COMMAND_CLASS)
      self.SetProperty('set_lamp_strikes_supported', set_supported)


class SetLampStrikesWithNoData(TestMixins.SetWithNoDataMixin,
                               OptionalParameterTestFixture):
  """Set the lamp strikes with no param data."""
  PID = 'LAMP_STRIKES'
  REQUIRES = ['set_lamp_strikes_supported']

  def Test(self):
    if self.Property('set_lamp_strikes_supported'):
      expected_result = RDMNack.NR_FORMAT_ERROR
    else:
      expected_result = RDMNack.NR_UNSUPPORTED_COMMAND_CLASS
    self.AddIfSetSupported(self.NackSetResult(expected_result))
    self.SendRawSet(ROOT_DEVICE, self.pid, '')


class SetLampStrikesWithExtraData(TestMixins.SetWithDataMixin,
                                  OptionalParameterTestFixture):
  """Send a SET LAMP_STRIKES command with extra data."""
  PID = 'LAMP_STRIKES'
  DATA = 'foobar'


class AllSubDevicesGetLampStrikes(TestMixins.AllSubDevicesGetMixin,
                                  OptionalParameterTestFixture):
  """Send a Get LAMP_STRIKES to ALL_SUB_DEVICES."""
  PID = 'LAMP_STRIKES'


# Lamp State
# -----------------------------------------------------------------------------
class GetLampState(TestMixins.GetMixin, OptionalParameterTestFixture):
  """GET the lamp state."""
  CATEGORY = TestCategory.POWER_LAMP_SETTINGS
  PID = 'LAMP_STATE'
  EXPECTED_FIELDS = ['state']
  PROVIDES = ['lamp_state']


class GetLampStateWithData(TestMixins.GetWithDataMixin,
                           OptionalParameterTestFixture):
  """GET the lamp state with extra data."""
  PID = 'LAMP_STATE'


class SetLampState(TestMixins.SetBoolMixin, OptionalParameterTestFixture):
  """Attempt to SET the lamp state."""
  CATEGORY = TestCategory.POWER_LAMP_SETTINGS
  PID = 'LAMP_STATE'
  EXPECTED_FIELDS = ['state']
  REQUIRES = ['lamp_state']

  def OldValue(self):
    # We use a bool here so we toggle between off and on
    # Some responders may not support standby & strike
    return bool(self.Property('lamp_state'))


class SetLampStateWithNoData(TestMixins.SetWithNoDataMixin,
                             OptionalParameterTestFixture):
  """Set the device state with no param data."""
  PID = 'LAMP_STATE'


class SetLampStateWithExtraData(TestMixins.SetWithDataMixin,
                                OptionalParameterTestFixture):
  """Send a SET LAMP_STATE command with extra data."""
  PID = 'LAMP_STATE'


class AllSubDevicesGetLampState(TestMixins.AllSubDevicesGetMixin,
                                OptionalParameterTestFixture):
  """Send a Get LAMP_STATE to ALL_SUB_DEVICES."""
  PID = 'LAMP_STATE'


# Lamp On Mode
# -----------------------------------------------------------------------------
class GetLampOnMode(TestMixins.GetMixin, OptionalParameterTestFixture):
  """GET the lamp on mode."""
  CATEGORY = TestCategory.POWER_LAMP_SETTINGS
  PID = 'LAMP_ON_MODE'
  EXPECTED_FIELDS = ['mode']
  PROVIDES = ['lamp_on_mode']


class GetLampOnModeWithData(TestMixins.GetWithDataMixin,
                            OptionalParameterTestFixture):
  """GET the lamp on mode with extra data."""
  PID = 'LAMP_ON_MODE'


class SetLampOnMode(TestMixins.SetMixin, OptionalParameterTestFixture):
  """Attempt to SET the lamp on mode."""
  CATEGORY = TestCategory.POWER_LAMP_SETTINGS
  PID = 'LAMP_ON_MODE'
  EXPECTED_FIELDS = ['mode']
  REQUIRES = ['lamp_on_mode']
  ALLOWED_MODES = [0, 1, 2]
  ALL_MODES = ALLOWED_MODES + [3] + range(0x80, 0xe0)

  def OldValue(self):
    old = self.Property('lamp_on_mode')
    if old in self.ALL_MODES:
      return old
    return self.ALL_MODES[0]

  def NewValue(self):
    old_value = self.OldValue()
    try:
      self.ALLOWED_MODES.index(old_value)
    except ValueError:
      return self.ALLOWED_MODES[0]
    return self.ALLOWED_MODES[(old_value + 1) % len(self.ALLOWED_MODES)]


class SetLampOnModeWithNoData(TestMixins.SetWithNoDataMixin,
                              OptionalParameterTestFixture):
  """Set the device on mode with no param data."""
  PID = 'LAMP_ON_MODE'


class SetLampOnModeWithExtraData(TestMixins.SetWithDataMixin,
                                 OptionalParameterTestFixture):
  """Send a SET LAMP_ON_MODE command with extra data."""
  PID = 'LAMP_ON_MODE'


class AllSubDevicesGetLampOnMode(TestMixins.AllSubDevicesGetMixin,
                                 OptionalParameterTestFixture):
  """Send a Get LAMP_ON_MODE to ALL_SUB_DEVICES."""
  PID = 'LAMP_ON_MODE'


# Device Hours
# -----------------------------------------------------------------------------
class GetDevicePowerCycles(TestMixins.GetMixin, OptionalParameterTestFixture):
  """GET the device power_cycles."""
  CATEGORY = TestCategory.POWER_LAMP_SETTINGS
  PID = 'DEVICE_POWER_CYCLES'
  EXPECTED_FIELDS = ['power_cycles']
  PROVIDES = ['power_cycles']


class GetDevicePowerCyclesWithData(TestMixins.GetWithDataMixin,
                                   OptionalParameterTestFixture):
  """GET the device power_cycles with extra data."""
  PID = 'DEVICE_POWER_CYCLES'


class ResetDevicePowerCycles(TestMixins.SetUInt32Mixin,
                             OptionalParameterTestFixture):
  """Attempt to SET the device power_cycles to zero."""
  CATEGORY = TestCategory.POWER_LAMP_SETTINGS
  PID = 'DEVICE_POWER_CYCLES'
  EXPECTED_FIELDS = ['power_cycles']
  REQUIRES = ['power_cycles']
  PROVIDES = ['set_device_power_cycles_supported']

  def OldValue(self):
    return self.Property('power_cycles')

  def NewValue(self):
    return 0

  def VerifyResult(self, response, fields):
    if response.command_class == PidStore.RDM_SET:
      set_supported = (
          response.WasAcked() or
          response.nack_reason != RDMNack.NR_UNSUPPORTED_COMMAND_CLASS)
      self.SetProperty('set_device_power_cycles_supported', set_supported)


class SetDevicePowerCycles(TestMixins.SetUInt32Mixin,
                           OptionalParameterTestFixture):
  """Attempt to SET the device power_cycles."""
  CATEGORY = TestCategory.POWER_LAMP_SETTINGS
  PID = 'DEVICE_POWER_CYCLES'
  EXPECTED_FIELDS = ['power_cycles']
  REQUIRES = ['power_cycles']

  def OldValue(self):
    return self.Property('power_cycles')

  def Test(self):
    self.AddIfSetSupported([
      self.AckSetResult(action=self.VerifySet),
      self.NackSetResult(RDMNack.NR_DATA_OUT_OF_RANGE),
      self.NackSetResult(
        RDMNack.NR_UNSUPPORTED_COMMAND_CLASS,
        advisory='SET for %s returned unsupported command class' %
                 self.pid.name),
    ])
    self.SendSet(ROOT_DEVICE, self.pid, [self.NewValue()])


class SetDevicePowerCyclesWithNoData(TestMixins.SetWithNoDataMixin,
                                     OptionalParameterTestFixture):
  """Set the device power_cycles with no param data."""
  PID = 'DEVICE_POWER_CYCLES'
  REQUIRES = ['set_device_power_cycles_supported']

  def Test(self):
    if self.Property('set_device_power_cycles_supported'):
      expected_result = RDMNack.NR_FORMAT_ERROR
    else:
      expected_result = RDMNack.NR_UNSUPPORTED_COMMAND_CLASS
    self.AddIfSetSupported(self.NackSetResult(expected_result))
    self.SendRawSet(ROOT_DEVICE, self.pid, '')


class SetDevicePowerCyclesWithExtraData(TestMixins.SetWithDataMixin,
                                        OptionalParameterTestFixture):
  """Send a SET DEVICE_POWER_CYCLES command with extra data."""
  PID = 'DEVICE_POWER_CYCLES'
  DATA = 'foobar'


class AllSubDevicesGetDevicePowerCycles(TestMixins.AllSubDevicesGetMixin,
                                        OptionalParameterTestFixture):
  """Send a Get DEVICE_POWER_CYCLES to ALL_SUB_DEVICES."""
  PID = 'DEVICE_POWER_CYCLES'


# Display Invert
# -----------------------------------------------------------------------------
class GetDisplayInvert(TestMixins.GetMixin,
                       OptionalParameterTestFixture):
  """GET the display invert setting."""
  CATEGORY = TestCategory.DISPLAY_SETTINGS
  PID = 'DISPLAY_INVERT'
  EXPECTED_FIELDS = ['invert_status']
  PROVIDES = ['display_invert']


class GetDisplayInvertWithData(TestMixins.GetWithDataMixin,
                               OptionalParameterTestFixture):
  """GET the pan invert setting with extra data."""
  PID = 'DISPLAY_INVERT'


class SetDisplayInvert(TestMixins.SetMixin,
                       OptionalParameterTestFixture):
  """Attempt to SET the display invert setting."""
  CATEGORY = TestCategory.DISPLAY_SETTINGS
  PID = 'DISPLAY_INVERT'
  EXPECTED_FIELDS = ['invert_status']
  REQUIRES = ['display_invert']
  # Some devices can't do auto so we just use on and off here
  ALLOWED_MODES = [0, 1]
  ALL_MODES = ALLOWED_MODES + [2]

  def OldValue(self):
    old = self.Property('display_invert')
    if old in self.ALL_MODES:
      return old
    return self.ALL_MODES[0]

  def NewValue(self):
    old_value = self.OldValue()
    try:
      self.ALLOWED_MODES.index(old_value)
    except ValueError:
      return self.ALLOWED_MODES[0]
    return self.ALLOWED_MODES[(old_value + 1) % len(self.ALLOWED_MODES)]


class SetDisplayInvertWithNoData(TestMixins.SetWithNoDataMixin,
                                 OptionalParameterTestFixture):
  """Set the display invert with no param data."""
  PID = 'DISPLAY_INVERT'


class SetDisplayInvertWithExtraData(TestMixins.SetWithDataMixin,
                                    OptionalParameterTestFixture):
  """Send a SET DISPLAY_INVERT command with extra data."""
  PID = 'DISPLAY_INVERT'


class AllSubDevicesGetDisplayInvert(TestMixins.AllSubDevicesGetMixin,
                                    OptionalParameterTestFixture):
  """Send a Get DISPLAY_INVERT to ALL_SUB_DEVICES."""
  PID = 'DISPLAY_INVERT'


# Display Level
# -----------------------------------------------------------------------------
class GetDisplayLevel(TestMixins.GetMixin,
                      OptionalParameterTestFixture):
  """GET the display level setting."""
  CATEGORY = TestCategory.DISPLAY_SETTINGS
  PID = 'DISPLAY_LEVEL'
  EXPECTED_FIELDS = ['level']
  PROVIDES = ['display_level']


class GetDisplayLevelWithData(TestMixins.GetWithDataMixin,
                              OptionalParameterTestFixture):
  """GET the pan invert setting with extra data."""
  PID = 'DISPLAY_LEVEL'


class SetDisplayLevel(TestMixins.SetUInt8Mixin,
                      OptionalParameterTestFixture):
  """Attempt to SET the display level setting."""
  CATEGORY = TestCategory.DISPLAY_SETTINGS
  PID = 'DISPLAY_LEVEL'
  EXPECTED_FIELDS = ['level']
  REQUIRES = ['display_level']

  def OldValue(self):
    return self.Property('display_level')


class SetDisplayLevelWithNoData(TestMixins.SetWithNoDataMixin,
                                OptionalParameterTestFixture):
  """Set the display level with no param data."""
  PID = 'DISPLAY_LEVEL'


class SetDisplayLevelWithExtraData(TestMixins.SetWithDataMixin,
                                   OptionalParameterTestFixture):
  """Send a SET DISPLAY_LEVEL command with extra data."""
  PID = 'DISPLAY_LEVEL'


class AllSubDevicesGetDisplayLevel(TestMixins.AllSubDevicesGetMixin,
                                   OptionalParameterTestFixture):
  """Send a Get DISPLAY_LEVEL to ALL_SUB_DEVICES."""
  PID = 'DISPLAY_LEVEL'


# Pan Invert
# -----------------------------------------------------------------------------
class GetPanInvert(TestMixins.GetMixin, OptionalParameterTestFixture):
  """GET the pan invert setting."""
  CATEGORY = TestCategory.CONFIGURATION
  PID = 'PAN_INVERT'
  EXPECTED_FIELDS = ['invert']
  PROVIDES = ['pan_invert']


class GetPanInvertWithData(TestMixins.GetWithDataMixin,
                           OptionalParameterTestFixture):
  """GET the pan invert setting with extra data."""
  PID = 'PAN_INVERT'


class SetPanInvert(TestMixins.SetBoolMixin, OptionalParameterTestFixture):
  """Attempt to SET the pan invert setting."""
  CATEGORY = TestCategory.CONFIGURATION
  PID = 'PAN_INVERT'
  EXPECTED_FIELDS = ['invert']
  REQUIRES = ['pan_invert']

  def OldValue(self):
    return self.Property('pan_invert')


class SetPanInvertWithNoData(TestMixins.SetWithNoDataMixin,
                             OptionalParameterTestFixture):
  """Set the pan invert with no param data."""
  PID = 'PAN_INVERT'


class SetPanInvertWithExtraData(TestMixins.SetWithDataMixin,
                                OptionalParameterTestFixture):
  """Send a SET PAN_INVERT command with extra data."""
  PID = 'PAN_INVERT'


class AllSubDevicesGetPanInvert(TestMixins.AllSubDevicesGetMixin,
                                OptionalParameterTestFixture):
  """Send a Get PAN_INVERT to ALL_SUB_DEVICES."""
  PID = 'PAN_INVERT'


# Tilt Invert
# -----------------------------------------------------------------------------
class GetTiltInvert(TestMixins.GetMixin, OptionalParameterTestFixture):
  """GET the tilt invert setting."""
  CATEGORY = TestCategory.CONFIGURATION
  PID = 'TILT_INVERT'
  EXPECTED_FIELDS = ['invert']
  PROVIDES = ['tilt_invert']


class GetTiltInvertWithData(TestMixins.GetWithDataMixin,
                            OptionalParameterTestFixture):
  """GET the tilt invert setting with extra data."""
  PID = 'TILT_INVERT'


class SetTiltInvert(TestMixins.SetBoolMixin, OptionalParameterTestFixture):
  """Attempt to SET the tilt invert setting."""
  CATEGORY = TestCategory.CONFIGURATION
  PID = 'TILT_INVERT'
  EXPECTED_FIELDS = ['invert']
  REQUIRES = ['tilt_invert']

  def OldValue(self):
    return self.Property('tilt_invert')


class SetTiltInvertWithNoData(TestMixins.SetWithNoDataMixin,
                              OptionalParameterTestFixture):
  """Set the tilt invert with no param data."""
  PID = 'TILT_INVERT'


class SetTiltInvertWithExtraData(TestMixins.SetWithDataMixin,
                                 OptionalParameterTestFixture):
  """Send a SET TILT_INVERT command with extra data."""
  PID = 'TILT_INVERT'


class AllSubDevicesGetTiltInvert(TestMixins.AllSubDevicesGetMixin,
                                 OptionalParameterTestFixture):
  """Send a Get TILT_INVERT to ALL_SUB_DEVICES."""
  PID = 'TILT_INVERT'


# Pan Tilt Swap
# -----------------------------------------------------------------------------
class GetPanTiltSwap(TestMixins.GetMixin, OptionalParameterTestFixture):
  """GET the pan tilt swap setting."""
  CATEGORY = TestCategory.CONFIGURATION
  PID = 'PAN_TILT_SWAP'
  EXPECTED_FIELDS = ['swap']
  PROVIDES = ['pan_tilt_swap']


class GetPanTiltSwapWithData(TestMixins.GetWithDataMixin,
                             OptionalParameterTestFixture):
  """GET the pan tilt swap setting with extra data."""
  PID = 'PAN_TILT_SWAP'


class SetPanTiltSwap(TestMixins.SetBoolMixin, OptionalParameterTestFixture):
  """Attempt to SET the pan tilt swap setting."""
  CATEGORY = TestCategory.CONFIGURATION
  PID = 'PAN_TILT_SWAP'
  EXPECTED_FIELDS = ['swap']
  REQUIRES = ['pan_tilt_swap']

  def OldValue(self):
    return self.Property('pan_tilt_swap')


class SetPanTiltSwapWithNoData(TestMixins.SetWithNoDataMixin,
                               OptionalParameterTestFixture):
  """Set the pan tilt swap with no param data."""
  PID = 'PAN_TILT_SWAP'


class SetPanTiltSwapWithExtraData(TestMixins.SetWithDataMixin,
                                  OptionalParameterTestFixture):
  """Send a SET PAN_TILT_SWAP command with extra data."""
  PID = 'PAN_TILT_SWAP'


class AllSubDevicesGetPanTiltSwap(TestMixins.AllSubDevicesGetMixin,
                                  OptionalParameterTestFixture):
  """Send a Get PAN_TILT_SWAP to ALL_SUB_DEVICES."""
  PID = 'PAN_TILT_SWAP'


# Real time clock
# -----------------------------------------------------------------------------
class GetRealTimeClock(OptionalParameterTestFixture):
  """GET the real time clock setting."""
  CATEGORY = TestCategory.CONFIGURATION
  PID = 'REAL_TIME_CLOCK'

  ALLOWED_RANGES = {
      'year': (2003, 65535),
      'month': (1, 12),
      'day': (1, 31),
      'hour': (0, 23),
      'minute': (0, 59),
  }

  def Test(self):
    self.AddIfGetSupported(
      self.AckGetResult(field_names=self.ALLOWED_RANGES.keys() + ['second']))
    self.SendGet(ROOT_DEVICE, self.pid)

  def VerifyResult(self, response, fields):
    if not response.WasAcked():
      return

    for field, valid_range in self.ALLOWED_RANGES.iteritems():
      value = fields[field]
      if value < valid_range[0] or value > valid_range[1]:
        self.AddWarning('%s in GET %s is out of range, was %d, expected %s' %
                        (field, self.pid.name, value, valid_range))


class GetRealTimeClockWithData(TestMixins.GetWithDataMixin,
                               OptionalParameterTestFixture):
  """GET the teal time clock with data."""
  PID = 'REAL_TIME_CLOCK'


class SetRealTimeClock(OptionalParameterTestFixture):
  """Set the real time clock."""
  CATEGORY = TestCategory.CONFIGURATION
  PID = 'REAL_TIME_CLOCK'

  def Test(self):
    n = datetime.datetime.now()
    self.AddIfSetSupported([
        self.AckSetResult(),
        self.NackSetResult(RDMNack.NR_UNSUPPORTED_COMMAND_CLASS),
    ])
    args = [n.year, n.month, n.day, n.hour, n.minute, n.second]
    self.SendSet(ROOT_DEVICE, self.pid,
                 args)


class SetRealTimeClockWithNoData(OptionalParameterTestFixture):
  """Set the real time clock without any data."""
  CATEGORY = TestCategory.ERROR_CONDITIONS
  PID = 'REAL_TIME_CLOCK'

  def Test(self):
    self.AddIfSetSupported([
        self.NackSetResult(RDMNack.NR_UNSUPPORTED_COMMAND_CLASS),
        self.NackSetResult(RDMNack.NR_FORMAT_ERROR),
    ])
    self.SendRawSet(ROOT_DEVICE, self.pid, '')


class SetRealTimeClockWithExtraData(OptionalParameterTestFixture):
  """Send a SET REAL_TIME_CLOCK command with extra data."""
  CATEGORY = TestCategory.ERROR_CONDITIONS
  PID = 'REAL_TIME_CLOCK'
  DATA = 'foobarbaz'

  def Test(self):
    self.AddIfSetSupported([
        self.NackSetResult(RDMNack.NR_UNSUPPORTED_COMMAND_CLASS),
        self.NackSetResult(RDMNack.NR_FORMAT_ERROR),
    ])
    self.SendRawSet(ROOT_DEVICE, self.pid, self.DATA)


class AllSubDevicesGetRealTimeClock(TestMixins.AllSubDevicesGetMixin,
                                    OptionalParameterTestFixture):
  """Send a Get REAL_TIME_CLOCK to ALL_SUB_DEVICES."""
  PID = 'REAL_TIME_CLOCK'


# Identify Device
# -----------------------------------------------------------------------------
class GetIdentifyDevice(TestMixins.GetRequiredMixin, ResponderTestFixture):
  """Get the identify state."""
  CATEGORY = TestCategory.CONTROL
  PID = 'IDENTIFY_DEVICE'
  PROVIDES = ['identify_state']
  EXPECTED_FIELDS = ['identify_state']


class GetIdentifyDeviceWithData(TestMixins.GetMandatoryPIDWithDataMixin,
                                ResponderTestFixture):
  """Get the identify state with data."""
  PID = 'IDENTIFY_DEVICE'


class SetIdentifyDevice(ResponderTestFixture):
  """Set the identify state."""
  CATEGORY = TestCategory.CONTROL
  PID = 'IDENTIFY_DEVICE'
  REQUIRES = ['identify_state']

  def Test(self):
    self.identify_mode = self.Property('identify_state')
    self.new_mode = not self.identify_mode

    self.AddExpectedResults(
        self.AckSetResult(action=self.VerifyIdentifyMode))
    self.SendSet(ROOT_DEVICE, self.pid, [self.new_mode])

  def VerifyIdentifyMode(self):
    self.AddExpectedResults(
        self.AckGetResult(field_values={'identify_state': self.new_mode}))
    self.SendGet(ROOT_DEVICE, self.pid)

  def ResetState(self):
    # Reset back to the old value
    self.SendSet(ROOT_DEVICE, self.pid, [self.identify_mode])
    self._wrapper.Run()


class SetOutOfRangeIdentifyDevice(ResponderTestFixture):
  """Set the identify state to a value which is out of range."""
  CATEGORY = TestCategory.ERROR_CONDITIONS
  PID = 'IDENTIFY_DEVICE'
  REQUIRES = ['identify_state']

  def Test(self):
    self.AddExpectedResults(
        self.NackSetResult(RDMNack.NR_DATA_OUT_OF_RANGE))
    self.SendSet(ROOT_DEVICE, self.pid, [2])

  def ResetState(self):
    # Reset back to the old value
    self.SendSet(ROOT_DEVICE,
                 self.pid,
                 [self.Property('identify_state')])
    self._wrapper.Run()


class SetVendorcastIdentifyDevice(TestMixins.SetNonUnicastIdentifyMixin,
                                  ResponderTestFixture):
  """Set the identify state using the vendorcast uid."""
  CATEGORY = TestCategory.CONTROL
  PID = 'IDENTIFY_DEVICE'

  def Uid(self):
    return UID.VendorcastAddress(self._uid.manufacturer_id)


class SetBroadcastIdentifyDevice(TestMixins.SetNonUnicastIdentifyMixin,
                                 ResponderTestFixture):
  """Set the identify state using the broadcast uid."""
  CATEGORY = TestCategory.CONTROL
  PID = 'IDENTIFY_DEVICE'

  def Uid(self):
    return UID.AllDevices()


class SetOtherVendorcastIdentifyDevice(TestMixins.SetNonUnicastIdentifyMixin,
                                       ResponderTestFixture):
  """Send a vendorcast identify off to another manufacturer's ID."""
  CATEGORY = TestCategory.CONTROL
  PID = 'IDENTIFY_DEVICE'

  def States(self):
    return [
      self.TurnOn,
      self.VerifyOn,
      self.TurnOff,
      self.VerifyOn,
    ]

  def Uid(self):
    # Use a different vendor's vendorcast address
    vendorcast_id = self._uid.manufacturer_id
    if vendorcast_id == 0:
      vendorcast_id += 1
    else:
      vendorcast_id -= 1

    return UID(vendorcast_id, 0xffffffff)


class SetIdentifyDeviceWithNoData(ResponderTestFixture):
  """Set the identify state with no data."""
  CATEGORY = TestCategory.ERROR_CONDITIONS
  PID = 'IDENTIFY_DEVICE'
  REQUIRES = ['identify_state']

  def Test(self):
    self.AddExpectedResults(self.NackSetResult(RDMNack.NR_FORMAT_ERROR))
    self.SendRawSet(ROOT_DEVICE, self.pid, '')

  def ResetState(self):
    self.SendSet(ROOT_DEVICE, self.pid, [self.Property('identify_state')])
    self._wrapper.Run()


class SetIdentifyDeviceWithExtraData(ResponderTestFixture):
<<<<<<< HEAD
  """Set the identify state with no data."""
=======
  """Set the identify state with extra data."""
>>>>>>> 4de46e6a
  CATEGORY = TestCategory.ERROR_CONDITIONS
  PID = 'IDENTIFY_DEVICE'
  REQUIRES = ['identify_state']

  def Test(self):
    self.AddExpectedResults(self.NackSetResult(RDMNack.NR_FORMAT_ERROR))
    self.SendRawSet(ROOT_DEVICE, self.pid, 'foo')

  def ResetState(self):
    self.SendSet(ROOT_DEVICE, self.pid, [self.Property('identify_state')])
    self._wrapper.Run()


class AllSubDevicesGetIdentifyDevice(TestMixins.AllSubDevicesGetMixin,
                                     ResponderTestFixture):
  """Send a Get IDENTIFY_DEVICE to ALL_SUB_DEVICES."""
  PID = 'IDENTIFY_DEVICE'


class GetSubDeviceIdentifyDevice(ResponderTestFixture):
  """Check that IDENTIFY_DEVICE is supported on all sub devices."""
  CATEGORY = TestCategory.SUB_DEVICES
  PID = 'IDENTIFY_DEVICE'
  REQUIRES = ['sub_device_addresses']

  def Test(self):
    self._sub_devices = self.Property('sub_device_addresses').keys()
    self._sub_devices.reverse()
    self._GetIdentifyDevice()

  def _GetIdentifyDevice(self):
    if not self._sub_devices:
      self.Stop()
      return

    self.AddExpectedResults(self.AckGetResult(action=self._GetIdentifyDevice))
    sub_device = self._sub_devices.pop()
    self.SendGet(sub_device, self.pid)


# Power State
# -----------------------------------------------------------------------------
class GetPowerState(TestMixins.GetMixin, OptionalParameterTestFixture):
  """Get the power state mode."""
  CATEGORY = TestCategory.CONTROL
  PID = 'POWER_STATE'
  PROVIDES = ['power_state']
  EXPECTED_FIELDS = ['power_state']

  # The allowed power states
  ALLOWED_STATES = [0, 1, 2, 0xff]

  def VerifyResult(self, response, fields):
    super(GetPowerState, self).VerifyResult(response, fields)
    if response.WasAcked():
      if fields['power_state'] not in self.ALLOWED_STATES:
        self.AddWarning('Power state of 0x%hx is not defined' %
                        fields['power_state'])


class GetPowerStateWithData(TestMixins.GetWithDataMixin,
                            OptionalParameterTestFixture):
  """Get the power state mode with data."""
  PID = 'POWER_STATE'


class SetPowerState(TestMixins.SetMixin, OptionalParameterTestFixture):
  """Set the power state."""
  CATEGORY = TestCategory.CONTROL
  PID = 'POWER_STATE'
  REQUIRES = ['power_state']
  EXPECTED_FIELDS = ['power_state']

  def OldValue(self):
    old = self.Property('power_state')
    if old in GetPowerState.ALLOWED_STATES:
      return old
    return GetPowerState.ALLOWED_STATES[0]

  def NewValue(self):
    old_value = self.Property('power_state')
    try:
      GetPowerState.ALLOWED_STATES.index(old_value)
    except ValueError:
      return GetPowerState.ALLOWED_STATES[0]

    length = len(GetPowerState.ALLOWED_STATES)
    return GetPowerState.ALLOWED_STATES[(old_value + 1) % length]


class SetPowerStateWithNoData(TestMixins.SetWithNoDataMixin,
                              OptionalParameterTestFixture):
  """Set the power state with no data."""
  PID = 'POWER_STATE'


class SetPowerStateWithExtraData(TestMixins.SetWithDataMixin,
                                 OptionalParameterTestFixture):
  """Send a SET POWER_STATE command with extra data."""
  PID = 'POWER_STATE'


class AllSubDevicesGetPowerState(TestMixins.AllSubDevicesGetMixin,
                                 OptionalParameterTestFixture):
  """Send a Get POWER_STATE to ALL_SUB_DEVICES."""
  PID = 'POWER_STATE'


# Self Test
# -----------------------------------------------------------------------------
class GetPerformSelfTest(TestMixins.GetMixin, OptionalParameterTestFixture):
  """Get the current self test settings."""
  CATEGORY = TestCategory.CONTROL
  PID = 'PERFORM_SELFTEST'
  EXPECTED_FIELDS = ['tests_active']


class GetPerformSelfTestWithData(TestMixins.GetWithDataMixin,
                                 OptionalParameterTestFixture):
  """Get the current self test settings with extra data."""
  PID = 'PERFORM_SELFTEST'


class SetPerformSelfTest(TestMixins.SetMixin,
                         OptionalParameterTestFixture):
  """Turn any running self tests off."""
  CATEGORY = TestCategory.CONTROL
  PID = 'PERFORM_SELFTEST'
  EXPECTED_FIELDS = ['tests_active']

  def NewValue(self):
    return False

  def ResetState(self):
    # Override this so we don't reset
    pass


class SetPerformSelfTestWithNoData(TestMixins.SetWithNoDataMixin,
                                   OptionalParameterTestFixture):
  """Set the perform self test setting but don't provide any data."""
  PID = 'PERFORM_SELFTEST'


class AllSubDevicesGetPerformSelfTest(TestMixins.AllSubDevicesGetMixin,
                                      OptionalParameterTestFixture):
  """Send a Get PERFORM_SELFTEST to ALL_SUB_DEVICES."""
  PID = 'PERFORM_SELFTEST'


# Self Test Description
# -----------------------------------------------------------------------------
class GetSelfTestDescription(OptionalParameterTestFixture):
  """Get the self test description."""
  CATEGORY = TestCategory.CONTROL
  PID = 'SELF_TEST_DESCRIPTION'

  def Test(self):
    self.AddIfGetSupported([
      self.AckGetResult(),
      self.NackGetResult(RDMNack.NR_DATA_OUT_OF_RANGE),
    ])
    # Try to get a description for the first self test
    self.SendGet(ROOT_DEVICE, self.pid, [1])

  def VerifyResult(self, response, fields):
    if not response.WasAcked():
      return

    if ContainsUnprintable(fields['description']):
      self.AddAdvisory(
          'Description field in self test description for test number %d '
          'contains unprintable characters, was %s' %
          (1, fields['description'].encode('string-escape')))


class GetSelfTestDescriptionWithNoData(TestMixins.GetWithNoDataMixin,
                                       OptionalParameterTestFixture):
  """Get the self test description with no data."""
  PID = 'SELF_TEST_DESCRIPTION'


class GetSelfTestDescriptionWithExtraData(TestMixins.GetWithDataMixin,
                                          OptionalParameterTestFixture):
<<<<<<< HEAD
  """GET SELF_TEST_DESCRIPTION with more than 1 byte of data."""
=======
  """GET SELF_TEST_DESCRIPTION with more than 1 bytes of data."""
>>>>>>> 4de46e6a
  PID = 'SELF_TEST_DESCRIPTION'


class FindSelfTests(OptionalParameterTestFixture):
  """Locate the self tests by sending SELF_TEST_DESCRIPTION messages."""
  CATEGORY = TestCategory.CONTROL
  PID = 'SELF_TEST_DESCRIPTION'
  PROVIDES = ['self_test_descriptions']

  def Test(self):
    self._self_tests = {}  # Stores the discovered self tests
    self._current_index = 0  # The current self test we're trying to query
    self._CheckForSelfTest()

  def _CheckForSelfTest(self):
    # For each message we should either see a NR_DATA_OUT_OF_RANGE or an ack
    if self._current_index == 255:
      self.SetProperty('self_test_descriptions', self._self_tests)
      self.Stop()
      return

    if self.PidSupported():
      self.AddExpectedResults([
        self.NackGetResult(RDMNack.NR_DATA_OUT_OF_RANGE,
                           action=self._CheckForSelfTest),
        self.AckGetResult(action=self._CheckForSelfTest)
      ])
    else:
      self.AddExpectedResults(self.NackGetResult(RDMNack.NR_UNKNOWN_PID))

    self._current_index += 1
    self.SendGet(ROOT_DEVICE, self.pid, [self._current_index])

  def VerifyResult(self, response, fields):
    if response.WasAcked():
      if self._current_index != fields['test_number']:
        self.AddWarning(
            'Requested self test %d, message returned self test %d' %
            (self._current_index, fields['test_number']))
      else:
        self._self_tests[self._current_index] = fields['description']

      if ContainsUnprintable(fields['description']):
        self.AddAdvisory(
            'Description field in self test description for test number %d '
            'contains unprintable characters, was %s' %
            (fields['test_number'],
             fields['description'].encode('string-escape')))


class SetSelfTestDescription(TestMixins.UnsupportedSetMixin,
                             OptionalParameterTestFixture):
  """Attempt to SET SELF_TEST_DESCRIPTION."""
  PID = 'SELF_TEST_DESCRIPTION'


class SetSelfTestDescriptionWithData(TestMixins.UnsupportedSetWithDataMixin,
                                     OptionalParameterTestFixture):
  """Attempt to SET SELF_TEST_DESCRIPTION with data."""
  PID = 'SELF_TEST_DESCRIPTION'


class AllSubDevicesGetSelfTestDescription(TestMixins.AllSubDevicesGetMixin,
                                          OptionalParameterTestFixture):
  """Send a Get SELF_TEST_DESCRIPTION to ALL_SUB_DEVICES."""
  PID = 'SELF_TEST_DESCRIPTION'
  DATA = [1]


# Factory Defaults
# -----------------------------------------------------------------------------
class GetFactoryDefaults(OptionalParameterTestFixture):
  """GET the factory defaults pid."""
  CATEGORY = TestCategory.PRODUCT_INFORMATION
  PID = 'FACTORY_DEFAULTS'

  def Test(self):
    self.AddIfGetSupported(self.AckGetResult(field_names=['using_defaults']))
    self.SendGet(ROOT_DEVICE, self.pid)


class GetFactoryDefaultsWithData(TestMixins.GetWithDataMixin,
                                 OptionalParameterTestFixture):
  """GET the factory defaults pid with extra data."""
  PID = 'FACTORY_DEFAULTS'


class ResetFactoryDefaults(OptionalParameterTestFixture):
  """Reset to factory defaults."""
  CATEGORY = TestCategory.PRODUCT_INFORMATION
  PID = 'FACTORY_DEFAULTS'
  # Dependencies so that we don't reset the fields before checking them.
  DEPS = [GetDMXStartAddress, GetDMXPersonality]

  def Test(self):
    self.AddIfSetSupported(self.AckSetResult(action=self.VerifySet))
    self.SendSet(ROOT_DEVICE, self.pid)

  def VerifySet(self):
    self.AddIfGetSupported(
      self.AckGetResult(field_values={'using_defaults': True}))
    self.SendGet(ROOT_DEVICE, self.pid)


class ResetFactoryDefaultsWithData(TestMixins.SetWithDataMixin,
                                   OptionalParameterTestFixture):
  """Reset to factory defaults with extra data."""
  PID = 'FACTORY_DEFAULTS'


class AllSubDevicesGetFactoryDefaults(TestMixins.AllSubDevicesGetMixin,
                                      OptionalParameterTestFixture):
  """Send a Get FACTORY_DEFAULTS to ALL_SUB_DEVICES."""
  PID = 'FACTORY_DEFAULTS'


# CAPTURE_PRESET
# -----------------------------------------------------------------------------
class GetCapturePreset(TestMixins.UnsupportedGetMixin,
                       OptionalParameterTestFixture):
  """GET capture preset."""
  PID = 'CAPTURE_PRESET'


class GetCapturePresetWithData(TestMixins.UnsupportedGetWithDataMixin,
                               OptionalParameterTestFixture):
  """GET CAPTURE_PRESET with data."""
  PID = 'CAPTURE_PRESET'


class SetCapturePreset(OptionalParameterTestFixture):
  """Set Capture preset information."""
  CATEGORY = TestCategory.CONTROL
  PID = 'CAPTURE_PRESET'

  def Test(self):
    # This test doesn't check much because the standard is rather vague in this
    # area. There is also no way to read back preset data so it's impossible to
    # tell if this worked.
    self.AddIfSetSupported(self.AckSetResult())
    # Scene 1, no timing information
    self.SendSet(ROOT_DEVICE, self.pid, [1, 0, 0, 0])


class SetCapturePresetWithNoData(TestMixins.SetWithNoDataMixin,
                                 OptionalParameterTestFixture):
  """Set capture preset with no data."""
  PID = 'CAPTURE_PRESET'


class SetCapturePresetWithExtraData(TestMixins.SetWithDataMixin,
                                    OptionalParameterTestFixture):
  """Set capture preset with extra data."""
  PID = 'CAPTURE_PRESET'
  DATA = 'foobarbaz'


class AllSubDevicesGetCapturePreset(TestMixins.AllSubDevicesUnsupportedGetMixin,
                                    OptionalParameterTestFixture):
  """Attempt to send a get CAPTURE_PRESET to ALL_SUB_DEVICES."""
  PID = 'CAPTURE_PRESET'


# PRESET_PLAYBACK
# -----------------------------------------------------------------------------
class GetPresetPlaybackWithData(TestMixins.GetWithDataMixin,
                                OptionalParameterTestFixture):
  """Get the preset playback with extra data."""
  PID = 'PRESET_PLAYBACK'


class GetPresetPlayback(TestMixins.GetMixin, OptionalParameterTestFixture):
  """Get the preset playback."""
  CATEGORY = TestCategory.CONTROL
  PID = 'PRESET_PLAYBACK'
  EXPECTED_FIELDS = ['mode']


class SetPresetPlaybackWithNoData(TestMixins.SetWithNoDataMixin,
                                  OptionalParameterTestFixture):
  """Set preset playback with no data."""
  PID = 'PRESET_PLAYBACK'


class SetPresetPlaybackWithExtraData(TestMixins.SetWithDataMixin,
                                     OptionalParameterTestFixture):
  """Send a SET PRESET_PLAYBACK command with extra data."""
  PID = 'PRESET_PLAYBACK'
  DATA = 'foobar'


class SetPresetPlayback(OptionalParameterTestFixture):
  """Set the preset playback."""
  CATEGORY = TestCategory.CONTROL
  PID = 'PRESET_PLAYBACK'
  OFF = 0
  FULL = 0xff

  def Test(self):
    self.AddIfSetSupported(self.AckSetResult(action=self.VerifySet))
    self.SendSet(ROOT_DEVICE, self.pid, [self.OFF, self.FULL])

  def VerifySet(self):
    self.AddExpectedResults(
      self.AckGetResult(field_values={
        'mode': self.OFF,
        'level': self.FULL}))
    self.SendGet(ROOT_DEVICE, self.pid)


class AllSubDevicesGetPresetPlayback(TestMixins.AllSubDevicesGetMixin,
                                     OptionalParameterTestFixture):
  """Send a Get PRESET_PLAYBACK to ALL_SUB_DEVICES."""
  PID = 'PRESET_PLAYBACK'


# E1.37 PIDS
# =============================================================================

# IDENTIFY_MODE
# -----------------------------------------------------------------------------
class GetIdentifyMode(TestMixins.GetMixin, OptionalParameterTestFixture):
  """Get IDENTIFY_MODE."""
  CATEGORY = TestCategory.CONTROL
  PID = 'IDENTIFY_MODE'
  PROVIDES = ['identify_mode']
  EXPECTED_FIELDS = ['identify_mode']


class GetIdentifyModeWithData(TestMixins.GetWithDataMixin,
                              OptionalParameterTestFixture):
  """Get IDENTIFY_MODE with extra data."""
  PID = 'IDENTIFY_MODE'


class SetIdentifyMode(TestMixins.SetMixin, OptionalParameterTestFixture):
  """Set IDENTIFY_MODE with extra data."""
  CATEGORY = TestCategory.CONTROL
  PID = 'IDENTIFY_MODE'
  REQUIRES = ['identify_mode']
  LOUD = 0xff
  QUIET = 0x00
  EXPECTED_FIELDS = ['identify_mode']

  def OldValue(self):
    return self.Property('identify_mode')

  def NewValue(self):
    old_value = self.OldValue()
    if old_value is None:
      return self.QUIET

    if old_value:
      return self.QUIET
    else:
      return self.LOUD


class SetIdentifyModeWithNoData(TestMixins.SetWithNoDataMixin,
                                OptionalParameterTestFixture):
  """Set IDENTIFY_MODE with no data."""
  PID = 'IDENTIFY_MODE'


class SetIdentifyModeWithExtraData(TestMixins.SetWithDataMixin,
                                   OptionalParameterTestFixture):
  """Send a SET IDENTIFY_MODE command with extra data."""
  PID = 'IDENTIFY_MODE'


class AllSubDevicesGetIdentifyMode(TestMixins.AllSubDevicesGetMixin,
                                   OptionalParameterTestFixture):
  """Get IDENTIFY_MODE addressed to ALL_SUB_DEVICES."""
  PID = 'IDENTIFY_MODE'


# DMX_BLOCK_ADDRESS
# -----------------------------------------------------------------------------
class GetDMXBlockAddress(OptionalParameterTestFixture):
  """Get DMX_BLOCK_ADDRESS."""
  CATEGORY = TestCategory.DMX_SETUP
  PID = 'DMX_BLOCK_ADDRESS'
  PROVIDES = ['total_sub_device_footprint', 'base_dmx_address']
  REQUIRES = ['sub_device_addresses', 'sub_device_footprints']
  NON_CONTIGUOUS = 0xffff

  def Test(self):
    self.expected_footprint = sum(
        self.Property('sub_device_footprints').values())
    self.AddIfGetSupported(self.AckGetResult())
    self.SendGet(ROOT_DEVICE, self.pid)

  def VerifyResult(self, response, fields):
    footprint = None
    base_address = None
    if response.WasAcked():
      footprint = fields['sub_device_footprint']
      base_address = fields['base_dmx_address']

      if footprint > TestMixins.MAX_DMX_ADDRESS:
        self.AddWarning('Sub device footprint > 512, was %d' % footprint)

      if (base_address == 0 or
          (base_address > TestMixins.MAX_DMX_ADDRESS and
           base_address != self.NON_CONTIGUOUS)):
        self.AddWarning('Base DMX address is outside range 1-512, was %d' %
                        base_address)

      if footprint != self.expected_footprint:
        self.SetFailed(
            "Sub device footprint (%d) didn't match sum of sub-device "
            "footprints (%d)" %
            (fields['sub_device_footprint'], self.expected_footprint))

      is_contiguous = self.CheckForContiguousSubDevices()
      if is_contiguous and base_address == self.NON_CONTIGUOUS:
        self.SetFailed(
            'Sub device addresses are contiguous, but block address returned '
            '0xffff')
      elif not (is_contiguous or base_address == self.NON_CONTIGUOUS):
        self.SetFailed(
            "Sub device addresses aren't contiguous, but block address "
            "didn't return 0xffff")

    self.SetProperty('total_sub_device_footprint', footprint)
    self.SetProperty('base_dmx_address', base_address)

  def CheckForContiguousSubDevices(self):
    addresses = self.Property('sub_device_addresses')
    footprints = self.Property('sub_device_footprints')
    next_address = None
    for index in sorted(addresses):
      if next_address is None:
        next_address = addresses[index] + footprints[index]
      elif addresses[index] != next_address:
        return False
      else:
        next_address += footprints[index]
    return True


class CheckBlockAddressConsistency(OptionalParameterTestFixture):
  """Check that the device has subdevices if DMX_BLOCK_ADDRESS is supported."""
  CATEGORY = TestCategory.CONTROL
  REQUIRES = ['sub_device_count']
  PID = 'DMX_BLOCK_ADDRESS'

  def Test(self):
    if (self.PidSupported() and self.Property('sub_device_count') == 0):
      self.AddAdvisory('DMX_BLOCK_ADDRESS supported but sub device count was 0')
    self.SetPassed()
    self.Stop()


class GetDMXBlockAddressWithData(TestMixins.GetWithDataMixin,
                                 OptionalParameterTestFixture):
  """Get DMX_BLOCK_ADDRESS with extra data."""
  PID = 'DMX_BLOCK_ADDRESS'


class SetDMXBlockAddress(TestMixins.SetMixin, OptionalParameterTestFixture):
  """SET the DMX_BLOCK_ADDRESS."""
  CATEGORY = TestCategory.DMX_SETUP
  PID = 'DMX_BLOCK_ADDRESS'
  REQUIRES = ['total_sub_device_footprint', 'base_dmx_address']
  EXPECTED_FIELDS = ['base_dmx_address']

  # TODO(Peter): Allow Nack write protect when 0 sub device footprint or no
  # addressable subs
  def NewValue(self):
    base_address = self.Property('base_dmx_address')
    footprint = self.Property('total_sub_device_footprint')

    if base_address is None or footprint is None:
      return 1

    if base_address == GetDMXBlockAddress.NON_CONTIGUOUS:
      return 1

    new_address = base_address + 1
    if new_address + footprint > TestMixins.MAX_DMX_ADDRESS:
      new_address = 1
    return new_address

  def ResetState(self):
    # We can't reset as the addresses may not have been contiguous
    pass


class SetZeroDMXBlockAddress(TestMixins.SetZeroUInt16Mixin,
                             OptionalParameterTestFixture):
  """Set DMX_BLOCK_ADDRESS to 0."""
  PID = 'DMX_BLOCK_ADDRESS'
  DEPS = [SetDMXBlockAddress]


class SetOutOfRangeDMXBlockAddress(OptionalParameterTestFixture):
  """Set DMX_BLOCK_ADDRESS to 513."""
  CATEGORY = TestCategory.ERROR_CONDITIONS
  PID = 'DMX_BLOCK_ADDRESS'
  DEPS = [SetDMXBlockAddress]

  def Test(self):
    self.AddIfSetSupported(self.NackSetResult(RDMNack.NR_DATA_OUT_OF_RANGE))
    data = struct.pack('!H', TestMixins.MAX_DMX_ADDRESS + 1)
    self.SendRawSet(ROOT_DEVICE, self.pid, data)


class SetDMXBlockAddressWithExtraData(TestMixins.SetWithDataMixin,
                                      OptionalParameterTestFixture):
  """Send a SET dmx block address with extra data."""
  PID = 'DMX_BLOCK_ADDRESS'
  DATA = 'foobar'


class SetDMXBlockAddressWithNoData(TestMixins.SetWithNoDataMixin,
                                   OptionalParameterTestFixture):
  """Set DMX_BLOCK_ADDRESS with no data."""
  PID = 'DMX_BLOCK_ADDRESS'


class AllSubDevicesGetDmxBlockAddress(TestMixins.AllSubDevicesGetMixin,
                                      OptionalParameterTestFixture):
  """Get DMX_BLOCK_ADDRESS addressed to ALL_SUB_DEVICES."""
  PID = 'DMX_BLOCK_ADDRESS'


# DMX_FAIL_MODE
# -----------------------------------------------------------------------------
class GetDMXFailMode(OptionalParameterTestFixture):
  """GET DMX_FAIL_MODE."""
  CATEGORY = TestCategory.DMX_SETUP
  PID = 'DMX_FAIL_MODE'
  PROVIDES = ['dmx_fail_settings']

  def Test(self):
    self.AddIfGetSupported(self.AckGetResult())
    self.SendGet(ROOT_DEVICE, self.pid)

  def VerifyResult(self, response, fields):
    if fields is None:
      fields = {}
    self.SetProperty('dmx_fail_settings', fields)


class GetDMXFailModeWithData(TestMixins.GetWithDataMixin,
                             OptionalParameterTestFixture):
  """GET DMX_FAIL_MODE with extra data."""
  PID = 'DMX_FAIL_MODE'


class SetDMXFailMode(OptionalParameterTestFixture):
  """Set DMX_FAIL_MODE without changing the settings."""
  CATEGORY = TestCategory.DMX_SETUP
  PID = 'DMX_FAIL_MODE'
  PROVIDES = ['set_dmx_fail_mode_supported']
  REQUIRES = ['dmx_fail_settings']

  def Test(self):
    settings = self.Property('dmx_fail_settings', {})

    self.AddIfSetSupported([
      self.AckSetResult(),
      self.NackSetResult(RDMNack.NR_UNSUPPORTED_COMMAND_CLASS),
    ])
    self.SendSet(
        ROOT_DEVICE, self.pid,
        [settings.get('scene_number', 0),
         settings.get('hold_time', 0),
         settings.get('loss_of_signal_delay', 0),
         settings.get('level', 0)]
    )

  def VerifyResult(self, response, fields):
    self.SetProperty('set_dmx_fail_mode_supported', response.WasAcked())


class SetDMXFailModeMinimumTime(TestMixins.SetDMXFailModeMixin,
                                OptionalParameterTestFixture):
  """Verify the minimum times in PRESET_INFO are supported in DMX_FAIL_MODE."""
  def Test(self):
    self.in_get = False

    if self.Property('set_dmx_fail_mode_supported'):
      self.AddIfSetSupported(self.AckSetResult(action=self.GetFailMode))
    else:
      self.AddIfSetSupported(
          self.NackSetResult(RDMNack.NR_UNSUPPORTED_COMMAND_CLASS))

    preset_info = self.Property('preset_info', {})
    self.known_limits = preset_info != {}
    self.delay_time = preset_info.get('min_fail_delay_time', 0)
    self.hold_time = preset_info.get('min_fail_hold_time', 0)

    self.SendSet(ROOT_DEVICE, self.pid,
                 [0, self.delay_time, self.hold_time, 255])

  def GetFailMode(self):
    self.in_get = True
    fields = {}
    if self.known_limits:
      fields['loss_of_signal_delay'] = self.delay_time
      fields['hold_time'] = self.hold_time

    self.AddIfGetSupported(self.AckGetResult(field_values=fields))
    self.SendGet(ROOT_DEVICE, self.pid)


class SetDMXFailModeMaximumTime(TestMixins.SetDMXFailModeMixin,
                                OptionalParameterTestFixture):
  """Verify the maximum times in PRESET_INFO are supported in DMX_FAIL_MODE."""
  def Test(self):
    self.in_get = False

    if self.Property('set_dmx_fail_mode_supported'):
      self.AddIfSetSupported(self.AckSetResult(action=self.GetFailMode))
    else:
      self.AddIfSetSupported(
          self.NackSetResult(RDMNack.NR_UNSUPPORTED_COMMAND_CLASS))

    preset_info = self.Property('preset_info', {})
    self.known_limits = preset_info != {}
    self.delay_time = preset_info.get('max_fail_delay_time', self.INFINITE_TIME)
    self.hold_time = preset_info.get('max_fail_hold_time', self.INFINITE_TIME)

    self.SendSet(ROOT_DEVICE, self.pid,
                 [0, self.delay_time, self.hold_time, 255])

  def GetFailMode(self):
    self.in_get = True
    fields = {}
    if self.known_limits:
      fields['loss_of_signal_delay'] = self.delay_time
      fields['hold_time'] = self.hold_time

    self.AddIfGetSupported(self.AckGetResult(field_values=fields))
    self.SendGet(ROOT_DEVICE, self.pid)


class SetDMXFailModeInfiniteTimes(TestMixins.SetDMXFailModeMixin,
                                  OptionalParameterTestFixture):
  """Check if infinite times are supported for DMX_FAIL_MODE."""
  def Test(self):
    self.in_get = False

    if self.Property('set_dmx_fail_mode_supported'):
      self.AddIfSetSupported(self.AckSetResult(action=self.GetFailMode))
    else:
      self.AddIfSetSupported(
          self.NackSetResult(RDMNack.NR_UNSUPPORTED_COMMAND_CLASS))

    self.SendSet(ROOT_DEVICE, self.pid,
                 [0, 'infinite', 'infinite', 255])

  def GetFailMode(self):
    self.in_get = True
    self.AddIfGetSupported(self.AckGetResult())
    self.SendGet(ROOT_DEVICE, self.pid)

  def VerifyResult(self, response, fields):
    if not response.WasAcked() or not self.in_get:
      return

    self.CheckField(
        'delay time',
        self.Property('preset_info', {}).get('fail_infinite_delay_supported'),
        fields['loss_of_signal_delay'])
    self.CheckField(
        'hold time',
        self.Property('preset_info', {}).get('fail_infinite_hold_supported'),
        fields['hold_time'])

  def CheckField(self, field_name, is_supported, new_value):
    if is_supported is None:
      # We can't tell is the new value is correct or not
      return

    if is_supported and new_value != self.INFINITE_TIME:
      self.SetFailed(
          'infinite %s was supported, but the value was truncated after a set.'
          ' Expected %d, got %d' %
          (field_name, self.INFINITE_TIME, new_value))
    elif not is_supported and new_value == self.INFINITE_TIME:
      self.SetFailed(
          'infinite %s was not supported, but the value was not truncated '
          'after a set.' % field_name)


class SetDMXFailModeOutOfRangeMaximumTime(TestMixins.SetDMXFailModeMixin,
                                          OptionalParameterTestFixture):
  """Check that the maximum times for DMX_FAIL_MODE are honored."""
  def Test(self):
    self.in_get = False
    preset_info = self.Property('preset_info', {})
    self.max_delay_time = preset_info.get('max_fail_delay_time')
    self.max_hold_time = preset_info.get('max_fail_hold_time')

    if self.max_delay_time is None or self.max_hold_time is None:
      self.SetNotRun("Max times unknown - PRESET_INFO wasn't acked")
      return

    delay_time = self.max_delay_time
    delay_time_field = self.pid.GetRequestField(RDM_SET,
                                                'loss_of_signal_delay')
    # 0xffff means 'fail mode not supported'
    if delay_time_field.RawValue(self.max_delay_time) < 0xffff - 1:
      delay_time = delay_time_field.DisplayValue(
          delay_time_field.RawValue(self.max_delay_time) + 1)  # Increment by 1

    hold_time = self.max_hold_time
    hold_time_field = self.pid.GetRequestField(RDM_SET, 'hold_time')
    # 0xffff means 'fail mode not supported'
    if hold_time_field.RawValue(self.max_hold_time) < 0xffff - 1:
      hold_time = hold_time_field.DisplayValue(
          hold_time_field.RawValue(self.max_hold_time) + 1)  # Increment by 1

    if self.Property('set_dmx_fail_mode_supported'):
      self.AddIfSetSupported(self.AckSetResult(action=self.GetFailMode))
    else:
      self.AddIfSetSupported(
          self.NackSetResult(RDMNack.NR_UNSUPPORTED_COMMAND_CLASS))

    self.SendSet(ROOT_DEVICE, self.pid,
                 [0, delay_time, hold_time, 255])

  def GetFailMode(self):
    self.in_get = True
    fields = {
      'loss_of_signal_delay': self.max_delay_time,
      'hold_time': self.max_hold_time,
    }
    self.AddIfGetSupported(self.AckGetResult(field_values=fields))
    self.SendGet(ROOT_DEVICE, self.pid)


class SetDMXFailModeOutOfRangeMinimumTime(TestMixins.SetDMXFailModeMixin,
                                          OptionalParameterTestFixture):
  """Check that the minimum times for DMX_FAIL_MODE are honored."""
  def Test(self):
    self.in_get = False
    preset_info = self.Property('preset_info', {})
    self.min_delay_time = preset_info.get('min_fail_delay_time')
    self.min_hold_time = preset_info.get('min_fail_hold_time')

    if self.min_delay_time is None or self.min_hold_time is None:
      self.SetNotRun("Max times unknown - PRESET_INFO wasn't acked")
      return

    delay_time = self.min_delay_time
    delay_time_field = self.pid.GetRequestField(RDM_SET,
                                                'loss_of_signal_delay')
    # 0xffff means 'fail mode not supported'
    if (delay_time_field.RawValue(self.min_delay_time) > 1 and
        delay_time_field.RawValue(self.min_delay_time) < 0xffff):
      delay_time = delay_time_field.DisplayValue(
          delay_time_field.RawValue(self.min_delay_time) - 1)  # Decrement by 1

    hold_time = self.min_hold_time
    hold_time_field = self.pid.GetRequestField(RDM_SET, 'hold_time')
    # 0xffff means 'fail mode not supported'
    if (hold_time_field.RawValue(self.min_hold_time) > 1 and
        hold_time_field.RawValue(self.min_hold_time) < 0xffff):
      hold_time = hold_time_field.DisplayValue(
          hold_time_field.RawValue(self.min_hold_time) - 1)  # Decrement by 1

    if self.Property('set_dmx_fail_mode_supported'):
      self.AddIfSetSupported(self.AckSetResult(action=self.GetFailMode))
    else:
      self.AddIfSetSupported(
          self.NackSetResult(RDMNack.NR_UNSUPPORTED_COMMAND_CLASS))

    self.SendSet(ROOT_DEVICE, self.pid,
                 [0, delay_time, hold_time, 255])

  def GetFailMode(self):
    self.in_get = True
    fields = {
      'loss_of_signal_delay': self.min_delay_time,
      'hold_time': self.min_hold_time,
    }
    self.AddIfGetSupported(self.AckGetResult(field_values=fields))
    self.SendGet(ROOT_DEVICE, self.pid)


class SetDMXFailModeWithNoData(TestMixins.SetWithNoDataMixin,
                               OptionalParameterTestFixture):
  """Set DMX_FAIL_MODE with no data."""
  PID = 'DMX_FAIL_MODE'


class SetDMXFailModeWithExtraData(TestMixins.SetWithDataMixin,
                                  OptionalParameterTestFixture):
  """Send a SET DMX_FAIL_MODE command with extra data."""
  PID = 'DMX_FAIL_MODE'


class AllSubDevicesGetDMXFailMode(TestMixins.AllSubDevicesGetMixin,
                                  OptionalParameterTestFixture):
  """Get DMX_FAIL_MODE addressed to ALL_SUB_DEVICES."""
  PID = 'DMX_FAIL_MODE'


# DMX_STARTUP_MODE
# -----------------------------------------------------------------------------
class GetDMXStartupMode(OptionalParameterTestFixture):
  """Get DMX_STARTUP_MODE."""
  CATEGORY = TestCategory.DMX_SETUP
  PID = 'DMX_STARTUP_MODE'
  PROVIDES = ['dmx_startup_settings']

  def Test(self):
    self.AddIfGetSupported(self.AckGetResult())
    self.SendGet(ROOT_DEVICE, self.pid)

  def VerifyResult(self, response, fields):
    if fields is None:
      fields = {}
    self.SetProperty('dmx_startup_settings', fields)


class GetDMXStartupModeWithData(TestMixins.GetWithDataMixin,
                                OptionalParameterTestFixture):
  """Get DMX_STARTUP_MODE with extra data."""
  PID = 'DMX_STARTUP_MODE'


class SetDMXStartupMode(OptionalParameterTestFixture):
  """Set DMX_STARTUP_MODE without changing the settings."""
  CATEGORY = TestCategory.DMX_SETUP
  PID = 'DMX_FAIL_MODE'
  PROVIDES = ['set_dmx_startup_mode_supported']
  REQUIRES = ['dmx_startup_settings']

  def Test(self):
    settings = self.Property('dmx_startup_settings', {})

    self.AddIfSetSupported([
      self.AckSetResult(),
      self.NackSetResult(RDMNack.NR_UNSUPPORTED_COMMAND_CLASS),
    ])
    self.SendSet(
        ROOT_DEVICE, self.pid,
        [settings.get('scene_number', 0),
         settings.get('hold_time', 0),
         settings.get('startup_delay', 0),
         settings.get('level', 0)]
    )

  def VerifyResult(self, response, fields):
    self.SetProperty('set_dmx_startup_mode_supported', response.WasAcked())


class SetDMXStartupModeMinimumTime(TestMixins.SetDMXStartupModeMixin,
                                   OptionalParameterTestFixture):
  """Verify DMX_STARTUP_MODE supports the min. times from PRESET_INFO."""
  def Test(self):
    self.in_get = False

    if self.Property('set_dmx_startup_mode_supported'):
      self.AddIfSetSupported(self.AckSetResult(action=self.GetStartupMode))
    else:
      self.AddIfSetSupported(
          self.NackSetResult(RDMNack.NR_UNSUPPORTED_COMMAND_CLASS))

    preset_info = self.Property('preset_info', {})
    self.known_limits = preset_info != {}
    self.delay_time = preset_info.get('min_startup_delay_time', 0)
    self.hold_time = preset_info.get('min_startup_hold_time', 0)

    self.SendSet(ROOT_DEVICE, self.pid,
                 [0, self.delay_time, self.hold_time, 255])

  def GetStartupMode(self):
    self.in_get = True
    fields = {}
    if self.known_limits:
      fields['startup_delay'] = self.delay_time
      fields['hold_time'] = self.hold_time

    self.AddIfGetSupported(self.AckGetResult(field_values=fields))
    self.SendGet(ROOT_DEVICE, self.pid)


class SetDMXStartupModeMaximumTime(TestMixins.SetDMXStartupModeMixin,
                                   OptionalParameterTestFixture):
  """Verify DMX_STARTUP_MODE supports the max. times from PRESET_INFO."""
  def Test(self):
    self.in_get = False

    if self.Property('set_dmx_startup_mode_supported'):
      self.AddIfSetSupported(self.AckSetResult(action=self.GetStartupMode))
    else:
      self.AddIfSetSupported(
          self.NackSetResult(RDMNack.NR_UNSUPPORTED_COMMAND_CLASS))

    preset_info = self.Property('preset_info', {})
    self.known_limits = preset_info != {}
    self.delay_time = preset_info.get('max_startup_delay_time',
                                      self.INFINITE_TIME)
    self.hold_time = preset_info.get('max_startup_hold_time',
                                     self.INFINITE_TIME)

    self.SendSet(ROOT_DEVICE, self.pid,
                 [0, self.delay_time, self.hold_time, 255])

  def GetStartupMode(self):
    self.in_get = True
    fields = {}
    if self.known_limits:
      fields['startup_delay'] = self.delay_time
      fields['hold_time'] = self.hold_time

    self.AddIfGetSupported(self.AckGetResult(field_values=fields))
    self.SendGet(ROOT_DEVICE, self.pid)


class SetDMXStartupModeInfiniteTimes(TestMixins.SetDMXStartupModeMixin,
                                     OptionalParameterTestFixture):
  """Check if infinite times are supported for DMX_STARTUP_MODE."""
  def Test(self):
    self.in_get = False

    if self.Property('set_dmx_startup_mode_supported'):
      self.AddIfSetSupported(self.AckSetResult(action=self.GetStartupMode))
    else:
      self.AddIfSetSupported(
          self.NackSetResult(RDMNack.NR_UNSUPPORTED_COMMAND_CLASS))

    self.SendSet(ROOT_DEVICE, self.pid,
                 [0, 'infinite', 'infinite', 255])

  def GetStartupMode(self):
    self.in_get = True
    self.AddIfGetSupported(self.AckGetResult())
    self.SendGet(ROOT_DEVICE, self.pid)

  def VerifyResult(self, response, fields):
    if not response.WasAcked() or not self.in_get:
      return

    self.CheckField(
        'delay time',
        self.Property('preset_info', {}).get(
           'startup_infinite_delay_supported'),
        fields['startup_delay'])
    self.CheckField(
        'hold time',
        self.Property('preset_info', {}).get('startup_infinite_hold_supported'),
        fields['hold_time'])

  def CheckField(self, field_name, is_supported, new_value):
    if is_supported is None:
      # We can't tell is the new value is correct or not
      return

    if is_supported and new_value != self.INFINITE_TIME:
      self.SetFailed(
          'infinite %s was supported, but the value was truncated after a set.'
          ' Expected %d, got %d' %
          (field_name, self.INFINITE_TIME, new_value))
    elif not is_supported and new_value == self.INFINITE_TIME:
      self.SetFailed(
          'infinite %s was not supported, but the value was not truncated '
          'after a set.' % field_name)


class SetDMXStartupModeOutOfRangeMaximumTime(TestMixins.SetDMXStartupModeMixin,
                                             OptionalParameterTestFixture):
  """Check that the maximum times for DMX_STARTUP_MODE are honored."""
  def Test(self):
    self.in_get = False
    preset_info = self.Property('preset_info', {})
    self.max_delay_time = preset_info.get('max_startup_delay_time')
    self.max_hold_time = preset_info.get('max_startup_hold_time')

    if self.max_delay_time is None or self.max_hold_time is None:
      self.SetNotRun("Max times unknown - PRESET_INFO wasn't acked")
      return

    delay_time = self.max_delay_time
    delay_time_field = self.pid.GetRequestField(RDM_SET, 'startup_delay')
    # 0xffff means 'startup mode not supported'
    if delay_time_field.RawValue(self.max_delay_time) < (0xffff - 1):
      delay_time = delay_time_field.DisplayValue(
          delay_time_field.RawValue(self.max_delay_time) + 1)  # Increment by 1

    hold_time = self.max_hold_time
    hold_time_field = self.pid.GetRequestField(RDM_SET, 'hold_time')
    # 0xffff means 'startup mode not supported'
    if hold_time_field.RawValue(self.max_hold_time) < (0xffff - 1):
      hold_time = hold_time_field.DisplayValue(
          hold_time_field.RawValue(self.max_hold_time) + 1)  # Increment by 1

    if self.Property('set_dmx_startup_mode_supported'):
      self.AddIfSetSupported(self.AckSetResult(action=self.GetStartupMode))
    else:
      self.AddIfSetSupported(
          self.NackSetResult(RDMNack.NR_UNSUPPORTED_COMMAND_CLASS))

    self.SendSet(ROOT_DEVICE, self.pid,
                 [0, delay_time, hold_time, 255])

  def GetStartupMode(self):
    self.in_get = True
    fields = {
      'startup_delay': self.max_delay_time,
      'hold_time': self.max_hold_time,
    }
    self.AddIfGetSupported(self.AckGetResult(field_values=fields))
    self.SendGet(ROOT_DEVICE, self.pid)


class SetDMXStartupModeOutOfRangeMinimumTime(TestMixins.SetDMXStartupModeMixin,
                                             OptionalParameterTestFixture):
  """Check that the minimum times for DMX_STARTUP_MODE are honored."""
  def Test(self):
    self.in_get = False
    preset_info = self.Property('preset_info', {})
    self.min_delay_time = preset_info.get('min_startup_delay_time')
    self.min_hold_time = preset_info.get('min_startup_hold_time')

    if self.min_delay_time is None or self.min_hold_time is None:
      self.SetNotRun("Max times unknown - PRESET_INFO wasn't acked")
      return

    delay_time = self.min_delay_time
    delay_time_field = self.pid.GetRequestField(RDM_SET, 'startup_delay')
    # 0xffff means 'startup mode not supported'
    if (delay_time_field.RawValue(self.min_delay_time) > 1 and
        delay_time_field.RawValue(self.min_delay_time) < 0xffff):
      delay_time = delay_time_field.DisplayValue(
          delay_time_field.RawValue(self.min_delay_time) - 1)  # Decrement by 1

    hold_time = self.min_hold_time
    hold_time_field = self.pid.GetRequestField(RDM_SET, 'hold_time')
    # 0xffff means 'startup mode not supported'
    if (hold_time_field.RawValue(self.min_hold_time) > 1 and
        hold_time_field.RawValue(self.min_hold_time) < 0xffff):
      hold_time = hold_time_field.DisplayValue(
          hold_time_field.RawValue(self.min_hold_time) - 1)  # Decrement by 1

    if self.Property('set_dmx_startup_mode_supported'):
      self.AddIfSetSupported(self.AckSetResult(action=self.GetStartupMode))
    else:
      self.AddIfSetSupported(
          self.NackSetResult(RDMNack.NR_UNSUPPORTED_COMMAND_CLASS))

    self.SendSet(ROOT_DEVICE, self.pid,
                 [0, delay_time, hold_time, 255])

  def GetStartupMode(self):
    self.in_get = True
    fields = {
      'startup_delay': self.min_delay_time,
      'hold_time': self.min_hold_time,
    }
    self.AddIfGetSupported(self.AckGetResult(field_values=fields))
    self.SendGet(ROOT_DEVICE, self.pid)


class SetDMXStartupModeWithNoData(TestMixins.SetWithNoDataMixin,
                                  OptionalParameterTestFixture):
  """Set DMX_STARTUP_MODE with no data."""
  PID = 'DMX_STARTUP_MODE'


class SetDMXStartupModeWithExtraData(TestMixins.SetWithDataMixin,
                                     OptionalParameterTestFixture):
  """Send a SET DMX_STARTUP_MODE command with extra data."""
  PID = 'DMX_STARTUP_MODE'


class AllSubDevicesGetDMXStartupMode(TestMixins.AllSubDevicesGetMixin,
                                     OptionalParameterTestFixture):
  """Get DMX_STARTUP_MODE addressed to ALL_SUB_DEVICES."""
  PID = 'DMX_STARTUP_MODE'


# POWER_ON_SELF_TEST
# -----------------------------------------------------------------------------
class GetPowerOnSelfTest(TestMixins.GetMixin, OptionalParameterTestFixture):
  """Get the POWER_ON_SELF_TEST."""
  CATEGORY = TestCategory.CONTROL
  PID = 'POWER_ON_SELF_TEST'
  EXPECTED_FIELDS = ['power_on_self_test']
  PROVIDES = ['power_on_self_test']


class GetPowerOnSelfTestWithData(TestMixins.GetWithDataMixin,
                                 OptionalParameterTestFixture):
  """Get the POWER_ON_SELF_TEST with extra data."""
  PID = 'POWER_ON_SELF_TEST'


class SetPowerOnSelfTest(TestMixins.SetBoolMixin,
                         OptionalParameterTestFixture):
  """Set POWER_ON_SELF_TEST."""
  CATEGORY = TestCategory.CONTROL
  PID = 'POWER_ON_SELF_TEST'
  EXPECTED_FIELDS = ['power_on_self_test']
  REQUIRES = ['power_on_self_test']

  def OldValue(self):
    return self.Property('power_on_self_test')


class SetPowerOnSelfTestWithNoData(TestMixins.SetWithNoDataMixin,
                                   OptionalParameterTestFixture):
  """Set the POWER_ON_SELF_TEST with no param data."""
  PID = 'POWER_ON_SELF_TEST'


class SetPowerOnSelfTestWithExtraData(TestMixins.SetWithDataMixin,
                                      OptionalParameterTestFixture):
  """Send a SET POWER_ON_SELF_TEST command with extra data."""
  PID = 'POWER_ON_SELF_TEST'


class AllSubDevicesGetPowerOnSelfTest(TestMixins.AllSubDevicesGetMixin,
                                      OptionalParameterTestFixture):
  """Get POWER_ON_SELF_TEST addressed to ALL_SUB_DEVICES."""
  PID = 'POWER_ON_SELF_TEST'


# LOCK_STATE
# -----------------------------------------------------------------------------
class GetLockState(TestMixins.GetMixin, OptionalParameterTestFixture):
  """Get LOCK_STATE."""
  CATEGORY = TestCategory.CONFIGURATION
  PID = "LOCK_STATE"
  PROVIDES = ['current_lock_state', 'number_of_lock_states']

  def Test(self):
    self.AddIfGetSupported(self.AckGetResult())
    self.SendGet(ROOT_DEVICE, self.pid)

  def VerifyResult(self, response, fields):
    if not response.WasAcked():
      for key in self.PROVIDES:
        self.SetProperty(key, None)
      return

    self.SetPropertyFromDict(fields, 'current_lock_state')
    self.SetPropertyFromDict(fields, 'number_of_lock_states')

    if fields['current_lock_state'] > fields['number_of_lock_states']:
      self.SetFailed('Lock State %d exceeded number of lock states %d' %
                     (fields['current_lock_state'],
                      fields['number_of_lock_states']))
      return


class GetLockStateWithData(TestMixins.GetWithDataMixin,
                           OptionalParameterTestFixture):
  """Get LOCK_STATE with extra data."""
  PID = 'LOCK_STATE'


class AllSubDevicesGetLockState(TestMixins.AllSubDevicesGetMixin,
                                OptionalParameterTestFixture):
  """Get LOCK_STATE addressed to ALL_SUB_DEVICES."""
  PID = 'LOCK_STATE'


class SetLockStateWithNoData(TestMixins.SetWithNoDataMixin,
                             OptionalParameterTestFixture):
  """Set LOCK_STATE without no data."""
  PID = 'LOCK_STATE'


class SetLockStateWithExtraData(TestMixins.SetWithDataMixin,
                                OptionalParameterTestFixture):
  """Send a SET LOCK_STATE command with extra data."""
  PID = 'LOCK_STATE'
  DATA = 'foobar'


class SetLockState(OptionalParameterTestFixture):
  """Set LOCK_STATE."""
  CATEGORY = TestCategory.CONFIGURATION
  PID = 'LOCK_STATE'
  REQUIRES = ['current_lock_state', 'pin_code']

  def Test(self):
    self.lock_state = self.Property('current_lock_state')
    if self.lock_state is None:
      self.SetNotRun('Unable to determine pin code')
      return

    self.pin = self.Property('pin_code')
    if self.pin is None:
      # Try setting to a static value, we make old and new the same just on the
      # off chance this is actually the pin
      # http://www.datagenetics.com/blog/september32012/
      self.AddIfSetSupported([
        self.AckSetResult(),
        self.NackSetResult(RDMNack.NR_DATA_OUT_OF_RANGE),
      ])
      self.SendSet(PidStore.ROOT_DEVICE, self.pid, [439, self.lock_state])

    else:
      self.AddIfSetSupported([
        self.AckSetResult(action=self.VerifySet),
        self.NackSetResult(
          RDMNack.NR_UNSUPPORTED_COMMAND_CLASS,
          advisory='SET for %s returned unsupported command class' %
                   self.pid.name),
      ])
      self.SendSet(PidStore.ROOT_DEVICE, self.pid, [self.pin, self.lock_state])

  def VerifySet(self):
    self.AddExpectedResults(
        self.AckGetResult(field_values={'current_lock_state': self.lock_state}))
    self.SendGet(PidStore.ROOT_DEVICE, self.pid)


# LOCK_STATE_DESCRIPTION
# -----------------------------------------------------------------------------
class GetLockStateDescription(TestMixins.GetSettingDescriptionsRangeMixin,
                              OptionalParameterTestFixture):
  """Get LOCK_STATE_DESCRIPTION for all known states."""
  CATEGORY = TestCategory.DIMMER_SETTINGS
  PID = 'LOCK_STATE_DESCRIPTION'
  REQUIRES = ['number_of_lock_states']
  EXPECTED_FIELDS = ['lock_state']
  DESCRIPTION_FIELD = 'lock_state_description'


class GetLockStateDescriptionWithNoData(TestMixins.GetWithNoDataMixin,
                                        OptionalParameterTestFixture):
  """Get LOCK_STATE_DESCRIPTION with no lock state specified."""
  PID = 'LOCK_STATE_DESCRIPTION'


class GetLockStateDescriptionWithExtraData(TestMixins.GetWithDataMixin,
                                           OptionalParameterTestFixture):
  """Get LOCK_STATE_DESCRIPTION with extra data."""
  PID = 'LOCK_STATE_DESCRIPTION'


class GetZeroLockStateDescription(TestMixins.GetZeroUInt8Mixin,
                                  OptionalParameterTestFixture):
  """Get LOCK_STATE_DESCRIPTION for lock state 0."""
  PID = 'LOCK_STATE_DESCRIPTION'


class GetOutOfRangeLockStateDescription(TestMixins.GetOutOfRangeByteMixin,
                                        OptionalParameterTestFixture):
  """Get LOCK_STATE_DESCRIPTION for an out-of-range lock state."""
  PID = 'LOCK_STATE_DESCRIPTION'
  REQUIRES = ['number_of_lock_states']
  LABEL = 'lock states'


class SetLockStateDescription(TestMixins.UnsupportedSetMixin,
                              OptionalParameterTestFixture):
  """Set the LOCK_STATE_DESCRIPTION."""
  PID = 'LOCK_STATE_DESCRIPTION'


class SetLockStateDescriptionWithData(TestMixins.UnsupportedSetWithDataMixin,
                                      OptionalParameterTestFixture):
  """Attempt to SET LOCK_STATE_DESCRIPTION with data."""
  PID = 'LOCK_STATE_DESCRIPTION'


class AllSubDevicesGetLockStateDescription(TestMixins.AllSubDevicesGetMixin,
                                           OptionalParameterTestFixture):
  """Get LOCK_STATE_DESCRIPTION addressed to ALL_SUB_DEVICES."""
  PID = 'LOCK_STATE_DESCRIPTION'
  DATA = [1]


# LOCK_PIN
# -----------------------------------------------------------------------------
class GetLockPin(TestMixins.GetMixin, OptionalParameterTestFixture):
  """Get LOCK_PIN."""
  CATEGORY = TestCategory.CONFIGURATION
  PID = 'LOCK_PIN'
  EXPECTED_FIELDS = ['pin_code']
  PROVIDES = ['pin_code']
  # Some responders may not let you GET the pin.
  ALLOWED_NACKS = [RDMNack.NR_UNSUPPORTED_COMMAND_CLASS]


class GetLockPinWithData(TestMixins.GetWithDataMixin,
                         OptionalParameterTestFixture):
  """Get LOCK_PIN with data."""
  PID = 'LOCK_PIN'
  # Some responders may not let you GET the pin.
  ALLOWED_NACKS = [RDMNack.NR_UNSUPPORTED_COMMAND_CLASS]


class AllSubDevicesGetLockPin(TestMixins.AllSubDevicesGetMixin,
                              OptionalParameterTestFixture):
  """Get LOCK_PIN addressed to ALL_SUB_DEVICES."""
  PID = 'LOCK_PIN'


class SetLockPinWithNoData(TestMixins.SetWithNoDataMixin,
                           OptionalParameterTestFixture):
  """Set LOCK_PIN with no param data."""
  PID = 'LOCK_PIN'


class SetLockPinWithExtraData(TestMixins.SetWithDataMixin,
                              OptionalParameterTestFixture):
  """Send a SET LOCK_PIN command with extra data."""
  PID = 'LOCK_PIN'


class SetLockPin(OptionalParameterTestFixture):
  """Set LOCK_PIN."""
  CATEGORY = TestCategory.CONFIGURATION
  PID = 'LOCK_PIN'
  REQUIRES = ['pin_code']

  def Test(self):
    self.pin = self.Property('pin_code')
    if self.pin is None:
      # Try setting to a static value, we make old and new the same just on the
      # off chance this is actually the pin
      # http://www.datagenetics.com/blog/september32012/
      self.AddIfSetSupported([
        self.AckSetResult(),
        self.NackSetResult(RDMNack.NR_DATA_OUT_OF_RANGE),
      ])
      self.SendSet(PidStore.ROOT_DEVICE, self.pid, [439, 439])

    else:
      self.AddIfSetSupported([
        self.AckSetResult(action=self.VerifySet),
        self.NackSetResult(
          RDMNack.NR_UNSUPPORTED_COMMAND_CLASS,
          advisory='SET for %s returned unsupported command class' %
                   self.pid.name),
      ])
      self.SendSet(PidStore.ROOT_DEVICE, self.pid, [self.pin, self.pin])

  def VerifySet(self):
    self.AddExpectedResults([
      self.AckGetResult(field_values={'pin_code': self.pin}),
      self.NackGetResult(RDMNack.NR_UNSUPPORTED_COMMAND_CLASS),
    ])
    self.SendGet(PidStore.ROOT_DEVICE, self.pid)


class SetInvalidLockPin(OptionalParameterTestFixture):
  """Set LOCK_PIN with the wrong pin code."""
  CATEGORY = TestCategory.ERROR_CONDITIONS
  PID = 'LOCK_PIN'

  REQUIRES = ['pin_code']

  def Test(self):
    self.pin = self.Property('pin_code')
    if self.pin is None:
      self.SetNotRun('Unable to determine pin code')
      return

    bad_pin = (self.pin + 1) % 10000
    self.AddIfSetSupported(self.NackSetResult(RDMNack.NR_DATA_OUT_OF_RANGE))
    self.SendSet(ROOT_DEVICE, self.pid, [0, bad_pin])


class SetOutOfRangeLockPin(OptionalParameterTestFixture):
  """Set LOCK_PIN with an out-of-range pin code."""
  CATEGORY = TestCategory.ERROR_CONDITIONS
  PID = 'LOCK_PIN'
  REQUIRES = ['pin_code']

  def Test(self):
    self.pin = self.Property('pin_code')
    if self.pin is None:
      self.SetNotRun('Unable to determine pin code')
      return

    # Section 3.9, out of range pins return NR_FORMAT_ERROR rather than
    # NR_DATA_OUT_OF_RANGE like one may expect. NR_DATA_OUT_OF_RANGE is
    # reserved for reporting when an incorrect PIN is used.
    self.AddIfSetSupported(self.NackSetResult(RDMNack.NR_FORMAT_ERROR))
    data = struct.pack('!HH', 10001, self.pin)
    self.SendRawSet(ROOT_DEVICE, self.pid, data)


# BURN_IN
# -----------------------------------------------------------------------------
class GetBurnIn(TestMixins.GetMixin, OptionalParameterTestFixture):
  """GET BURN_IN."""
  CATEGORY = TestCategory.POWER_LAMP_SETTINGS
  PID = 'BURN_IN'
  EXPECTED_FIELDS = ['hours_remaining']
  PROVIDES = ['burn_in_hours']


class GetBurnInWithData(TestMixins.GetWithDataMixin,
                        OptionalParameterTestFixture):
  """Get BURN_IN with extra data."""
  PID = 'BURN_IN'


class SetBurnIn(TestMixins.SetUInt8Mixin, OptionalParameterTestFixture):
  """Set BURN_IN."""
  CATEGORY = TestCategory.POWER_LAMP_SETTINGS
  PID = 'BURN_IN'
  EXPECTED_FIELDS = ['hours_remaining']
  REQUIRES = ['burn_in_hours']

  def OldValue(self):
    return self.Property('burn_in_hours')

  def VerifySet(self):
    new_value = self.NewValue()
    results = [
      self.AckGetResult(
          field_names=self.EXPECTED_FIELDS,
          field_values={self.EXPECTED_FIELDS[0]: self.NewValue()}),
    ]
    # Since this is hours remaining, it may be decremented before we can read
    # it back
    if new_value:
      results.append(
        self.AckGetResult(
            field_names=self.EXPECTED_FIELDS,
            field_values={self.EXPECTED_FIELDS[0]: new_value - 1}))
    self.AddExpectedResults(results)
    self.SendGet(ROOT_DEVICE, self.pid)


class SetBurnInWithNoData(TestMixins.SetWithNoDataMixin,
                          OptionalParameterTestFixture):
  """Set BURN_IN with no param data."""
  PID = 'BURN_IN'


class SetBurnInWithExtraData(TestMixins.SetWithDataMixin,
                             OptionalParameterTestFixture):
  """Send a SET BURN_IN command with extra data."""
  PID = 'BURN_IN'


class AllSubDevicesGetBurnIn(TestMixins.AllSubDevicesGetMixin,
                             OptionalParameterTestFixture):
  """Get BURN_IN addressed to ALL_SUB_DEVICES."""
  PID = 'BURN_IN'


# DIMMER_INFO
# -----------------------------------------------------------------------------
class GetDimmerInfo(OptionalParameterTestFixture):
  """GET dimmer info."""
  CATEGORY = TestCategory.DIMMER_SETTINGS
  PID = 'DIMMER_INFO'
  REQUIRES = ['supported_parameters']
  PROVIDES = ['minimum_level_lower', 'minimum_level_upper',
              'maximum_level_lower', 'maximum_level_upper',
              'number_curves_supported', 'levels_resolution',
              'split_levels_supported']

  def Test(self):
    self.AddIfGetSupported(self.AckGetResult())
    self.SendGet(ROOT_DEVICE, self.pid)

  def VerifyResult(self, response, fields):
    if not response.WasAcked():
      for field in self.PROVIDES:
        self.SetProperty(field, None)
      return

    if fields['minimum_level_lower'] > fields['minimum_level_upper']:
      self.AddAdvisory('minimum_level_lower (%d) > minimum_level_upper (%d)'
                       % (fields['minimum_level_lower'],
                          fields['minimum_level_upper']))

    if fields['maximum_level_lower'] > fields['maximum_level_upper']:
      self.AddAdvisory('maximum_level_lower (%d) > maximum_level_upper (%d)'
                       % (fields['maximum_level_lower'],
                          fields['maximum_level_upper']))

    self.SetPropertyFromDict(fields, 'minimum_level_lower')
    self.SetPropertyFromDict(fields, 'minimum_level_upper')
    self.SetPropertyFromDict(fields, 'maximum_level_lower')
    self.SetPropertyFromDict(fields, 'maximum_level_upper')
    self.SetPropertyFromDict(fields, 'number_curves_supported')
    self.SetPropertyFromDict(fields, 'levels_resolution')

    self.SetProperty('split_levels_supported', fields['split_levels_supported'])

    self.CheckFieldsAreUnsupported(
        'MINIMUM_LEVEL', fields,
        {'minimum_level_lower': 0, 'minimum_level_upper': 0,
         'split_levels_supported': 0})
    self.CheckFieldsAreUnsupported(
        'MAXIMUM_LEVEL', fields,
        {'maximum_level_lower': 0xffff, 'maximum_level_upper': 0xffff})

  def CheckFieldsAreUnsupported(self, pid_name, fields, keys):
    if self.LookupPid(pid_name).value in self.Property('supported_parameters'):
      return

    for key, expected_value in keys.iteritems():
      if fields[key] != expected_value:
        self.AddWarning(
            "%s isn't supported but %s in DIMMER_INFO was not %hx" %
            (pid_name, key, expected_value))


class GetDimmerInfoWithData(TestMixins.GetWithDataMixin,
                            OptionalParameterTestFixture):
  """Get DIMMER_INFO with extra data."""
  PID = 'DIMMER_INFO'


class SetDimmerInfo(TestMixins.UnsupportedSetMixin,
                    OptionalParameterTestFixture):
  """Set DIMMER_INFO."""
  PID = 'DIMMER_INFO'


class SetDimmerInfoWithData(TestMixins.UnsupportedSetWithDataMixin,
                            OptionalParameterTestFixture):
  """Attempt to SET DIMMER_INFO with data."""
  PID = 'DIMMER_INFO'


class AllSubDevicesGetDimmerInfo(TestMixins.AllSubDevicesGetMixin,
                                 OptionalParameterTestFixture):
  """Get DIMMER_INFO addressed to ALL_SUB_DEVICES."""
  PID = 'DIMMER_INFO'


# MINIMUM_LEVEL
# -----------------------------------------------------------------------------
class GetMinimumLevel(TestMixins.GetMixin, OptionalParameterTestFixture):
  """Get MINIMUM_LEVEL."""
  CATEGORY = TestCategory.DIMMER_SETTINGS
  PID = "MINIMUM_LEVEL"
  REQUIRES = ['minimum_level_lower', 'minimum_level_upper',
              'split_levels_supported']
  PROVIDES = ['minimum_level_settings']

  def Test(self):
    self.AddIfGetSupported(self.AckGetResult())
    self.SendGet(ROOT_DEVICE, self.pid)

  def VerifyResult(self, response, fields):
    if fields is None:
      fields = {}
    self.SetProperty('minimum_level_settings', fields)

    if not response.WasAcked():
      return

    min_increasing = fields['minimum_level_increasing']
    min_decreasing = fields['minimum_level_decreasing']
    lower_limit = self.Property('minimum_level_lower')
    upper_limit = self.Property('minimum_level_upper')
    if lower_limit is not None and upper_limit is not None:
      if min_increasing < lower_limit or min_increasing > upper_limit:
        self.SetFailed(
            'minimum_level_increasing is outside the range [%d, %d] from '
            'DIMMER_INFO' % (lower_limit, upper_limit))
        return
      if min_decreasing < lower_limit or min_decreasing > upper_limit:
        self.SetFailed(
            'minimum_level_decreasing is outside the range [%d, %d] from '
            'DIMMER_INFO' % (lower_limit, upper_limit))
        return

    split_supported = self.Property('split_levels_supported')
    if split_supported is not None:
      if not split_supported and min_increasing != min_decreasing:
        self.SetFailed(
            'Split min levels not supported but min level increasing (%d)'
            ' != min level decreasing (%d)' % (min_increasing, min_decreasing))


class GetMinimumLevelWithData(TestMixins.GetWithDataMixin,
                              OptionalParameterTestFixture):
  """Get MINIMUM_LEVEL with extra data."""
  PID = 'MINIMUM_LEVEL'


class AllSubDevicesGetMinimumLevel(TestMixins.AllSubDevicesGetMixin,
                                   OptionalParameterTestFixture):
  """Get MINIMUM_LEVEL addressed to ALL_SUB_DEVICES."""
  PID = 'MINIMUM_LEVEL'


class SetMinimumLevel(OptionalParameterTestFixture):
  """Set MINIMUM_LEVEL without changing the settings."""
  CATEGORY = TestCategory.DIMMER_SETTINGS
  PID = 'MINIMUM_LEVEL'
  REQUIRES = ['minimum_level_settings']
  PROVIDES = ['set_minimum_level_supported']

  def Test(self):
    settings = self.Property('minimum_level_settings')
    if not settings:
      self.SetNotRun('Unable to determine current MINIMUM_LEVEL settings')
      return

    self.AddIfSetSupported([
      self.AckSetResult(),
      self.NackSetResult(RDMNack.NR_UNSUPPORTED_COMMAND_CLASS),
    ])
    self.SendSet(
        ROOT_DEVICE, self.pid,
        [settings['minimum_level_increasing'],
         settings['minimum_level_decreasing'],
         settings['on_below_minimum']])

  def VerifyResult(self, response, fields):
    self.SetProperty('set_minimum_level_supported', response.WasAcked())


class SetLowerIncreasingMinimumLevel(TestMixins.SetMinimumLevelMixin,
                                     OptionalParameterTestFixture):
  """Set MINIMUM_LEVEL to the smallest value from DIMMER_INFO."""
  REQUIRES = TestMixins.SetMinimumLevelMixin.REQUIRES + ['minimum_level_lower']

  def MinLevelIncreasing(self):
    return self.Property('minimum_level_lower')


class SetUpperIncreasingMinimumLevel(TestMixins.SetMinimumLevelMixin,
                                     OptionalParameterTestFixture):
  """Set MINIMUM_LEVEL to the largest value from DIMMER_INFO."""
  REQUIRES = TestMixins.SetMinimumLevelMixin.REQUIRES + ['minimum_level_upper']

  def MinLevelIncreasing(self):
    return self.Property('minimum_level_upper')


class SetOutOfRangeLowerIncreasingMinimumLevel(TestMixins.SetMinimumLevelMixin,
                                               OptionalParameterTestFixture):
  """Set MINIMUM_LEVEL to one less than the smallest value from DIMMER_INFO."""
  REQUIRES = TestMixins.SetMinimumLevelMixin.REQUIRES + ['minimum_level_lower']

  def ExpectedResults(self):
    return self.NackSetResult(RDMNack.NR_DATA_OUT_OF_RANGE)

  def ShouldSkip(self):
    self.lower = self.Property('minimum_level_lower')
    if self.lower == 0:
      self.SetNotRun('All values supported')
      return True
    return False

  def MinLevelIncreasing(self):
    return self.lower - 1


class SetOutOfRangeUpperIncreasingMinimumLevel(TestMixins.SetMinimumLevelMixin,
                                               OptionalParameterTestFixture):
  """Set MINIMUM_LEVEL to one more than the largest value from DIMMER_INFO."""
  REQUIRES = TestMixins.SetMinimumLevelMixin.REQUIRES + ['minimum_level_upper']

  def ExpectedResults(self):
    return self.NackSetResult(RDMNack.NR_DATA_OUT_OF_RANGE)

  def ShouldSkip(self):
    self.upper = self.Property('minimum_level_upper')
    if self.upper == 0xfffe:
      self.SetNotRun('All values supported')
      return True
    return False

  def MinLevelIncreasing(self):
    return self.upper + 1


# MAXIMUM_LEVEL
# -----------------------------------------------------------------------------
class GetMaximumLevel(TestMixins.GetMixin, OptionalParameterTestFixture):
  """Get MAXIMUM_LEVEL."""
  CATEGORY = TestCategory.DIMMER_SETTINGS
  PID = "MAXIMUM_LEVEL"
  PROVIDES = ['maximum_level']
  EXPECTED_FIELDS = ['maximum_level']


class GetMaximumLevelWithData(TestMixins.GetWithDataMixin,
                              OptionalParameterTestFixture):
  """Get MAXIMUM_LEVEL with extra data."""
  PID = 'MAXIMUM_LEVEL'


class SetMaximumLevel(OptionalParameterTestFixture):
  """Set MAXIMUM_LEVEL without changing the settings."""
  CATEGORY = TestCategory.DIMMER_SETTINGS
  PID = 'MAXIMUM_LEVEL'
  REQUIRES = ['maximum_level']
  PROVIDES = ['set_maximum_level_supported']

  def Test(self):
    current_value = self.Property('maximum_level')
    if current_value is None:
      current_value = 0xffff

    self.AddIfSetSupported([
      self.AckSetResult(),
      self.NackSetResult(RDMNack.NR_UNSUPPORTED_COMMAND_CLASS),
    ])
    self.SendSet(ROOT_DEVICE, self.pid, [current_value])

  def VerifyResult(self, response, fields):
    self.SetProperty('set_maximum_level_supported', response.WasAcked())


class SetLowerMaximumLevel(TestMixins.SetMaximumLevelMixin,
                           OptionalParameterTestFixture):
  """Set MAXIMUM_LEVEL to the smallest value from DIMMER_INFO."""
  REQUIRES = TestMixins.SetMaximumLevelMixin.REQUIRES + ['maximum_level_lower']

  def Test(self):
    self.value = self.Property('maximum_level_lower')
    if self.value is None:
      self.SetNotRun('No lower maximum level from DIMMER_INFO')
      return

    if self.Property('set_maximum_level_supported'):
      self.AddIfSetSupported(self.AckSetResult(action=self.GetMaxLevel))
    else:
      self.AddIfSetSupported(
          self.NackSetResult(RDMNack.NR_UNSUPPORTED_COMMAND_CLASS))

    self.SendSet(ROOT_DEVICE, self.pid, [self.value])

  def GetMaxLevel(self):
    self.AddIfGetSupported(self.AckGetResult(
        field_values={'maximum_level': self.value}))
    self.SendGet(ROOT_DEVICE, self.pid)


class SetUpperMaximumLevel(TestMixins.SetMaximumLevelMixin,
                           OptionalParameterTestFixture):
  """Set MAXIMUM_LEVEL to the largest value from DIMMER_INFO."""
  REQUIRES = TestMixins.SetMaximumLevelMixin.REQUIRES + ['maximum_level_upper']

  def Test(self):
    self.value = self.Property('maximum_level_upper')
    if self.value is None:
      self.SetNotRun('No upper maximum level from DIMMER_INFO')
      return

    if self.Property('set_maximum_level_supported'):
      self.AddIfSetSupported(self.AckSetResult(action=self.GetMaxLevel))
    else:
      self.AddIfSetSupported(
          self.NackSetResult(RDMNack.NR_UNSUPPORTED_COMMAND_CLASS))

    self.SendSet(ROOT_DEVICE, self.pid, [self.value])

  def GetMaxLevel(self):
    self.AddIfGetSupported(self.AckGetResult(
        field_values={'maximum_level': self.value}))
    self.SendGet(ROOT_DEVICE, self.pid)


class SetLowerOutOfRangeMaximumLevel(OptionalParameterTestFixture):
  """Set MAXIMUM_LEVEL a value smaller than the minimum."""
  CATEGORY = TestCategory.DIMMER_SETTINGS
  PID = 'MAXIMUM_LEVEL'
  REQUIRES = ['maximum_level_lower', 'set_maximum_level_supported']

  def Test(self):
    self.value = self.Property('maximum_level_lower')
    if self.value is None:
      self.SetNotRun('No lower maximum level from DIMMER_INFO')
      return

    if self.value == 0:
      self.SetNotRun('Range for maximum level begins at 0')
      return
    self.value -= 1

    if self.Property('set_maximum_level_supported'):
      self.AddIfSetSupported(self.NackSetResult(RDMNack.NR_DATA_OUT_OF_RANGE))
    else:
      self.AddIfSetSupported(
          self.NackSetResult(RDMNack.NR_UNSUPPORTED_COMMAND_CLASS))

    self.SendSet(ROOT_DEVICE, self.pid, [self.value])


class SetUpperOutOfRangeMaximumLevel(OptionalParameterTestFixture):
  """Set MAXIMUM_LEVEL a value larger than the maximum."""
  CATEGORY = TestCategory.DIMMER_SETTINGS
  PID = 'MAXIMUM_LEVEL'
  REQUIRES = ['maximum_level_upper', 'set_maximum_level_supported']

  def Test(self):
    self.value = self.Property('maximum_level_upper')
    if self.value is None:
      self.SetNotRun('No upper maximum level from DIMMER_INFO')
      return

    if self.value == 0xffff:
      self.SetNotRun('Range for maximum level ends at 0xffff')
      return
    self.value += 1

    if self.Property('set_maximum_level_supported'):
      self.AddIfSetSupported(self.NackSetResult(RDMNack.NR_DATA_OUT_OF_RANGE))
    else:
      self.AddIfSetSupported(
          self.NackSetResult(RDMNack.NR_UNSUPPORTED_COMMAND_CLASS))

    self.SendSet(ROOT_DEVICE, self.pid, [self.value])


class AllSubDevicesGetMaximumLevel(TestMixins.AllSubDevicesGetMixin,
                                   OptionalParameterTestFixture):
  """Get MAXIMUM_LEVEL addressed to ALL_SUB_DEVICES."""
  PID = 'MAXIMUM_LEVEL'


# CURVE
# -----------------------------------------------------------------------------
class GetCurve(TestMixins.GetMixin, OptionalParameterTestFixture):
  """Get CURVE."""
  CATEGORY = TestCategory.DIMMER_SETTINGS
  PID = "CURVE"
  REQUIRES = ['number_curves_supported']
  PROVIDES = ['current_curve', 'number_curves']

  def Test(self):
    self.AddIfGetSupported(self.AckGetResult())
    self.SendGet(ROOT_DEVICE, self.pid)

  def VerifyResult(self, response, fields):
    if not response.WasAcked():
      for key in self.PROVIDES:
        self.SetProperty(key, None)
      return

    self.SetPropertyFromDict(fields, 'current_curve')
    self.SetPropertyFromDict(fields, 'number_curves')

    if fields['current_curve'] == 0:
      self.SetFailed('Curves must be numbered from 1')
      return

    if fields['current_curve'] > fields['number_curves']:
      self.SetFailed('Curve %d exceeded number of curves %d' %
                     (fields['current_curve'], fields['number_curves']))
      return

    expected_curves = self.Property('number_curves_supported')
    if expected_curves is not None:
      if expected_curves != fields['number_curves']:
        self.AddWarning(
            'The number of curves reported in DIMMER_INFO (%d) does not '
            'match the number from CURVE (%d)' %
            (expected_curves, fields['number_curves']))


class GetCurveWithData(TestMixins.GetWithDataMixin,
                       OptionalParameterTestFixture):
  """Get CURVE with extra data."""
  PID = 'CURVE'


class SetCurve(OptionalParameterTestFixture):
  """Set CURVE."""
  CATEGORY = TestCategory.DIMMER_SETTINGS
  PID = "CURVE"
  REQUIRES = ['current_curve', 'number_curves']

  def Test(self):
    curves = self.Property('number_curves')
    if curves:
      self.curves = [i + 1 for i in xrange(curves)]
      self._SetCurve()
    else:
      # Check we get a NR_UNKNOWN_PID
      self.AddExpectedResults(self.NackSetResult(RDMNack.NR_UNKNOWN_PID))
      self.curve = 1  # Can use anything here really
      self.SendSet(ROOT_DEVICE, self.pid, [1])

  def _SetCurve(self):
    if not self.curves:
      # End of the list, we're done
      self.Stop()
      return

    self.AddIfSetSupported(self.AckSetResult(action=self.VerifySet))
    self.SendSet(ROOT_DEVICE, self.pid, [self.curves[0]])

  def VerifySet(self):
    self.AddIfGetSupported(
      self.AckGetResult(
        field_values={'current_curve': self.curves[0]},
        action=self.NextCurve))
    self.SendGet(ROOT_DEVICE, self.pid)

  def NextCurve(self):
    self.curves = self.curves[1:]
    self._SetCurve()

  def ResetState(self):
    if not self.PidSupported() or not self.Property('current_curve'):
      return

    self.SendSet(ROOT_DEVICE, self.pid, [self.Property('current_curve')])
    self._wrapper.Run()


class SetZeroCurve(TestMixins.SetZeroUInt8Mixin,
                   OptionalParameterTestFixture):
  """Set CURVE to 0."""
  PID = 'CURVE'


class SetOutOfRangeCurve(TestMixins.SetOutOfRangeByteMixin,
                         OptionalParameterTestFixture):
  """Set CURVE to an out-of-range value."""
  PID = 'CURVE'
  REQUIRES = ['number_curves']
  LABEL = 'curves'


class SetCurveWithNoData(TestMixins.SetWithNoDataMixin,
                         OptionalParameterTestFixture):
  """Set CURVE without any data."""
  PID = 'CURVE'


class SetCurveWithExtraData(TestMixins.SetWithDataMixin,
                            OptionalParameterTestFixture):
  """Send a SET CURVE command with extra data."""
  PID = 'CURVE'


class AllSubDevicesGetCurve(TestMixins.AllSubDevicesGetMixin,
                            OptionalParameterTestFixture):
  """Get CURVE addressed to ALL_SUB_DEVICES."""
  PID = 'CURVE'


# CURVE_DESCRIPTION
# -----------------------------------------------------------------------------
class GetCurveDescription(TestMixins.GetSettingDescriptionsRangeMixin,
                          OptionalParameterTestFixture):
  """Get the CURVE_DESCRIPTION for all known curves."""
  CATEGORY = TestCategory.DIMMER_SETTINGS
  PID = 'CURVE_DESCRIPTION'
  REQUIRES = ['number_curves']
  EXPECTED_FIELDS = ['curve_number']
  DESCRIPTION_FIELD = 'curve_description'


class GetCurveDescriptionWithNoData(TestMixins.GetWithNoDataMixin,
                                    OptionalParameterTestFixture):
  """Get CURVE_DESCRIPTION with no curve number specified."""
  PID = 'CURVE_DESCRIPTION'


class GetCurveDescriptionWithExtraData(TestMixins.GetWithDataMixin,
                                       OptionalParameterTestFixture):
  """Get CURVE_DESCRIPTION with extra data."""
  PID = 'CURVE_DESCRIPTION'


class GetZeroCurveDescription(TestMixins.GetZeroUInt8Mixin,
                              OptionalParameterTestFixture):
  """Get CURVE_DESCRIPTION for curve 0."""
  PID = 'CURVE_DESCRIPTION'


class GetOutOfRangeCurveDescription(TestMixins.GetOutOfRangeByteMixin,
                                    OptionalParameterTestFixture):
  """Get CURVE_DESCRIPTION for an out-of-range curve."""
  PID = 'CURVE_DESCRIPTION'
  REQUIRES = ['number_curves']
  LABEL = 'curves'


class SetCurveDescription(TestMixins.UnsupportedSetMixin,
                          OptionalParameterTestFixture):
  """Set the CURVE_DESCRIPTION."""
  PID = 'CURVE_DESCRIPTION'


class SetCurveDescriptionWithData(TestMixins.UnsupportedSetWithDataMixin,
                                  OptionalParameterTestFixture):
  """Attempt to SET CURVE_DESCRIPTION with data."""
  PID = 'CURVE_DESCRIPTION'


class AllSubDevicesGetCurveDescription(TestMixins.AllSubDevicesGetMixin,
                                       OptionalParameterTestFixture):
  """Get CURVE_DESCRIPTION addressed to ALL_SUB_DEVICES."""
  PID = 'CURVE_DESCRIPTION'
  DATA = [1]


# OUTPUT_RESPONSE_TIME
# -----------------------------------------------------------------------------
class GetOutputResponseTime(TestMixins.GetMixin, OptionalParameterTestFixture):
  """Get OUTPUT_RESPONSE_TIME."""
  CATEGORY = TestCategory.DIMMER_SETTINGS
  PID = "OUTPUT_RESPONSE_TIME"
  PROVIDES = ['current_response_time', 'number_response_options']

  def Test(self):
    self.AddIfGetSupported(self.AckGetResult())
    self.SendGet(ROOT_DEVICE, self.pid)

  def VerifyResult(self, response, fields):
    if not response.WasAcked():
      for key in self.PROVIDES:
        self.SetProperty(key, None)
      return

    self.SetPropertyFromDict(fields, 'current_response_time')
    self.SetPropertyFromDict(fields, 'number_response_options')

    if fields['current_response_time'] == 0:
      self.SetFailed('Output response times must be numbered from 1')
      return

    if fields['current_response_time'] > fields['number_response_options']:
      self.SetFailed(
          'Output response time %d exceeded number of response times %d' %
          (fields['current_response_time'],
           fields['number_response_options']))
      return


class GetOutputResponseTimeWithData(TestMixins.GetWithDataMixin,
                                    OptionalParameterTestFixture):
  """Get OUTPUT_RESPONSE_TIME with extra data."""
  PID = 'OUTPUT_RESPONSE_TIME'


class SetOutputResponseTime(OptionalParameterTestFixture):
  """Set OUTPUT_RESPONSE_TIME."""
  CATEGORY = TestCategory.DIMMER_SETTINGS
  PID = "OUTPUT_RESPONSE_TIME"
  REQUIRES = ['current_response_time', 'number_response_options']

  def Test(self):
    times = self.Property('number_response_options')
    if times:
      self.output_response_times = [i + 1 for i in xrange(times)]
      self._SetOutputResponseTime()
    else:
      # Check we get a NR_UNKNOWN_PID
      self.AddExpectedResults(self.NackSetResult(RDMNack.NR_UNKNOWN_PID))
      self.current_response_time = 1  # Can use anything here really
      self.SendSet(ROOT_DEVICE, self.pid, [1])

  def _SetOutputResponseTime(self):
    if not self.output_response_times:
      # End of the list, we're done
      self.Stop()
      return

    self.AddIfSetSupported(self.AckSetResult(action=self.VerifySet))
    self.SendSet(ROOT_DEVICE, self.pid, [self.output_response_times[0]])

  def VerifySet(self):
    self.AddIfGetSupported(
      self.AckGetResult(
        field_values={'current_response_time': self.output_response_times[0]},
        action=self.NextOutputResponseTime))
    self.SendGet(ROOT_DEVICE, self.pid)

  def NextOutputResponseTime(self):
    self.output_response_times = self.output_response_times[1:]
    self._SetOutputResponseTime()

  def ResetState(self):
    if not self.PidSupported() or not self.Property('current_response_time'):
      return

    self.SendSet(ROOT_DEVICE, self.pid,
                 [self.Property('current_response_time')])
    self._wrapper.Run()


class SetZeroOutputResponseTime(TestMixins.SetZeroUInt8Mixin,
                                OptionalParameterTestFixture):
  """Set OUTPUT_RESPONSE_TIME to 0."""
  PID = 'OUTPUT_RESPONSE_TIME'


class SetOutOfRangeOutputResponseTime(TestMixins.SetOutOfRangeByteMixin,
                                      OptionalParameterTestFixture):
  """Set OUTPUT_RESPONSE_TIME to an out-of-range value."""
  PID = 'OUTPUT_RESPONSE_TIME'
  REQUIRES = ['number_response_options']
  LABEL = 'output response times'


class SetOutputResponseTimeWithNoData(TestMixins.SetWithNoDataMixin,
                                      OptionalParameterTestFixture):
  """Set OUTPUT_RESPONSE_TIME without any data."""
  PID = 'OUTPUT_RESPONSE_TIME'


class SetOutputResponseTimeWithExtraData(TestMixins.SetWithDataMixin,
                                         OptionalParameterTestFixture):
  """Send a SET OUTPUT_RESPONSE_TIME command with extra data."""
  PID = 'OUTPUT_RESPONSE_TIME'


class AllSubDevicesGetOutputResponseTime(TestMixins.AllSubDevicesGetMixin,
                                         OptionalParameterTestFixture):
  """Get OUTPUT_RESPONSE_TIME addressed to ALL_SUB_DEVICES."""
  PID = 'OUTPUT_RESPONSE_TIME'


# OUTPUT_RESPONSE_TIME_DESCRIPTION
# -----------------------------------------------------------------------------
class GetOutputResponseTimeDescription(
        TestMixins.GetSettingDescriptionsRangeMixin,
        OptionalParameterTestFixture):
  """Get the OUTPUT_RESPONSE_TIME_DESCRIPTION for all response times."""
  CATEGORY = TestCategory.DIMMER_SETTINGS
  PID = 'OUTPUT_RESPONSE_TIME_DESCRIPTION'
  REQUIRES = ['number_response_options']
  EXPECTED_FIELDS = ['response_time']
  DESCRIPTION_FIELD = 'response_time_description'


class GetOutputResponseTimeDescriptionWithNoData(TestMixins.GetWithNoDataMixin,
                                                 OptionalParameterTestFixture):
  """Get OUTPUT_RESPONSE_TIME_DESCRIPTION with no response time number."""
  PID = 'OUTPUT_RESPONSE_TIME_DESCRIPTION'


class GetOutputResponseTimeDescriptionWithExtraData(
        TestMixins.GetWithDataMixin,
        OptionalParameterTestFixture):
  """Get OUTPUT_RESPONSE_TIME_DESCRIPTION with extra data."""
  PID = 'OUTPUT_RESPONSE_TIME_DESCRIPTION'


class GetZeroOutputResponseTimeDescription(TestMixins.GetZeroUInt8Mixin,
                                           OptionalParameterTestFixture):
  """Get OUTPUT_RESPONSE_TIME_DESCRIPTION for response_time 0."""
  PID = 'OUTPUT_RESPONSE_TIME_DESCRIPTION'


class GetOutOfRangeOutputResponseTimeDescription(
        TestMixins.GetOutOfRangeByteMixin,
        OptionalParameterTestFixture):
  """Get OUTPUT_RESPONSE_TIME_DESCRIPTION for an out-of-range response time."""
  PID = 'OUTPUT_RESPONSE_TIME_DESCRIPTION'
  REQUIRES = ['number_response_options']
  LABEL = 'output response times'


class SetOutputResponseTimeDescription(TestMixins.UnsupportedSetMixin,
                                       OptionalParameterTestFixture):
  """SET OUTPUT_RESPONSE_TIME_DESCRIPTION."""
  PID = 'OUTPUT_RESPONSE_TIME_DESCRIPTION'


class SetOutputResponseTimeDescriptionWithData(
        TestMixins.UnsupportedSetWithDataMixin,
        OptionalParameterTestFixture):
  """Attempt to SET OUTPUT_RESPONSE_TIME_DESCRIPTION with data."""
  PID = 'OUTPUT_RESPONSE_TIME_DESCRIPTION'


class AllSubDevicesGetOutputResponseTimeDescription(
        TestMixins.AllSubDevicesGetMixin,
        OptionalParameterTestFixture):
  """Get OUTPUT_RESPONSE_TIME_DESCRIPTION addressed to ALL_SUB_DEVICES."""
  PID = 'OUTPUT_RESPONSE_TIME_DESCRIPTION'
  DATA = [1]


# MODULATION_FREQUENCY
# -----------------------------------------------------------------------------
class GetModulationFrequency(TestMixins.GetMixin, OptionalParameterTestFixture):
  """Get MODULATION_FREQUENCY."""
  CATEGORY = TestCategory.DIMMER_SETTINGS
  PID = "MODULATION_FREQUENCY"
  PROVIDES = ['current_modulation_frequency', 'number_modulation_frequencies']

  def Test(self):
    self.AddIfGetSupported(self.AckGetResult())
    self.SendGet(ROOT_DEVICE, self.pid)

  def VerifyResult(self, response, fields):
    if not response.WasAcked():
      for key in self.PROVIDES:
        self.SetProperty(key, None)
      return

    self.SetPropertyFromDict(fields, 'current_modulation_frequency')
    self.SetPropertyFromDict(fields, 'number_modulation_frequencies')

    if fields['current_modulation_frequency'] == 0:
      self.SetFailed('Modulation frequency must be numbered from 1')
      return

    if (fields['current_modulation_frequency'] >
        fields['number_modulation_frequencies']):
      self.SetFailed(
          'Modulation frequency %d exceeded number of modulation frequencies %d'
          % (fields['current_modulation_frequency'],
             fields['number_modulation_frequencies']))
      return


class GetModulationFrequencyWithData(TestMixins.GetWithDataMixin,
                                     OptionalParameterTestFixture):
  """Get MODULATION_FREQUENCY with extra data."""
  PID = 'MODULATION_FREQUENCY'


class SetModulationFrequency(OptionalParameterTestFixture):
  """Set MODULATION_FREQUENCY."""
  CATEGORY = TestCategory.DIMMER_SETTINGS
  PID = "MODULATION_FREQUENCY"
  REQUIRES = ['current_modulation_frequency', 'number_modulation_frequencies']

  def Test(self):
    items = self.Property('number_modulation_frequencies')
    if items:
      self.frequencies = [i + 1 for i in xrange(items)]
      self._SetModulationFrequency()
    else:
      # Check we get a NR_UNKNOWN_PID
      self.AddExpectedResults(self.NackSetResult(RDMNack.NR_UNKNOWN_PID))
      self.frequency = 1  # Can use anything here really
      self.SendSet(ROOT_DEVICE, self.pid, [1])

  def _SetModulationFrequency(self):
    if not self.frequencies:
      # End of the list, we're done
      self.Stop()
      return

    self.AddIfSetSupported(self.AckSetResult(action=self.VerifySet))
    self.SendSet(ROOT_DEVICE, self.pid, [self.frequencies[0]])

  def VerifySet(self):
    self.AddIfGetSupported(
      self.AckGetResult(
        field_values={'current_modulation_frequency': self.frequencies[0]},
        action=self.NextModulationFrequency))
    self.SendGet(ROOT_DEVICE, self.pid)

  def NextModulationFrequency(self):
    self.frequencies = self.frequencies[1:]
    self._SetModulationFrequency()

  def ResetState(self):
    if (not self.PidSupported() or
        not self.Property('current_modulation_frequency')):
      return

    self.SendSet(ROOT_DEVICE, self.pid,
                 [self.Property('current_modulation_frequency')])
    self._wrapper.Run()


class SetZeroModulationFrequency(TestMixins.SetZeroUInt8Mixin,
                                 OptionalParameterTestFixture):
  """Set MODULATION_FREQUENCY with a frequency setting of 0."""
  PID = 'MODULATION_FREQUENCY'


class SetOutOfRangeModulationFrequency(TestMixins.SetOutOfRangeByteMixin,
                                       OptionalParameterTestFixture):
  """Set MODULATION_FREQUENCY to an out-of-range value."""
  PID = 'MODULATION_FREQUENCY'
  REQUIRES = ['number_modulation_frequencies']
  LABEL = 'modulation frequencies'


class SetModulationFrequencyWithNoData(TestMixins.SetWithNoDataMixin,
                                       OptionalParameterTestFixture):
  """Set MODULATION_FREQUENCY without any data."""
  PID = 'MODULATION_FREQUENCY'


class SetModulationFrequencyWithExtraData(TestMixins.SetWithDataMixin,
                                          OptionalParameterTestFixture):
  """Send a SET MODULATION_FREQUENCY command with extra data."""
  PID = 'MODULATION_FREQUENCY'


class AllSubDevicesGetModulationFrequency(TestMixins.AllSubDevicesGetMixin,
                                          OptionalParameterTestFixture):
  """Get MODULATION_FREQUENCY addressed to ALL_SUB_DEVICES."""
  PID = 'MODULATION_FREQUENCY'


# MODULATION_FREQUENCY_DESCRIPTION
# -----------------------------------------------------------------------------
class GetModulationFrequencyDescription(
        TestMixins.GetSettingDescriptionsRangeMixin,
        OptionalParameterTestFixture):
  """Get the MODULATION_FREQUENCY_DESCRIPTION for all frequencies."""
  CATEGORY = TestCategory.DIMMER_SETTINGS
  PID = 'MODULATION_FREQUENCY_DESCRIPTION'
  REQUIRES = ['number_modulation_frequencies']
  EXPECTED_FIELDS = ['modulation_frequency']
  DESCRIPTION_FIELD = 'modulation_frequency_description'


class GetModulationFrequencyDescriptionWithNoData(TestMixins.GetWithNoDataMixin,
                                                  OptionalParameterTestFixture):
  """Get MODULATION_FREQUENCY_DESCRIPTION with no frequency number."""
  PID = 'MODULATION_FREQUENCY_DESCRIPTION'


class GetModulationFrequencyDescriptionWithExtraData(
        TestMixins.GetWithDataMixin,
        OptionalParameterTestFixture):
  """Get MODULATION_FREQUENCY_DESCRIPTION with extra data."""
  PID = 'MODULATION_FREQUENCY_DESCRIPTION'


class GetZeroModulationFrequencyDescription(TestMixins.GetZeroUInt8Mixin,
                                            OptionalParameterTestFixture):
  """Get MODULATION_FREQUENCY_DESCRIPTION for frequency 0."""
  PID = 'MODULATION_FREQUENCY_DESCRIPTION'


class GetOutOfRangeModulationFrequencyDescription(
        TestMixins.GetOutOfRangeByteMixin,
        OptionalParameterTestFixture):
  """Get MODULATION_FREQUENCY_DESCRIPTION for an out-of-range frequency."""
  PID = 'MODULATION_FREQUENCY_DESCRIPTION'
  REQUIRES = ['number_modulation_frequencies']
  LABEL = 'modulation frequencies'


class SetModulationFrequencyDescription(TestMixins.UnsupportedSetMixin,
                                        OptionalParameterTestFixture):
  """SET MODULATION_FREQUENCY_DESCRIPTION."""
  PID = 'MODULATION_FREQUENCY_DESCRIPTION'


class SetModulationFrequencyDescriptionWithData(
        TestMixins.UnsupportedSetWithDataMixin,
        OptionalParameterTestFixture):
  """Attempt to SET MODULATION_FREQUENCY_DESCRIPTION with data."""
  PID = 'MODULATION_FREQUENCY_DESCRIPTION'


class AllSubDevicesGetModulationFrequencyDescription(
        TestMixins.AllSubDevicesGetMixin,
        OptionalParameterTestFixture):
  """Get MODULATION_FREQUENCY_DESCRIPTION addressed to ALL_SUB_DEVICES."""
  PID = 'MODULATION_FREQUENCY_DESCRIPTION'
  DATA = [1]


# PRESET_INFO
# -----------------------------------------------------------------------------
class GetPresetInfo(TestMixins.GetMixin, OptionalParameterTestFixture):
  """Get PRESET_INFO."""
  CATEGORY = TestCategory.CONTROL
  PID = 'PRESET_INFO'
  PROVIDES = ['preset_info', 'max_scene_number']
  REQUIRES = ['supported_parameters']

  def Test(self):
    self.AddIfGetSupported(self.AckGetResult())
    self.SendGet(ROOT_DEVICE, self.pid)

  def VerifyResult(self, response, fields):
    if not response.WasAcked():
      self.SetProperty('preset_info', {})
      self.SetProperty('max_scene_number', None)
      return

    self.CheckBounds(fields, 'preset_fade_time')
    self.CheckBounds(fields, 'preset_wait_time')
    self.CheckBounds(fields, 'fail_delay_time')
    self.CheckBounds(fields, 'fail_hold_time')
    self.CheckBounds(fields, 'startup_delay_time')
    self.CheckBounds(fields, 'startup_hold_time')

    if fields['max_scene_number'] == 0xffff:
      self.AddWarning('PRESET_INFO had max_scene_number of 0xffff')

    self.CrossCheckPidSupportIsZero('DMX_FAIL_MODE', fields,
                                    'fail_infinite_hold_supported')
    self.CrossCheckPidSupportIsZero('DMX_FAIL_MODE', fields,
                                    'fail_infinite_delay_supported')
    self.CrossCheckPidSupportIsZero('DMX_STARTUP_MODE', fields,
                                    'startup_infinite_hold_supported')

    self.CrossCheckPidSupportIsMax('DMX_FAIL_MODE', fields,
                                   'fail_delay_time')
    self.CrossCheckPidSupportIsMax('DMX_FAIL_MODE', fields,
                                   'fail_hold_time')
    self.CrossCheckPidSupportIsMax('DMX_STARTUP_MODE', fields,
                                   'startup_delay_time')
    self.CrossCheckPidSupportIsMax('DMX_STARTUP_MODE', fields,
                                   'startup_hold_time')

    self.SetProperty('preset_info', fields)
    self.SetProperty('max_scene_number', fields['max_scene_number'])

  def CrossCheckPidSupportIsZero(self, pid_name, fields, key):
    if not (self.IsSupported(pid_name) or fields[key] is False):
      self.AddWarning('%s not supported, but %s in PRESET_INFO is non-0' %
                      (pid_name, key))

  def CrossCheckPidSupportIsMax(self, pid_name, fields, key):
    for key in ['min_%s' % key, 'max_%s' % key]:
      if not (self.IsSupported(pid_name) or
              fields[key] == self.pid.GetResponseField(
                  RDM_GET, key).DisplayValue(0xffff)):
        self.AddWarning(
            '%s not supported, but %s in PRESET_INFO is not 0xffff' %
            (pid_name, key))

  def IsSupported(self, pid_name):
    pid = self.LookupPid(pid_name)
    return pid.value in self.Property('supported_parameters')

  def CheckBounds(self, fields, key):
    min_key = 'min_%s' % key
    max_key = 'max_%s' % key
    if fields[min_key] > fields[max_key]:
      self.AddAdvisory('%s (%d) > %s (%d)'
                       % (min_key, fields[min_key], max_key, fields[max_key]))


class GetPresetInfoWithData(TestMixins.GetWithDataMixin,
                            OptionalParameterTestFixture):
  """Get PRESET_INFO with extra data."""
  PID = 'PRESET_INFO'


class SetPresetInfo(TestMixins.UnsupportedSetMixin,
                    OptionalParameterTestFixture):
  """Set PRESET_INFO."""
  PID = 'PRESET_INFO'


class SetPresetInfoWithData(TestMixins.UnsupportedSetWithDataMixin,
                            OptionalParameterTestFixture):
  """Attempt to SET PRESET_INFO with data."""
  PID = 'PRESET_INFO'


class AllSubDevicesGetPresetInfo(TestMixins.AllSubDevicesGetMixin,
                                 OptionalParameterTestFixture):
  """Get PRESET_INFO addressed 0to ALL_SUB_DEVICES."""
  PID = 'PRESET_INFO'


# PRESET_STATUS
# -----------------------------------------------------------------------------
class GetPresetStatusPresetOff(OptionalParameterTestFixture):
  """Get the PRESET_STATUS for PRESET_PLAYBACK_OFF."""
  CATEGORY = TestCategory.ERROR_CONDITIONS
  PID = 'PRESET_STATUS'

  def Test(self):
    self.AddIfGetSupported(self.NackGetResult(RDMNack.NR_DATA_OUT_OF_RANGE))
    data = struct.pack('!H', 0)
    self.SendRawGet(ROOT_DEVICE, self.pid, data)


class GetPresetStatusPresetScene(OptionalParameterTestFixture):
  """Get the PRESET_STATUS for PRESET_PLAYBACK_SCENE."""
  CATEGORY = TestCategory.ERROR_CONDITIONS
  PID = 'PRESET_STATUS'

  def Test(self):
    self.AddIfGetSupported(self.NackGetResult(RDMNack.NR_DATA_OUT_OF_RANGE))
    data = struct.pack('!H', 0xffff)
    self.SendRawGet(ROOT_DEVICE, self.pid, data)


class GetOutOfRangePresetStatus(OptionalParameterTestFixture):
  """Get the PRESET_STATUS for max_scene + 1."""
  CATEGORY = TestCategory.ERROR_CONDITIONS
  PID = 'PRESET_STATUS'
  REQUIRES = ['max_scene_number']

  def Test(self):
    max_scene = self.Property('max_scene_number')
    if max_scene is None:
      # Set a default value, PID likely isn't supported anyway
      max_scene = 0x0000
    elif max_scene == 0xfffe:
      self.SetNotRun('Device supports all scenes')
      return

    self.AddIfGetSupported(self.NackGetResult(RDMNack.NR_DATA_OUT_OF_RANGE))
    self.SendGet(ROOT_DEVICE, self.pid, [max_scene + 1])


class GetPresetStatus(OptionalParameterTestFixture):
  """Get the PRESET_STATUS for all scenes."""
  CATEGORY = TestCategory.CONTROL
  PID = 'PRESET_STATUS'
  REQUIRES = ['max_scene_number', 'preset_info']
  PROVIDES = ['scene_writable_states']
  NOT_PROGRAMMED = 0
  PROGRAMMED = 1
  READ_ONLY = 2

  def Test(self):
    self.scene_writable_states = {}
    self.index = 0
    self.max_scene = self.Property('max_scene_number')
    preset_info = self.Property('preset_info')
    self.min_fade = preset_info.get('min_preset_fade_time', 0)
    self.max_fade = preset_info.get(
        'max_preset_fade_time',
        self.pid.GetResponseField(RDM_GET, 'up_fade_time').RawValue(0xffff))
    self.min_wait = preset_info.get('min_preset_wait_time', 0)
    self.max_wait = preset_info.get(
        'max_preset_wait_time',
        self.pid.GetResponseField(RDM_GET, 'wait_time').RawValue(0xffff))

    if self.max_scene is None or self.max_scene == 0:
      self.SetNotRun('No scenes supported')
      return

    self.FetchNextScene()

  def FetchNextScene(self):
    self.index += 1
    if self.index > self.max_scene:
      self.SetProperty('scene_writable_states', self.scene_writable_states)
      self.Stop()
      return

    self.AddIfGetSupported(self.AckGetResult(action=self.FetchNextScene))
    self.SendGet(ROOT_DEVICE, self.pid, [self.index])

  def VerifyResult(self, response, fields):
    if not response.WasAcked():
      return

    if fields['scene_number'] != self.index:
      self.SetFailed('Scene number mismatch, expected %d, got %d' %
                     (self.index, fields['scene_number']))
      self.Stop()

    if fields['programmed'] == self.NOT_PROGRAMMED:
      # Assume that NOT_PROGRAMMED means that it's writable.
      self.scene_writable_states[self.index] = True
      self.CheckFieldIsZero(fields, 'down_fade_time')
      self.CheckFieldIsZero(fields, 'up_fade_time')
      self.CheckFieldIsZero(fields, 'wait_time')
      return
    elif fields['programmed'] == self.READ_ONLY:
      self.scene_writable_states[self.index] = False
    else:
      self.scene_writable_states[self.index] = True

    for key in ['up_fade_time', 'down_fade_time']:
      self.CheckFieldIsBetween(fields, key, self.min_fade, self.max_fade)

    self.CheckFieldIsBetween(fields, 'wait_time', self.min_wait, self.max_wait)

  def CheckFieldIsZero(self, fields, key):
    if fields[key] != 0:
      self.AddWarning(
          '%s for scene %d was not zero, value is %d' %
          (key, self.index, fields[key]))

  def CheckFieldIsBetween(self, fields, key, min_value, max_value):
    if fields[key] < min_value:
          self.AddWarning(
              '%s for scene %d (%d s) is less than the min of %s' %
              (key, self.index, fields[key], min_value))
    if fields[key] > max_value:
          self.AddWarning(
              '%s for scene %d (%d s) is more than the min of %s' %
              (key, self.index, fields[key], max_value))


class GetPresetStatusWithNoData(TestMixins.GetWithNoDataMixin,
                                OptionalParameterTestFixture):
  """Get the PRESET_STATUS with no preset number specified."""
  PID = 'PRESET_STATUS'


class GetPresetStatusWithExtraData(TestMixins.GetWithDataMixin,
                                   OptionalParameterTestFixture):
  """GET PRESET_STATUS with more than 2 bytes of data."""
  PID = 'PRESET_STATUS'


class SetPresetStatusWithNoData(TestMixins.SetWithNoDataMixin,
                                OptionalParameterTestFixture):
  """Set PRESET_STATUS without any data."""
  PID = 'PRESET_STATUS'


class SetPresetStatusWithExtraData(TestMixins.SetWithDataMixin,
                                   OptionalParameterTestFixture):
  """Send a SET PRESET_STATUS command with extra data."""
  PID = 'PRESET_STATUS'


class SetPresetStatusPresetOff(TestMixins.SetPresetStatusMixin,
                               OptionalParameterTestFixture):
  """Set the PRESET_STATUS for PRESET_PLAYBACK_OFF."""
  CATEGORY = TestCategory.ERROR_CONDITIONS

  def PresetStatusSceneNumber(self):
    return 0


class SetPresetStatusPresetScene(TestMixins.SetPresetStatusMixin,
                                 OptionalParameterTestFixture):
  """Set the PRESET_STATUS for PRESET_PLAYBACK_SCENE."""
  CATEGORY = TestCategory.ERROR_CONDITIONS

  def PresetStatusSceneNumber(self):
    return 0xffff


class SetOutOfRangePresetStatus(TestMixins.SetPresetStatusMixin,
                                OptionalParameterTestFixture):
  """Set the PRESET_STATUS for max_scene + 1."""
  CATEGORY = TestCategory.ERROR_CONDITIONS
  REQUIRES = ['max_scene_number'] + TestMixins.SetPresetStatusMixin.REQUIRES

  def PresetStatusSceneNumber(self):
    max_scene = self.Property('max_scene_number')
    if max_scene is None:
      # Set a default value, PID likely isn't supported anyway
      max_scene = 0x0000
    elif max_scene == 0xfffe:
      self.SetNotRun('Device supports all scenes')
      return None

    return (max_scene + 1)


class ClearReadOnlyPresetStatus(OptionalParameterTestFixture):
  """Attempt to clear a read only preset."""
  CATEGORY = TestCategory.ERROR_CONDITIONS
  PID = 'PRESET_STATUS'
  REQUIRES = ['scene_writable_states', 'preset_info']

  def Test(self):
    self.scene = None
    scene_writable_states = self.Property('scene_writable_states')
    if scene_writable_states is not None:
      for scene_number, is_writeable in scene_writable_states.iteritems():
        if not is_writeable:
          self.scene = scene_number
          break

    if self.scene is None:
      self.SetNotRun('No read-only scenes found')
      return

    preset_info = self.Property('preset_info')
    fade_time = 0
    wait_time = 0
    if preset_info:
      fade_time = preset_info['min_preset_fade_time']
      wait_time = preset_info['min_preset_wait_time']

    # Don't use AddIfSetSupported here, because we don't want to log an
    # advisory for NR_WRITE_PROTECT
    if self.PidSupported():
      results = self.NackSetResult(RDMNack.NR_WRITE_PROTECT)
    else:
      results = self.NackSetResult(RDMNack.NR_UNKNOWN_PID)
    self.AddExpectedResults(results)

    self.SendSet(ROOT_DEVICE, self.pid,
                 [self.scene, fade_time, fade_time, wait_time, True])


class SetPresetStatus(OptionalParameterTestFixture):
  """Set the PRESET_STATUS."""
  CATEGORY = TestCategory.CONTROL
  PID = 'PRESET_STATUS'
  REQUIRES = ['scene_writable_states', 'preset_info']

  def Test(self):
    self.scene = None
    scene_writable_states = self.Property('scene_writable_states')
    if scene_writable_states is not None:
      for scene_number, is_writeable in scene_writable_states.iteritems():
        if is_writeable:
          self.scene = scene_number
          break

    if self.scene is None:
      self.SetNotRun('No writeable scenes found')
      return

    self.max_fade = round(self.pid.GetRequestField(
        RDM_SET, 'up_fade_time').RawValue(0xffff), 1)
    self.max_wait = round(self.pid.GetRequestField(
        RDM_SET, 'wait_time').RawValue(0xffff), 1)
    preset_info = self.Property('preset_info')
    if preset_info is not None:
      self.max_fade = round(preset_info['max_preset_fade_time'], 1)
      self.max_wait = round(preset_info['max_preset_wait_time'], 1)

    self.AddIfSetSupported(self.AckSetResult(action=self.VerifySet))
    self.SendSet(ROOT_DEVICE, self.pid,
                 [self.scene, self.max_fade, self.max_fade, self.max_wait,
                   False])

  def VerifySet(self):
    self.AddExpectedResults(self.AckGetResult(field_values={
      'up_fade_time': self.max_fade,
      'wait_time': self.max_wait,
      'scene_number': self.scene,
      'down_fade_time': self.max_fade,
    }))
    self.SendGet(ROOT_DEVICE, self.pid, [self.scene])


class ClearPresetStatus(OptionalParameterTestFixture):
  """Set the PRESET_STATUS with clear preset = 1"""
  CATEGORY = TestCategory.CONTROL
  PID = 'PRESET_STATUS'
  REQUIRES = ['scene_writable_states', 'preset_info']

  def Test(self):
    self.scene = None
    scene_writable_states = self.Property('scene_writable_states')
    if scene_writable_states is not None:
      for scene_number, is_writeable in scene_writable_states.iteritems():
        if is_writeable:
          self.scene = scene_number
          break

    if self.scene is None:
      self.SetNotRun('No writeable scenes found')
      return

    self.AddIfSetSupported(self.AckSetResult(action=self.VerifySet))
    # We use made up values here to check that the device doesn't use them
    self.SendSet(ROOT_DEVICE, self.pid, [self.scene, 10, 10, 20, True])

  def VerifySet(self):
    self.AddExpectedResults(self.AckGetResult(field_values={
      'up_fade_time': 0.0,
      'wait_time': 0.0,
      'scene_number': self.scene,
      'programmed': 0,
      'down_fade_time': 0.0,
    }))
    self.SendGet(ROOT_DEVICE, self.pid, [self.scene])


class AllSubDevicesGetPresetStatus(TestMixins.AllSubDevicesGetMixin,
                                   OptionalParameterTestFixture):
  """Get PRESET_STATUS addressed to ALL_SUB_DEVICES."""
  PID = 'PRESET_STATUS'
  DATA = [1]


# PRESET_MERGEMODE
# -----------------------------------------------------------------------------
class GetPresetMergeMode(TestMixins.GetMixin,
                         OptionalParameterTestFixture):
  """Get PRESET_MERGEMODE."""
  CATEGORY = TestCategory.CONTROL
  PID = 'PRESET_MERGEMODE'
  PROVIDES = ['preset_mergemode']

  def Test(self):
    self.AddIfGetSupported(self.AckGetResult())
    self.SendGet(ROOT_DEVICE, self.pid)

  def VerifyResult(self, response, fields):
    if not response.WasAcked():
      self.SetProperty('preset_mergemode', None)
      return

    self.SetProperty('preset_mergemode', fields['merge_mode'])


class GetPresetMergeModeWithData(TestMixins.GetWithDataMixin,
                                 OptionalParameterTestFixture):
  """Get PRESET_MERGEMODE with extra data."""
  PID = 'PRESET_MERGEMODE'


class SetPresetMergeMode(OptionalParameterTestFixture):
  """Set PRESET_MERGEMODE."""
  CATEGORY = TestCategory.CONTROL
  PID = 'PRESET_MERGEMODE'
  REQUIRES = ['preset_mergemode']
  PROVIDES = ['set_preset_mergemode_supported']

  def Test(self):
    self.value = self.Property('preset_mergemode')
    if self.value is None:
      self.value = 0

    self.in_set = True
    self.AddIfSetSupported([
      self.AckSetResult(action=self.VerifySet),
      self.NackSetResult(
        RDMNack.NR_UNSUPPORTED_COMMAND_CLASS,
        advisory='SET for %s returned unsupported command class' %
                 self.pid.name),
    ])
    self.SendSet(ROOT_DEVICE, self.pid, [self.value])

  def VerifySet(self):
    self.AddExpectedResults(
      self.AckGetResult(field_values={'merge_mode': self.value}))
    self.SendGet(ROOT_DEVICE, self.pid)

  def VerifyResult(self, response, fields):
    if self.in_set:
      self.SetProperty(self.PROVIDES[0], response.WasAcked())
      self.in_set = False


class SetAllPresetMergeModes(OptionalParameterTestFixture):
  """Set PRESET_MERGEMODE to each of the defined values."""
  CATEGORY = TestCategory.CONTROL
  PID = 'PRESET_MERGEMODE'
  REQUIRES = ['preset_mergemode', 'set_preset_mergemode_supported']
  MODES = [0, 1, 2, 3, 0xff]

  def Test(self):
    if not self.Property('set_preset_mergemode_supported'):
      self.SetNotRun('SET PRESET_MERGEMODE not supported')
      return

    self.old_value = self.Property('preset_mergemode')
    self.merge_modes = [m for m in self.MODES if m != self.old_value]
    # PerformSet pop's the last value, so we add a dummy value to the end of
    # the list.
    self.merge_modes.append(self.old_value)
    self.PerformSet()

  def PerformSet(self):
    self.merge_modes.pop()
    if not self.merge_modes:
      self.Stop()
      return

    self.AddIfSetSupported([
      self.AckSetResult(action=self.VerifySet),
      self.NackSetResult(RDMNack.NR_DATA_OUT_OF_RANGE, action=self.PerformSet),
    ])
    self.SendSet(ROOT_DEVICE, self.pid, [self.merge_modes[-1]])

  def VerifySet(self):
    self.AddExpectedResults(
      self.AckGetResult(field_values={'merge_mode': self.merge_modes[-1]},
                        action=self.PerformSet))
    self.SendGet(ROOT_DEVICE, self.pid)

  def ResetState(self):
    self.AddExpectedResults(self.AckSetResult())
    self.SendSet(ROOT_DEVICE, self.pid, [self.old_value])
    self._wrapper.Run()


class SetPresetMergeModeWithNoData(TestMixins.SetWithNoDataMixin,
                                   OptionalParameterTestFixture):
  """Set PRESET_MERGEMODE without any data."""
  PID = 'PRESET_MERGEMODE'


class SetPresetMergemodeWithExtraData(TestMixins.SetWithDataMixin,
                                      OptionalParameterTestFixture):
  """Send a SET PRESET_MERGEMODE command with extra data."""
  PID = 'PRESET_MERGEMODE'


class AllSubDevicesGetPresetMergeMode(TestMixins.AllSubDevicesGetMixin,
                                      OptionalParameterTestFixture):
  """Get PRESET_MERGEMODE addressed to ALL_SUB_DEVICES."""
  PID = 'PRESET_MERGEMODE'


# LIST_INTERFACES
# -----------------------------------------------------------------------------
class GetListInterfaces(TestMixins.GetMixin,
                        OptionalParameterTestFixture):
  """Get LIST_INTERFACES."""
  CATEGORY = TestCategory.IP_DNS_CONFIGURATION
  PID = 'LIST_INTERFACES'
  PROVIDES = ['interface_list']

  def Test(self):
    self.AddIfGetSupported(self.AckGetResult())
    self.SendGet(ROOT_DEVICE, self.pid)

  def VerifyResult(self, response, fields):
    if not response.WasAcked():
      self.SetProperty(self.PROVIDES[0], [])
      return

    interfaces = []

    for interface in fields['interfaces']:
      interface_id = interface['interface_identifier']
      interfaces.append(interface_id)
      if (interface_id < RDM_INTERFACE_INDEX_MIN or
          interface_id > RDM_INTERFACE_INDEX_MAX):
        self.AddWarning('Interface index %d is outside allowed range (%d to '
                        '%d)' % (interface_id,
                                 RDM_INTERFACE_INDEX_MIN,
                                 RDM_INTERFACE_INDEX_MAX))
      if (interface['interface_hardware_type'] !=
          INTERFACE_HARDWARE_TYPE_ETHERNET):
        self.AddAdvisory('Possible error, found unusual hardware type %d for '
                         'interface %d' %
                         (interface['interface_hardware_type'], interface_id))

    self.SetProperty(self.PROVIDES[0], interfaces)


class GetListInterfacesWithData(TestMixins.GetWithDataMixin,
                                OptionalParameterTestFixture):
  """Get LIST_INTERFACES with extra data."""
  PID = 'LIST_INTERFACES'


class SetListInterfaces(TestMixins.UnsupportedSetMixin,
                        OptionalParameterTestFixture):
  """Attempt to SET list interfaces."""
  PID = 'LIST_INTERFACES'


<<<<<<< HEAD
class SetListInterfacesWithData(TestMixins.UnsupportedSetWithDataMixin,
                                OptionalParameterTestFixture):
  """Attempt to SET LIST_INTERFACES with data."""
  PID = 'LIST_INTERFACES'


class AllSubDevicesGetListInterfaces(TestMixins.AllSubDevicesGetMixin,
                                     OptionalParameterTestFixture):
  """Send a get LIST_INTERFACES to ALL_SUB_DEVICES."""
=======
class AllSubDevicesGetListInterfaces(TestMixins.AllSubDevicesGetMixin,
                                     OptionalParameterTestFixture):
  """Send a get LIST_INTERFACES to ALL_SUB_DEVICES."""
  CATEGORY = TestCategory.SUB_DEVICES
>>>>>>> 4de46e6a
  PID = 'LIST_INTERFACES'


# DNS_HOSTNAME
# -----------------------------------------------------------------------------
class GetDNSHostname(TestMixins.GetStringMixin,
                     OptionalParameterTestFixture):
  """GET the DNS hostname."""
  CATEGORY = TestCategory.IP_DNS_CONFIGURATION
  PID = 'DNS_HOSTNAME'
  EXPECTED_FIELDS = ['dns_hostname']
  ALLOWED_NACKS = [RDMNack.NR_HARDWARE_FAULT]
  MIN_LENGTH = RDM_MIN_HOSTNAME_LENGTH
  MAX_LENGTH = RDM_MAX_HOSTNAME_LENGTH


class GetDNSHostnameWithData(TestMixins.GetWithDataMixin,
                             OptionalParameterTestFixture):
  """Get DNS hostname with param data."""
  PID = 'DNS_HOSTNAME'


# TODO(Peter): Need to test set


class AllSubDevicesGetDNSHostname(TestMixins.AllSubDevicesGetMixin,
                                  OptionalParameterTestFixture):
  """Send a Get DNS_HOSTNAME to ALL_SUB_DEVICES."""
  PID = 'DNS_HOSTNAME'


# DNS_DOMAIN_NAME
# -----------------------------------------------------------------------------
class GetDNSDomainName(TestMixins.GetStringMixin,
                       OptionalParameterTestFixture):
  """GET the DNS domain name."""
  CATEGORY = TestCategory.IP_DNS_CONFIGURATION
  PID = 'DNS_DOMAIN_NAME'
  EXPECTED_FIELDS = ['dns_domain_name']
  ALLOWED_NACKS = [RDMNack.NR_HARDWARE_FAULT]
  MAX_LENGTH = RDM_MAX_DOMAIN_NAME_LENGTH


class GetDNSDomainNameWithData(TestMixins.GetWithDataMixin,
                               OptionalParameterTestFixture):
  """Get DNS domain name with param data."""
  PID = 'DNS_DOMAIN_NAME'


# TODO(Peter): Need to test set


class AllSubDevicesGetDNSDomainName(TestMixins.AllSubDevicesGetMixin,
                                    OptionalParameterTestFixture):
  """Send a Get DNS_DOMAIN_NAME to ALL_SUB_DEVICES."""
  PID = 'DNS_DOMAIN_NAME'


# IPV4_DEFAULT_ROUTE
# -----------------------------------------------------------------------------
class GetIPv4DefaultRoute(TestMixins.GetMixin,
                          OptionalParameterTestFixture):
  """GET the IPv4 default route."""
  # TODO(Peter): Check interface identifier is a valid interface
  CATEGORY = TestCategory.IP_DNS_CONFIGURATION
  PID = 'IPV4_DEFAULT_ROUTE'
  EXPECTED_FIELDS = ['ipv4_address', 'interface_identifier']


class GetIPv4DefaultRouteWithData(TestMixins.GetWithDataMixin,
                                  OptionalParameterTestFixture):
  """Get IPv4 default route with param data."""
  PID = 'IPV4_DEFAULT_ROUTE'


# TODO(Peter): Need to restrict these somehow so we don't saw off the branch
# class SetIPv4DefaultRoute(TestMixins.UnsupportedSetMixin,
#                           OptionalParameterTestFixture):
#   """Attempt to SET the IPv4 default route with no data."""
#   PID = 'IPV4_DEFAULT_ROUTE'
#
#
# class SetIPv4DefaultRouteWithData(TestMixins.UnsupportedSetWithDataMixin,
#                                   OptionalParameterTestFixture):
#   """SET the IPv4 default route with data."""
#   PID = 'IPV4_DEFAULT_ROUTE'


class AllSubDevicesGetIPv4DefaultRoute(TestMixins.AllSubDevicesGetMixin,
                                       OptionalParameterTestFixture):
  """Send a Get IPV4_DEFAULT_ROUTE to ALL_SUB_DEVICES."""
  PID = 'IPV4_DEFAULT_ROUTE'


# Interface label
# -----------------------------------------------------------------------------
class GetInterfaceLabels(TestMixins.GetSettingDescriptionsListMixin,
                         OptionalParameterTestFixture):
  """Get the interface labels for all defined interfaces."""
  CATEGORY = TestCategory.IP_DNS_CONFIGURATION
  PID = 'INTERFACE_LABEL'
  REQUIRES = ['interface_list']
  EXPECTED_FIELDS = ['interface_identifier']
  DESCRIPTION_FIELD = 'interface_label'


class GetInterfaceLabelWithNoData(TestMixins.GetWithNoDataMixin,
                                  OptionalParameterTestFixture):
  """Get the interface label with no interface id specified."""
  PID = 'INTERFACE_LABEL'


class GetInterfaceLabelWithExtraData(TestMixins.GetWithDataMixin,
                                     OptionalParameterTestFixture):
  """Get the interface label with more than 4 bytes of data."""
  PID = 'INTERFACE_LABEL'
  DATA = 'foobar'


class GetZeroInterfaceLabel(TestMixins.GetZeroUInt32Mixin,
                            OptionalParameterTestFixture):
  """GET INTERFACE_LABEL for interface 0."""
  PID = 'INTERFACE_LABEL'


class SetInterfaceLabel(TestMixins.UnsupportedSetMixin,
                        OptionalParameterTestFixture):
  """Attempt to SET the interface label with no data."""
  PID = 'INTERFACE_LABEL'


class SetInterfaceLabelWithData(TestMixins.UnsupportedSetWithDataMixin,
                                OptionalParameterTestFixture):
  """SET the interface label with data."""
  PID = 'INTERFACE_LABEL'


class AllSubDevicesGetInterfaceLabel(TestMixins.AllSubDevicesGetMixin,
                                     OptionalParameterTestFixture):
  """Send a get INTERFACE_LABEL to ALL_SUB_DEVICES."""
<<<<<<< HEAD
=======
  CATEGORY = TestCategory.SUB_DEVICES
>>>>>>> 4de46e6a
  PID = 'INTERFACE_LABEL'
  DATA = [1]


# Interface hardware address type 1
# -----------------------------------------------------------------------------
class AllSubDevicesGetInterfaceHardwareAddressType1(
        TestMixins.AllSubDevicesGetMixin,
        OptionalParameterTestFixture):
  """Send a get INTERFACE_HARDWARE_ADDRESS_TYPE1 to ALL_SUB_DEVICES."""
  PID = 'INTERFACE_HARDWARE_ADDRESS_TYPE1'
  DATA = [1]

# class GetInterfaceHardwareAddressType1(TestMixins.,
#                                        OptionalParameterTestFixture):
# TODO(peter): Test get


class GetInterfaceHardwareAddressType1WithNoData(TestMixins.GetWithNoDataMixin,
                                                 OptionalParameterTestFixture):
  """GET INTERFACE_HARDWARE_ADDRESS_TYPE1 with no argument given."""
  PID = 'INTERFACE_HARDWARE_ADDRESS_TYPE1'


class GetInterfaceHardwareAddressType1WithExtraData(
        TestMixins.GetWithDataMixin,
        OptionalParameterTestFixture):
  """GET INTERFACE_HARDWARE_ADDRESS_TYPE1 with more than 4 bytes of data."""
  PID = 'INTERFACE_HARDWARE_ADDRESS_TYPE1'
  DATA = 'foobar'


class GetZeroInterfaceHardwareAddressType1(TestMixins.GetZeroUInt32Mixin,
                                           OptionalParameterTestFixture):
  """GET INTERFACE_HARDWARE_ADDRESS_TYPE1 for interface 0."""
  PID = 'INTERFACE_HARDWARE_ADDRESS_TYPE1'


class SetInterfaceHardwareAddressType1(TestMixins.UnsupportedSetMixin,
                                       OptionalParameterTestFixture):
  """SET INTERFACE_HARDWARE_ADDRESS_TYPE1."""
  PID = 'INTERFACE_HARDWARE_ADDRESS_TYPE1'


# Cross check the control fields with various other properties
# -----------------------------------------------------------------------------
class SubDeviceControlField(TestFixture):
  """Check that the sub device control field is correct."""
  CATEGORY = TestCategory.CORE
  REQUIRES = ['mute_control_fields', 'sub_device_count']

  def PidRequired(self):
    return False

  def Test(self):
    sub_device_field = self.Property('mute_control_fields') & 0x02
    if self.Property('sub_device_count') > 0:
      if sub_device_field == 0:
        self.SetFailed('Sub devices reported but control field not set')
        return
    else:
      if sub_device_field:
        self.SetFailed('No Sub devices reported but control field is set')
        return
    self.SetPassed()


class ProxiedDevicesControlField(OptionalParameterTestFixture):
  """Check that the proxied devices control field is correct."""
  PID = 'PROXIED_DEVICES'
  CATEGORY = TestCategory.CORE
  REQUIRES = ['mute_control_fields']

  def Test(self):
    managed_proxy_field = self.Property('mute_control_fields') & 0x01

    if self.PidSupported() and managed_proxy_field == 0:
      self.AddWarning(
          "Support for PROXIED_DEVICES declared but the managed "
          "proxy control field isn't set")
      return
    elif not self.PidSupported() and managed_proxy_field == 1:
      self.SetFailed(
          "Managed proxy control bit is set, but proxied devices isn't "
          "supported")
      return
    self.SetPassed()<|MERGE_RESOLUTION|>--- conflicted
+++ resolved
@@ -1019,21 +1019,13 @@
 class AllSubDevicesGetStatusIdDescription(TestMixins.AllSubDevicesGetMixin,
                                           OptionalParameterTestFixture):
   """Send a get STATUS_ID_DESCRIPTION to ALL_SUB_DEVICES."""
-<<<<<<< HEAD
-=======
-  CATEGORY = TestCategory.SUB_DEVICES
->>>>>>> 4de46e6a
   PID = 'STATUS_ID_DESCRIPTION'
   DATA = [0x0001]
 
 
 # class GetStatusIdDescription(TestMixins.,
 #                              OptionalParameterTestFixture):
-<<<<<<< HEAD
 #   CATEGORY = TestCategory.STATUS_COLLECTION
-=======
-#   CATEGORY = TestCategory.
->>>>>>> 4de46e6a
 #   PID = 'STATUS_ID_DESCRIPTION'
 # TODO(peter): Test get
 
@@ -2308,12 +2300,8 @@
                                    ResponderTestFixture):
   """Send a SET dmx start address with no data."""
   PID = 'DMX_START_ADDRESS'
-<<<<<<< HEAD
-  # We depend on dmx_address to make sure this runs after GetDMXStartAddress
-=======
   # We depend on GetDMXStartAddress to make sure this runs after it, while
   # still allowing this test to run if the other test fails.
->>>>>>> 4de46e6a
   DEPS = [GetDMXStartAddress]
   REQUIRES = ['dmx_footprint']
 
@@ -4041,11 +4029,7 @@
 
 
 class SetIdentifyDeviceWithExtraData(ResponderTestFixture):
-<<<<<<< HEAD
-  """Set the identify state with no data."""
-=======
   """Set the identify state with extra data."""
->>>>>>> 4de46e6a
   CATEGORY = TestCategory.ERROR_CONDITIONS
   PID = 'IDENTIFY_DEVICE'
   REQUIRES = ['identify_state']
@@ -4230,11 +4214,7 @@
 
 class GetSelfTestDescriptionWithExtraData(TestMixins.GetWithDataMixin,
                                           OptionalParameterTestFixture):
-<<<<<<< HEAD
   """GET SELF_TEST_DESCRIPTION with more than 1 byte of data."""
-=======
-  """GET SELF_TEST_DESCRIPTION with more than 1 bytes of data."""
->>>>>>> 4de46e6a
   PID = 'SELF_TEST_DESCRIPTION'
 
 
@@ -7070,7 +7050,6 @@
   PID = 'LIST_INTERFACES'
 
 
-<<<<<<< HEAD
 class SetListInterfacesWithData(TestMixins.UnsupportedSetWithDataMixin,
                                 OptionalParameterTestFixture):
   """Attempt to SET LIST_INTERFACES with data."""
@@ -7080,12 +7059,6 @@
 class AllSubDevicesGetListInterfaces(TestMixins.AllSubDevicesGetMixin,
                                      OptionalParameterTestFixture):
   """Send a get LIST_INTERFACES to ALL_SUB_DEVICES."""
-=======
-class AllSubDevicesGetListInterfaces(TestMixins.AllSubDevicesGetMixin,
-                                     OptionalParameterTestFixture):
-  """Send a get LIST_INTERFACES to ALL_SUB_DEVICES."""
-  CATEGORY = TestCategory.SUB_DEVICES
->>>>>>> 4de46e6a
   PID = 'LIST_INTERFACES'
 
 
@@ -7226,10 +7199,6 @@
 class AllSubDevicesGetInterfaceLabel(TestMixins.AllSubDevicesGetMixin,
                                      OptionalParameterTestFixture):
   """Send a get INTERFACE_LABEL to ALL_SUB_DEVICES."""
-<<<<<<< HEAD
-=======
-  CATEGORY = TestCategory.SUB_DEVICES
->>>>>>> 4de46e6a
   PID = 'INTERFACE_LABEL'
   DATA = [1]
 
