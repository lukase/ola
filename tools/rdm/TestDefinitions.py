--- conflicted
+++ resolved
@@ -3988,11 +3988,7 @@
 
 
 class SetIdentifyDeviceWithExtraData(ResponderTestFixture):
-<<<<<<< HEAD
-  """Set the identify state with no data."""
-=======
   """Set the identify state with extra data."""
->>>>>>> c73520bb
   CATEGORY = TestCategory.ERROR_CONDITIONS
   PID = 'IDENTIFY_DEVICE'
   REQUIRES = ['identify_state']
