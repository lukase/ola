# This program is free software; you can redistribute it and/or modify
# it under the terms of the GNU General Public License as published by
# the Free Software Foundation; either version 2 of the License, or
# (at your option) any later version.
#
# This program is distributed in the hope that it will be useful,
# but WITHOUT ANY WARRANTY; without even the implied warranty of
# MERCHANTABILITY or FITNESS FOR A PARTICULAR PURPOSE.  See the
# GNU Library General Public License for more details.
#
# You should have received a copy of the GNU General Public License
# along with this program; if not, write to the Free Software
# Foundation, Inc., 51 Franklin Street, Fifth Floor, Boston, MA 02110-1301 USA.
#
# TestDefinitions.py
# Copyright (C) 2010 Simon Newton

import datetime
import operator
import struct
from ExpectedResults import (AckGetResult, BroadcastResult, NackGetResult,
                             InvalidResponse, TimeoutResult, UnsupportedResult,
                             RDM_GET, RDM_SET)
from ResponderTest import ResponderTestFixture, TestFixture
from ResponderTest import (ParamDescriptionTestFixture,
                           OptionalParameterTestFixture)
from TestCategory import TestCategory
from ola import PidStore
from ola import RDMConstants
from ola.RDMConstants import (RDM_MIN_HOSTNAME_LENGTH, RDM_MAX_HOSTNAME_LENGTH,
                              RDM_MAX_DOMAIN_NAME_LENGTH,
                              RDM_MANUFACTURER_PID_MIN,
                              RDM_MANUFACTURER_PID_MAX, RDM_INTERFACE_INDEX_MIN,
                              RDM_INTERFACE_INDEX_MAX,
                              INTERFACE_HARDWARE_TYPE_ETHERNET,
                              RDM_ZERO_FOOTPRINT_DMX_ADDRESS,
                              RDM_MANUFACTURER_SD_MIN, RDM_MANUFACTURER_SD_MAX)
from ola.OlaClient import OlaClient, RDMNack
from ola.PidStore import ROOT_DEVICE
from ola.UID import UID
from TestHelpers import ContainsUnprintable
import TestMixins

'''This defines all the tests for RDM responders.'''

__author__ = 'nomis52@gmail.com (Simon Newton)'


MAX_PERSONALITY_NUMBER = 255


# Mute Tests
# -----------------------------------------------------------------------------
class MuteDevice(ResponderTestFixture):
  """Mute device and verify response."""
  CATEGORY = TestCategory.NETWORK_MANAGEMENT
  PID = 'DISC_MUTE'
  PROVIDES = ['mute_supported', 'mute_control_fields']

  def Test(self):
    self.AddExpectedResults([
      self.AckDiscoveryResult(),
      UnsupportedResult(
        warning='RDM Controller does not support DISCOVERY commands')
    ])
    self.SendDiscovery(ROOT_DEVICE, self.pid)

  def VerifyResult(self, response, fields):
    supported = (response.response_code !=
                 OlaClient.RDM_PLUGIN_DISCOVERY_NOT_SUPPORTED)
    self.SetProperty('mute_supported', supported)

    if supported:
      self.SetProperty('mute_control_fields', fields['control_field'])
      binding_uids = fields.get('binding_uid', [])
      if binding_uids:
        if (binding_uids[0]['binding_uid'].manufacturer_id !=
            self.uid.manufacturer_id):
          self.AddWarning(
            'Binding UID manufacturer ID 0x%04hx does not equal device '
            'manufacturer ID of 0x%04hx' % (
              binding_uids[0]['binding_uid'].manufacturer_id,
              self.uid.manufacturer_id))


class MuteDeviceWithData(ResponderTestFixture):
  """Mute device with param data."""
  CATEGORY = TestCategory.NETWORK_MANAGEMENT
  PID = 'DISC_MUTE'

  def Test(self):
    # Section 6.3.4 of E1.20
    self.AddExpectedResults([
      TimeoutResult(),
      UnsupportedResult()
    ])
    self.SendRawDiscovery(ROOT_DEVICE, self.pid, 'x')


class UnMuteDevice(ResponderTestFixture):
  """UnMute device and verify response."""
  CATEGORY = TestCategory.NETWORK_MANAGEMENT
  PID = 'DISC_UN_MUTE'
  PROVIDES = ['unmute_supported']
  REQUIRES = ['mute_control_fields']

  def Test(self):
    self.AddExpectedResults([
      self.AckDiscoveryResult(),
      UnsupportedResult()
    ])
    self.SendDiscovery(ROOT_DEVICE, self.pid)

  def VerifyResult(self, response, fields):
    supported = (response.response_code !=
                 OlaClient.RDM_PLUGIN_DISCOVERY_NOT_SUPPORTED)
    self.SetProperty('unmute_supported', supported)
    if supported:
      if fields['control_field'] != self.Property('mute_control_fields'):
        self.AddWarning(
            "Mute / Unmute control fields don't match. 0x%hx != 0x%hx" %
            (self.Property('mute_control_fields'), fields['control_field']))


class UnMuteDeviceWithData(ResponderTestFixture):
  """UnMute device info with param data."""
  CATEGORY = TestCategory.NETWORK_MANAGEMENT
  PID = 'DISC_UN_MUTE'

  def Test(self):
    # Section 6.3.4 of E1.20
    self.AddExpectedResults([
      TimeoutResult(),
      UnsupportedResult()
    ])
    self.SendRawDiscovery(ROOT_DEVICE, self.pid, 'x')


class RequestsWhileUnmuted(ResponderTestFixture):
  """Unmute the device, send a GET DEVICE_INFO request, mute device again."""
  CATEGORY = TestCategory.NETWORK_MANAGEMENT
  PID = 'DISC_UN_MUTE'
  # This requires sub_device_count so that we know DEVICE_INFO is supported
  REQUIRES = ['mute_supported', 'unmute_supported', 'sub_device_count']

  def Test(self):
    if not (self.Property('unmute_supported') and
            self.Property('mute_supported')):
      self.SetNotRun('Controller does not support mute / unmute commands')
      return

    self.AddExpectedResults(self.AckDiscoveryResult(action=self.GetDeviceInfo))
    self.SendDiscovery(ROOT_DEVICE, self.pid)

  def GetDeviceInfo(self):
    device_info_pid = self.LookupPid('DEVICE_INFO')
    self.AddExpectedResults(AckGetResult(device_info_pid.value))
    self.SendGet(ROOT_DEVICE, device_info_pid)

  def ResetState(self):
    # Mute the device again
    mute_pid = self.LookupPid('DISC_MUTE')
    self.SendDiscovery(ROOT_DEVICE, mute_pid)
    self._wrapper.Run()


# Invalid DISCOVERY_PIDs
# -----------------------------------------------------------------------------
class InvalidDiscoveryPID(ResponderTestFixture):
  """Send an invalid Discovery CC PID, see E1.20 6.3.4"""
  CATEGORY = TestCategory.ERROR_CONDITIONS

  def PidRequired(self):
    return False

  # We need to mock out a PID here
  class MockPid(object):
    def __init__(self):
      self.value = 0x000f

    def ValidateAddressing(request_params, request_type):
      return True

    def __str__(self):
      return '0x%04hx' % self.value

  def Test(self):
    mock_pid = self.MockPid()
    self.AddExpectedResults([
      TimeoutResult(),
      UnsupportedResult()
    ])
    self.SendRawDiscovery(ROOT_DEVICE, mock_pid)


# DUB Tests
# -----------------------------------------------------------------------------
class MuteAllDevices(ResponderTestFixture):
  """Mute all devices, so we can perform DUB tests"""
  PID = 'DISC_MUTE'
  REQUIRES = ['mute_supported']
  # This is a fake property used to ensure this tests runs before the DUB tests.
  PROVIDES = ['global_mute']

  def Test(self):
    # Set the fake property
    self.SetProperty(self.PROVIDES[0], True)
    if not (self.Property('mute_supported')):
      self.SetNotRun('RDM Controller does not support DISCOVERY commands')
      return

    self.AddExpectedResults([
      BroadcastResult(),
      UnsupportedResult()
    ])

    self.SendDirectedDiscovery(
        UID.AllDevices(),
        PidStore.ROOT_DEVICE,
        self.pid)


class DUBFullTree(TestMixins.DiscoveryMixin,
                  ResponderTestFixture):
  """Confirm the device responds within the entire DUB range."""
  CATEGORY = TestCategory.NETWORK_MANAGEMENT
  PROVIDES = ['dub_supported']

  def LowerBound(self):
    return UID(0, 0)

  def UpperBound(self):
    return UID.AllDevices()

  def DUBResponseCode(self, response_code):
    self.SetProperty(
        'dub_supported',
        response_code != OlaClient.RDM_PLUGIN_DISCOVERY_NOT_SUPPORTED)


class DUBManufacturerTree(TestMixins.DiscoveryMixin,
                          ResponderTestFixture):
  """Confirm the device responds within it's manufacturer DUB range."""
  CATEGORY = TestCategory.NETWORK_MANAGEMENT
  REQUIRES = ['dub_supported'] + TestMixins.DiscoveryMixin.REQUIRES

  def LowerBound(self):
    return UID(self.uid.manufacturer_id, 0)

  def UpperBound(self):
    return UID.VendorcastAddress(self.uid.manufacturer_id)


class DUBSingleUID(TestMixins.DiscoveryMixin,
                   ResponderTestFixture):
  """Confirm the device responds to just it's own range."""
  CATEGORY = TestCategory.NETWORK_MANAGEMENT
  CATEGORY = TestCategory.NETWORK_MANAGEMENT
  REQUIRES = ['dub_supported'] + TestMixins.DiscoveryMixin.REQUIRES

  def LowerBound(self):
    return self.uid

  def UpperBound(self):
    return self.uid


class DUBSingleLowerUID(TestMixins.DiscoveryMixin,
                        ResponderTestFixture):
  """DUB from <UID> - 1 to <UID> - 1."""
  CATEGORY = TestCategory.NETWORK_MANAGEMENT
  CATEGORY = TestCategory.NETWORK_MANAGEMENT
  REQUIRES = ['dub_supported'] + TestMixins.DiscoveryMixin.REQUIRES

  def LowerBound(self):
    return UID.PreviousUID(self.uid)

  def UpperBound(self):
    return UID.PreviousUID(self.uid)

  def ExpectResponse(self):
    return False


class DUBSingleUpperUID(TestMixins.DiscoveryMixin,
                        ResponderTestFixture):
  """DUB from <UID> + 1 to <UID> + 1."""
  CATEGORY = TestCategory.NETWORK_MANAGEMENT
  CATEGORY = TestCategory.NETWORK_MANAGEMENT
  REQUIRES = ['dub_supported'] + TestMixins.DiscoveryMixin.REQUIRES

  def LowerBound(self):
    return UID.NextUID(self.uid)

  def UpperBound(self):
    return UID.NextUID(self.uid)

  def ExpectResponse(self):
    return False


class DUBAffirmativeLowerBound(TestMixins.DiscoveryMixin,
                               ResponderTestFixture):
  """DUB from <UID> to ffff:ffffffff."""
  CATEGORY = TestCategory.NETWORK_MANAGEMENT
  REQUIRES = ['dub_supported'] + TestMixins.DiscoveryMixin.REQUIRES

  def LowerBound(self):
    return self.uid

  def UpperBound(self):
    return UID.AllDevices()


class DUBNegativeLowerBound(TestMixins.DiscoveryMixin,
                            ResponderTestFixture):
  """DUB from <UID> + 1 to ffff:ffffffff."""
  CATEGORY = TestCategory.NETWORK_MANAGEMENT
  REQUIRES = ['dub_supported'] + TestMixins.DiscoveryMixin.REQUIRES

  def LowerBound(self):
    return UID.NextUID(self.uid)

  def UpperBound(self):
    return UID.AllDevices()

  def ExpectResponse(self):
    return False


class DUBAffirmativeUpperBound(TestMixins.DiscoveryMixin,
                               ResponderTestFixture):
  """DUB from 0000:00000000 to <UID>."""
  CATEGORY = TestCategory.NETWORK_MANAGEMENT
  REQUIRES = ['dub_supported'] + TestMixins.DiscoveryMixin.REQUIRES

  def LowerBound(self):
    return UID(0, 0)

  def UpperBound(self):
    return self.uid


class DUBNegativeUpperBound(TestMixins.DiscoveryMixin,
                            ResponderTestFixture):
  """DUB from 0000:00000000 to <UID> - 1."""
  CATEGORY = TestCategory.NETWORK_MANAGEMENT
  REQUIRES = ['dub_supported'] + TestMixins.DiscoveryMixin.REQUIRES

  def LowerBound(self):
    return UID(0, 0)

  def UpperBound(self):
    return UID.PreviousUID(self.uid)

  def ExpectResponse(self):
    return False


class DUBDifferentManufacturer(TestMixins.DiscoveryMixin,
                               ResponderTestFixture):
  """DUB with a different manufacturer's range."""
  CATEGORY = TestCategory.NETWORK_MANAGEMENT
  REQUIRES = ['dub_supported'] + TestMixins.DiscoveryMixin.REQUIRES

  def LowerBound(self):
    return UID(self.uid.manufacturer_id - 1, 0)

  def UpperBound(self):
    return UID(self.uid.manufacturer_id - 1, 0xffffffff)

  def ExpectResponse(self):
    return False


class DUBSignedComparisons(TestMixins.DiscoveryMixin,
                           ResponderTestFixture):
  """DUB to check UIDs aren't using signed values."""
  CATEGORY = TestCategory.NETWORK_MANAGEMENT
  REQUIRES = ['dub_supported'] + TestMixins.DiscoveryMixin.REQUIRES

  def LowerBound(self):
    # Section 5.1 of E1.20 limits the manufacturer ID range to 0 - 0x7fff so
    # this should be safe for all cases.
    return UID(0x8000, 0)

  def UpperBound(self):
    return UID.AllDevices()

  def ExpectResponse(self):
    return False


class DUBNegativeVendorcast(TestMixins.DiscoveryMixin,
                            ResponderTestFixture):
  """DUB to another manufacturer's vendorcast address."""
  CATEGORY = TestCategory.NETWORK_MANAGEMENT
  REQUIRES = ['dub_supported'] + TestMixins.DiscoveryMixin.REQUIRES

  def LowerBound(self):
    return UID(0, 0)

  def UpperBound(self):
    return UID.AllDevices()

  def ExpectResponse(self):
    return False

  def Target(self):
    return UID(self.uid.manufacturer_id - 1, 0xffffffff)


class DUBPositiveVendorcast(TestMixins.DiscoveryMixin,
                            ResponderTestFixture):
  """DUB to this manufacturer's vendorcast address."""
  CATEGORY = TestCategory.NETWORK_MANAGEMENT
  REQUIRES = ['dub_supported'] + TestMixins.DiscoveryMixin.REQUIRES

  def LowerBound(self):
    return UID(0, 0)

  def UpperBound(self):
    return UID.AllDevices()

  def Target(self):
    return UID(self.uid.manufacturer_id, 0xffffffff)


class DUBPositiveUnicast(TestMixins.DiscoveryMixin,
                         ResponderTestFixture):
  """DUB to the device's address."""
  CATEGORY = TestCategory.NETWORK_MANAGEMENT
  REQUIRES = ['dub_supported'] + TestMixins.DiscoveryMixin.REQUIRES

  def LowerBound(self):
    return UID(0, 0)

  def UpperBound(self):
    return UID.AllDevices()

  def Target(self):
    return self.uid


class DUBInvertedFullTree(TestMixins.DiscoveryMixin,
                          ResponderTestFixture):
  """DUB from ffff:ffffffff to 0000:00000000."""
  CATEGORY = TestCategory.NETWORK_MANAGEMENT
  REQUIRES = ['dub_supported'] + TestMixins.DiscoveryMixin.REQUIRES

  def LowerBound(self):
    return UID.AllDevices()

  def UpperBound(self):
    return UID(0, 0)

  def ExpectResponse(self):
    return False


class DUBInvertedRange(TestMixins.DiscoveryMixin,
                       ResponderTestFixture):
  """DUB from <UID> + 1 to <UID> - 1."""
  CATEGORY = TestCategory.NETWORK_MANAGEMENT
  REQUIRES = ['dub_supported'] + TestMixins.DiscoveryMixin.REQUIRES

  def LowerBound(self):
    return UID.NextUID(self.uid)

  def UpperBound(self):
    return UID.PreviousUID(self.uid)

  def ExpectResponse(self):
    return False


class DUBInvertedLowerUID(TestMixins.DiscoveryMixin,
                          ResponderTestFixture):
  """DUB from <UID> to <UID> - 1."""
  CATEGORY = TestCategory.NETWORK_MANAGEMENT
  REQUIRES = ['dub_supported'] + TestMixins.DiscoveryMixin.REQUIRES

  def LowerBound(self):
    return self.uid

  def UpperBound(self):
    return UID.PreviousUID(self.uid)

  def ExpectResponse(self):
    return False


class DUBInvertedUpperUID(TestMixins.DiscoveryMixin,
                          ResponderTestFixture):
  """DUB from <UID> + 1 to <UID>."""
  CATEGORY = TestCategory.NETWORK_MANAGEMENT
  REQUIRES = ['dub_supported'] + TestMixins.DiscoveryMixin.REQUIRES

  def LowerBound(self):
    return UID.NextUID(self.uid)

  def UpperBound(self):
    return self.uid

  def ExpectResponse(self):
    return False


# Device Info tests
# -----------------------------------------------------------------------------
class DeviceInfoTest(object):
  """The base device info test class."""
  PID = 'DEVICE_INFO'

  FIELDS = ['device_model', 'product_category', 'software_version',
            'dmx_footprint', 'current_personality', 'personality_count',
            'dmx_start_address', 'sub_device_count', 'sensor_count']
  FIELD_VALUES = {
      'protocol_major': 1,
      'protocol_minor': 0,
  }


class GetDeviceInfo(DeviceInfoTest, ResponderTestFixture):
  """GET device info & verify."""
  CATEGORY = TestCategory.CORE

  PROVIDES = [
      'current_personality',
      'dmx_footprint',
      'dmx_start_address',
      'personality_count',
      'sensor_count',
      'software_version',
      'sub_device_count',
  ]

  def Test(self):
    self.AddExpectedResults(self.AckGetResult(
      field_names=self.FIELDS,
      field_values=self.FIELD_VALUES))
    self.SendGet(ROOT_DEVICE, self.pid)

  def VerifyResult(self, unused_response, fields):
    """Check the footprint, personalities & sub devices."""
    for property_name in self.PROVIDES:
      self.SetPropertyFromDict(fields, property_name)

    footprint = fields['dmx_footprint']
    if footprint > TestMixins.MAX_DMX_ADDRESS:
      self.AddWarning('DMX Footprint of %d, was more than 512' % footprint)
    if footprint > 0:
      personality_count = fields['personality_count']
      current_personality = fields['current_personality']
      if personality_count == 0:
        self.AddAdvisory('DMX Footprint non 0, but no personalities listed')
      if current_personality == 0:
        self.AddWarning('Current personality should be >= 1, was %d' %
                        current_personality)
      elif current_personality > personality_count:
        self.AddWarning('Current personality (%d) should be less than the '
                        'personality count (%d)' %
                        (current_personality, personality_count))

    start_address = fields['dmx_start_address']
    if (start_address == 0 or
        (start_address > TestMixins.MAX_DMX_ADDRESS and
         start_address != RDM_ZERO_FOOTPRINT_DMX_ADDRESS)):
      self.AddWarning('Invalid DMX address %d in DEVICE_INFO' % start_address)

    sub_devices = fields['sub_device_count']
    if sub_devices > 512:
      self.AddWarning('Sub device count > 512, was %d' % sub_devices)


class GetDeviceInfoWithData(DeviceInfoTest, ResponderTestFixture):
  """GET device info with param data."""
  CATEGORY = TestCategory.ERROR_CONDITIONS
  PROVIDES = ['supports_over_sized_pdl']

  def Test(self):
    self.AddExpectedResults([
      self.NackGetResult(RDMNack.NR_FORMAT_ERROR),
      self.AckGetResult(
        field_names=self.FIELDS,
        field_values=self.FIELD_VALUES,
        warning='Get %s with data returned an ack' % self.pid.name)
    ])
    self.SendRawGet(ROOT_DEVICE, self.pid, 'x')

  def VerifyResult(self, response, fields):
    self.SetProperty('supports_over_sized_pdl', True)


class GetMaxPacketSize(DeviceInfoTest, ResponderTestFixture):
  """Check if the responder can handle a packet of the maximum size."""
  CATEGORY = TestCategory.ERROR_CONDITIONS
  MAX_PDL = 231
  PROVIDES = ['supports_max_sized_pdl']

  def Test(self):
    self.AddExpectedResults([
      self.NackGetResult(RDMNack.NR_FORMAT_ERROR),
      self.NackGetResult(RDMNack.NR_PACKET_SIZE_UNSUPPORTED),
      self.AckGetResult(),  # Some crazy devices continue to ack
      InvalidResponse(
          advisory='Responder returned an invalid response to a command with '
                   'PDL of %d' % self.MAX_PDL
      ),
      TimeoutResult(
          advisory='Responder timed out to a command with PDL of %d' %
                   self.MAX_PDL),
    ])
    # Incrementing list, so we can find out which bit we have where in memory
    data = ''
    for i in xrange(0, self.MAX_PDL):
      data += chr(i)
    self.SendRawGet(ROOT_DEVICE, self.pid, data)

  def VerifyResult(self, response, fields):
    ok = response not in [OlaClient.RDM_INVALID_RESPONSE,
                          OlaClient.RDM_TIMEOUT]

    self.SetProperty('supports_max_sized_pdl', ok)


class DetermineMaxPacketSize(DeviceInfoTest, ResponderTestFixture):
  """Binary search the pdl length space to determine the max packet size."""
  CATEGORY = TestCategory.ERROR_CONDITIONS
  REQUIRES = ['supports_over_sized_pdl', 'supports_max_sized_pdl']

  def Test(self):
    if self.Property('supports_max_sized_pdl'):
      self.SetNotRun('Device supports full sized packet')
      return

    self._lower = 1
    self._upper = GetMaxPacketSize.MAX_PDL
    self.SendPacket()

  def SendPacket(self):
    if self._lower + 1 == self._upper:
      self.AddWarning('Max PDL supported is < %d, was %d' %
                      (GetMaxPacketSize.MAX_PDL, self._lower))
      self.Stop()
      return

    self._current = (self._lower + self._upper) / 2
    self.AddExpectedResults([
      self.NackGetResult(RDMNack.NR_FORMAT_ERROR, action=self.GetPassed),
      self.AckGetResult(action=self.GetPassed),
      InvalidResponse(action=self.GetFailed),
      TimeoutResult(action=self.GetFailed),
    ])
    self.SendRawGet(ROOT_DEVICE, self.pid, 'x' * self._current)

  def GetPassed(self):
    self._lower = self._current
    self.SendPacket()

  def GetFailed(self):
    self._upper = self._current
    self.SendPacket()


class SetDeviceInfo(TestMixins.UnsupportedSetMixin,
                    DeviceInfoTest,
                    ResponderTestFixture):
  """Attempt to SET device info with no data."""
  def Test(self):
    self.AddExpectedResults([
      self.NackSetResult(RDMNack.NR_UNSUPPORTED_COMMAND_CLASS),
      self.NackSetResult(RDMNack.NR_UNKNOWN_PID,
                         advisory='NR_UNSUPPORTED_COMMAND_CLASS would be more '
                                  'appropriate for a mandatory PID')
    ])
    self.SendRawSet(PidStore.ROOT_DEVICE, self.pid)


class SetDeviceInfoWithData(TestMixins.UnsupportedSetWithDataMixin,
                            DeviceInfoTest,
                            ResponderTestFixture):
  """SET device info with data."""
  def Test(self):
    self.AddExpectedResults([
      self.NackSetResult(RDMNack.NR_UNSUPPORTED_COMMAND_CLASS),
      self.NackSetResult(RDMNack.NR_UNKNOWN_PID,
                         advisory='NR_UNSUPPORTED_COMMAND_CLASS would be more '
                                  'appropriate for a mandatory PID')
    ])
    self.SendRawSet(PidStore.ROOT_DEVICE, self.pid, self.DATA)


class AllSubDevicesGetDeviceInfo(TestMixins.AllSubDevicesGetMixin,
                                 DeviceInfoTest,
                                 ResponderTestFixture):
  """Send a Get Device Info to ALL_SUB_DEVICES."""


# Supported Parameters Tests & Mixin
# -----------------------------------------------------------------------------
class GetSupportedParameters(ResponderTestFixture):
  """GET supported parameters."""
  CATEGORY = TestCategory.CORE
  PID = 'SUPPORTED_PARAMETERS'
  PROVIDES = ['manufacturer_parameters', 'supported_parameters',
              'acks_supported_parameters']

  # Declaring support for any of these is a warning:
  MANDATORY_PIDS = ['SUPPORTED_PARAMETERS',
                    'PARAMETER_DESCRIPTION',
                    'DEVICE_INFO',
                    'SOFTWARE_VERSION_LABEL',
                    'DMX_START_ADDRESS',
                    'IDENTIFY_DEVICE']

  # Banned PIDs, these are PID values that can not appear in the list of
  # supported parameters (these are used for discovery)
  BANNED_PIDS = ['DISC_UNIQUE_BRANCH',
                 'DISC_MUTE',
                 'DISC_UN_MUTE']

  # If responders support any of the PIDs in these groups, they should really
  # support all of them.
  PID_GROUPS = [
      ('PROXIED_DEVICE_COUNT', 'PROXIED_DEVICES'),
      ('LANGUAGE_CAPABILITIES', 'LANGUAGE'),
      ('DMX_PERSONALITY', 'DMX_PERSONALITY_DESCRIPTION'),
      ('SENSOR_DEFINITION', 'SENSOR_VALUE'),
      ('SELF_TEST_DESCRIPTION', 'PERFORM_SELFTEST'),
  ]

  # If the first PID is supported, the PIDs in the group must be.
  PID_DEPENDENCIES = [
      ('RECORD_SENSORS', ['SENSOR_VALUE']),
      ('DEFAULT_SLOT_VALUE', ['SLOT_DESCRIPTION']),
      ('CURVE', ['CURVE_DESCRIPTION']),
      ('OUTPUT_RESPONSE_TIME', ['OUTPUT_RESPONSE_TIME_DESCRIPTION']),
      ('MODULATION_FREQUENCY', ['MODULATION_FREQUENCY_DESCRIPTION']),
      ('LOCK_STATE', ['LOCK_STATE_DESCRIPTION']),
  ]

  # If any of the PIDs in the group are supported, the first one must be too.
  PID_REVERSE_DEPENDENCIES = [
      ('LIST_INTERFACES',
       ['INTERFACE_LABEL',
        'INTERFACE_HARDWARE_ADDRESS_TYPE1', 'IPV4_DHCP_MODE',
        'IPV4_ZEROCONF_MODE', 'IPV4_CURRENT_ADDRESS', 'IPV4_STATIC_ADDRESS',
        'INTERFACE_RENEW_DHCP', 'INTERFACE_RELEASE_DHCP',
        'INTERFACE_APPLY_CONFIGURATION', 'IPV4_DEFAULT_ROUTE',
        'DNS_IPV4_NAME_SERVER', 'DNS_HOSTNAME', 'DNS_DOMAIN_NAME']),
  ]

  def Test(self):
    self.AddExpectedResults([
      # TODO(simon): We should cross check this against support for anything
      # more than the required set of parameters at the end of all tests.
      self.NackGetResult(RDMNack.NR_UNKNOWN_PID),
      self.AckGetResult(),
    ])
    self.SendGet(ROOT_DEVICE, self.pid)

  def VerifyResult(self, response, fields):
    if not response.WasAcked():
      self.SetProperty('manufacturer_parameters', [])
      self.SetProperty('supported_parameters', [])
      self.SetProperty('acks_supported_parameters', False)
      return

    self.SetProperty('acks_supported_parameters', True)
    mandatory_pids = {}
    for p in self.MANDATORY_PIDS:
      pid = self.LookupPid(p)
      mandatory_pids[pid.value] = pid

    banned_pids = {}
    for p in self.BANNED_PIDS:
      pid = self.LookupPid(p)
      banned_pids[pid.value] = pid

    supported_parameters = []
    manufacturer_parameters = []
    count_by_pid = {}

    for item in fields['params']:
      param_id = item['param_id']
      count_by_pid[param_id] = count_by_pid.get(param_id, 0) + 1
      if param_id in banned_pids:
        self.AddWarning('%s listed in supported parameters' %
                        banned_pids[param_id].name)
        continue

      if param_id in mandatory_pids:
        self.AddAdvisory('%s listed in supported parameters' %
                         mandatory_pids[param_id].name)
        continue

      supported_parameters.append(param_id)
      if (param_id >= RDM_MANUFACTURER_PID_MIN and
          param_id <= RDM_MANUFACTURER_PID_MAX):
        manufacturer_parameters.append(param_id)

    # Check for duplicate PIDs
    for pid, count in count_by_pid.iteritems():
      if count > 1:
        pid_obj = self.LookupPidValue(pid)
        if pid_obj:
          self.AddAdvisory('%s listed %d times in supported parameters' %
                           (pid_obj, count))
        else:
          self.AddAdvisory('PID 0x%hx listed %d times in supported parameters' %
                           (pid, count))

    self.SetProperty('manufacturer_parameters', manufacturer_parameters)
    self.SetProperty('supported_parameters', supported_parameters)

    for pid_names in self.PID_GROUPS:
      supported_pids = []
      unsupported_pids = []
      for pid_name in pid_names:
        pid = self.LookupPid(pid_name)
        if pid.value in supported_parameters:
          supported_pids.append(pid.name)
        else:
          unsupported_pids.append(pid.name)

      if supported_pids and unsupported_pids:
        self.AddAdvisory(
            '%s supported but %s is not' %
            (','.join(supported_pids), ','.join(unsupported_pids)))

    for p, dependent_pids in self.PID_DEPENDENCIES:
      pid = self.LookupPid(p)
      if pid is None:
        self.SetBroken('Failed to lookup info for PID %s' % p)
        return

      if pid.value not in supported_parameters:
        continue

      unsupported_pids = []
      for pid_name in dependent_pids:
        pid = self.LookupPid(pid_name)
        if pid is None:
          self.SetBroken('Failed to lookup info for PID %s' % pid_name)
          return

        if pid.value not in supported_parameters:
          unsupported_pids.append(pid.name)
      if unsupported_pids:
        self.AddAdvisory('%s supported but %s is not' %
                         (p, ','.join(unsupported_pids)))

    for p, rev_dependent_pids in self.PID_REVERSE_DEPENDENCIES:
      if self.LookupPid(p).value in supported_parameters:
        continue

      dependent_pids = []
      for pid_name in rev_dependent_pids:
        pid = self.LookupPid(pid_name)
        if pid is None:
          self.SetBroken('Failed to lookup info for PID %s' % pid_name)
          return

        if pid.value in supported_parameters:
          dependent_pids.append(pid.name)
      if (dependent_pids and
         (self.LookupPid(p).value in supported_parameters)):
        self.AddAdvisory('%s supported but %s is not' %
                         (','.join(unsupported_pids), p))


class GetSupportedParametersWithData(TestMixins.GetWithDataMixin,
                                     ResponderTestFixture):
  """GET supported parameters with param data."""
  PID = 'SUPPORTED_PARAMETERS'
  REQUIRES = ['acks_supported_parameters']

  def Test(self):
    if self.Property('acks_supported_parameters'):
      self.AddExpectedResults([
        self.NackGetResult(RDMNack.NR_FORMAT_ERROR),
        self.AckGetResult(
          warning='Get %s with data returned an ack' % self.pid.name)
      ])
    else:
      self.AddExpectedResults(self.NackGetResult(RDMNack.NR_UNKNOWN_PID))
    self.SendRawGet(ROOT_DEVICE, self.pid, self.DATA)


class SetSupportedParameters(TestMixins.UnsupportedSetMixin,
                             ResponderTestFixture):
  """Attempt to SET supported parameters."""
  PID = 'SUPPORTED_PARAMETERS'


class SetSupportedParametersWithData(TestMixins.UnsupportedSetWithDataMixin,
                                     ResponderTestFixture):
  """SET supported parameters with data."""
  PID = 'SUPPORTED_PARAMETERS'


class AllSubDevicesGetSupportedParameters(TestMixins.AllSubDevicesGetMixin,
                                          ResponderTestFixture):
  """Send a Get SUPPORTED_PARAMETERS to ALL_SUB_DEVICES."""
  PID = 'SUPPORTED_PARAMETERS'


class GetSubDeviceSupportedParameters(ResponderTestFixture):
  """Check that SUPPORTED_PARAMETERS is consistent across sub devices."""
  CATEGORY = TestCategory.SUB_DEVICES
  PID = 'SUPPORTED_PARAMETERS'
  REQUIRES = ['sub_device_addresses']
  PROVIDES = ['sub_device_supported_parameters']

  # E1.37, 2.1 Sub devices are required to support these.
  MANDATORY_PIDS = ['SUPPORTED_PARAMETERS',
                    'DEVICE_INFO',
                    'SOFTWARE_VERSION_LABEL',
                    'IDENTIFY_DEVICE']

  def Test(self):
    self._sub_devices = self.Property('sub_device_addresses').keys()
    self._sub_devices.reverse()
    self._params = {}
    self._GetSupportedParams()

  def _GetSupportedParams(self):
    if not self._sub_devices:
      self._CheckForConsistency()
      self.Stop()
      return

    self.AddExpectedResults(self.AckGetResult(action=self._GetSupportedParams))
    self.SendGet(self._sub_devices[-1], self.pid)

  def VerifyResult(self, response, fields):
    sub_device = self._sub_devices.pop()
    supported_params = set()
    for p in fields['params']:
      supported_params.add(p['param_id'])
    self._params[sub_device] = supported_params

  def _CheckForConsistency(self):
    if not self._params:
      return

    supported_pids = set()
    for pids in self._params.itervalues():
      if not supported_pids:
        supported_pids = pids
      elif supported_pids != pids:
        self.SetFailed('SUPPORTED_PARAMETERS for sub-devices do not match')
        return

    mandatory_pids = set(self.LookupPid(p).value for p in self.MANDATORY_PIDS)
    missing_pids = mandatory_pids - supported_pids
    if missing_pids:
      self.SetFailed("Missing PIDs %s from sub device's supported pid list " %
                     ', '.join('0x%04hx' % p for p in missing_pids))
      return

    self.SetProperty('sub_device_supported_parameters', supported_pids)


# Sub Devices Test
# -----------------------------------------------------------------------------
class FindSubDevices(ResponderTestFixture):
  """Locate the sub devices by sending DEVICE_INFO messages."""
  CATEGORY = TestCategory.SUB_DEVICES
  PID = 'DEVICE_INFO'
  PROVIDES = ['sub_device_addresses', 'sub_device_footprints']
  REQUIRES = ['sub_device_count']

  def Test(self):
    self._device_count = self.Property('sub_device_count')
    self._sub_device_addresses = {}  # Index to start address mapping
    self._sub_device_footprints = {}  # Index to footprint mapping
    self._current_index = 0  # the current sub device we're trying to query
    self._CheckForSubDevice()

  def _CheckForSubDevice(self):
    # For each supported param message we should either see a sub device out of
    # range or an ack
    if len(self._sub_device_addresses) == self._device_count:
      if self._device_count == 0:
        self.SetNotRun('No sub devices declared')
      self.SetProperty('sub_device_addresses', self._sub_device_addresses)
      self.SetProperty('sub_device_footprints', self._sub_device_footprints)
      self.Stop()
      return

    if self._current_index >= PidStore.MAX_VALID_SUB_DEVICE:
      self.SetFailed('Only found %d of %d sub devices' %
                     (len(self._sub_device_addresses), self._device_count))
      return

    self.AddExpectedResults([
      self.NackGetResult(RDMNack.NR_SUB_DEVICE_OUT_OF_RANGE,
                         action=self._CheckForSubDevice),
      self.AckGetResult(action=self._CheckForSubDevice)
    ])
    self._current_index += 1
    self.SendGet(self._current_index, self.pid)

  def VerifyResult(self, response, fields):
    if response.WasAcked():
      if fields['sub_device_count'] != self._device_count:
        self.SetFailed(
            'For sub-device %d, DEVICE_INFO reported %d sub devices '
            ' but the root device reported %s. See section 10.5.1' %
            (self._current_index, fields['sub_device_count'],
             self._device_count))
      self._sub_device_addresses[self._current_index] = (
          fields['dmx_start_address'])
      self._sub_device_footprints[self._current_index] = fields['dmx_footprint']


# Status ID Description
# -----------------------------------------------------------------------------
class AllSubDevicesGetStatusIdDescription(TestMixins.AllSubDevicesGetMixin,
                                          OptionalParameterTestFixture):
  """Send a get STATUS_ID_DESCRIPTION to ALL_SUB_DEVICES."""
<<<<<<< HEAD
=======
  CATEGORY = TestCategory.SUB_DEVICES
>>>>>>> 4de46e6a
  PID = 'STATUS_ID_DESCRIPTION'
  DATA = [0x0001]


# class GetStatusIdDescription(TestMixins.,
#                              OptionalParameterTestFixture):
<<<<<<< HEAD
#   CATEGORY = TestCategory.STATUS_COLLECTION
=======
#   CATEGORY = TestCategory.
>>>>>>> 4de46e6a
#   PID = 'STATUS_ID_DESCRIPTION'
# TODO(peter): Test get


class GetStatusIdDescriptionWithNoData(TestMixins.GetWithNoDataMixin,
                                       OptionalParameterTestFixture):
  """GET STATUS_ID_DESCRIPTION with no argument given."""
  PID = 'STATUS_ID_DESCRIPTION'


class GetStatusIdDescriptionWithExtraData(TestMixins.GetWithDataMixin,
                                          OptionalParameterTestFixture):
  """GET STATUS_ID_DESCRIPTION with more than 2 bytes of data."""
  PID = 'STATUS_ID_DESCRIPTION'


class SetStatusIdDescription(TestMixins.UnsupportedSetMixin,
                             OptionalParameterTestFixture):
  """Attempt to SET STATUS_ID_DESCRIPTION."""
  PID = 'STATUS_ID_DESCRIPTION'


class SetStatusIdDescriptionWithData(TestMixins.UnsupportedSetWithDataMixin,
                                     OptionalParameterTestFixture):
  """Attempt to SET STATUS_ID_DESCRIPTION with data."""
  PID = 'STATUS_ID_DESCRIPTION'


# Clear Status ID
# -----------------------------------------------------------------------------
class GetClearStatusMessages(TestMixins.UnsupportedGetMixin,
                             OptionalParameterTestFixture):
  """GET clear status id."""
  PID = 'CLEAR_STATUS_ID'


class ClearStatusMessagesWithData(TestMixins.SetWithDataMixin,
                                  OptionalParameterTestFixture):
  """Clear the status message queue with extra data."""
  PID = 'CLEAR_STATUS_ID'


class ClearStatusMessages(OptionalParameterTestFixture):
  """Clear the status message queue."""
  CATEGORY = TestCategory.STATUS_COLLECTION
  PID = 'CLEAR_STATUS_ID'

  def Test(self):
    # I don't believe there is a reliable way to check that the queue is
    # cleared. Note that this PID should only clear status messages, not
    # responses to ACK_TIMERS so we can't check if the message count is 0.
    self.AddIfSetSupported(self.AckSetResult())
    self.SendSet(ROOT_DEVICE, self.pid, [])


# Parameter Description
# -----------------------------------------------------------------------------
class GetParameterDescription(ParamDescriptionTestFixture):
  """Check that GET parameter description works for any manufacturer params."""
  CATEGORY = TestCategory.RDM_INFORMATION
  PID = 'PARAMETER_DESCRIPTION'
  REQUIRES = ['manufacturer_parameters']

  def Test(self):
    self.params = self.Property('manufacturer_parameters')[:]
    if len(self.params) == 0:
      self.SetNotRun('No manufacturer params found')
      # This case is tested in GetParamDescriptionForNonManufacturerPid
      return
    self._GetParam()

  def _GetParam(self):
    if len(self.params) == 0:
      self.Stop()
      return

    self.AddExpectedResults(
      self.AckGetResult(action=self._GetParam))
    self.current_param = self.params.pop()
    self.SendGet(ROOT_DEVICE, self.pid, [self.current_param])

  def VerifyResult(self, response, fields):
    if not response.WasAcked():
      return

    if self.current_param != fields['pid']:
      self.SetFailed('Request for pid 0x%hx returned pid 0x%hx' %
                     (self.current_param, fields['pid']))

    if fields['type'] != 0:
      self.AddWarning('type field in parameter description is not 0, was %d' %
                      fields['type'])

    if fields['command_class'] > 3:
      self.AddWarning(
          'command class field in parameter description should be 1, 2 or 3, '
          'was %d' % fields['command_class'])

    if ContainsUnprintable(fields['description']):
      self.AddAdvisory(
          'Description field in %s contains unprintable characters, was %s' %
          (self.pid.name, fields['description'].encode('string-escape')))


class GetParameterDescriptionForNonManufacturerPid(ParamDescriptionTestFixture):
  """GET parameter description for a non-manufacturer pid."""
  CATEGORY = TestCategory.ERROR_CONDITIONS
  PID = 'PARAMETER_DESCRIPTION'
  REQUIRES = ['manufacturer_parameters']

  def Test(self):
    device_info_pid = self.LookupPid('DEVICE_INFO')
    results = [
      self.NackGetResult(RDMNack.NR_UNKNOWN_PID),
      self.NackGetResult(
          RDMNack.NR_DATA_OUT_OF_RANGE,
          advisory='Parameter Description appears to be supported but no '
                   'manufacturer PIDs were declared'),
    ]
    if self.Property('manufacturer_parameters'):
      results = self.NackGetResult(RDMNack.NR_DATA_OUT_OF_RANGE)

    self.AddExpectedResults(results)
    self.SendGet(ROOT_DEVICE, self.pid, [device_info_pid.value])


class GetParameterDescriptionWithNoData(TestMixins.GetWithNoDataMixin,
                                        ParamDescriptionTestFixture):
  """GET PARAMETER_DESCRIPTION with no argument given."""
  PID = 'PARAMETER_DESCRIPTION'


class GetParameterDescriptionWithExtraData(TestMixins.GetWithDataMixin,
                                           ParamDescriptionTestFixture):
  """GET parameter description with extra param data."""
  PID = 'PARAMETER_DESCRIPTION'
  REQUIRES = ['manufacturer_parameters']

  def Test(self):
    results = [
      self.NackGetResult(RDMNack.NR_UNKNOWN_PID),
      self.NackGetResult(RDMNack.NR_FORMAT_ERROR,
                         advisory='Parameter Description appears to be '
                                  'supported but no manufacturer PIDs were '
                                  'declared'),
    ]
    if self.Property('manufacturer_parameters'):
      results = self.NackGetResult(RDMNack.NR_FORMAT_ERROR)
    self.AddExpectedResults(results)
    self.SendRawGet(ROOT_DEVICE, self.pid, self.DATA)


class SetParameterDescription(TestMixins.UnsupportedSetMixin,
                              ParamDescriptionTestFixture):
  """SET the parameter description."""
  PID = 'PARAMETER_DESCRIPTION'


class SetParameterDescriptionWithData(TestMixins.UnsupportedSetWithDataMixin,
                                      ParamDescriptionTestFixture):
  """SET the parameter description with data."""
  PID = 'PARAMETER_DESCRIPTION'


class AllSubDevicesGetParameterDescription(TestMixins.AllSubDevicesGetMixin,
                                           ParamDescriptionTestFixture):
  """Send a Get PARAMETER_DESCRIPTION to ALL_SUB_DEVICES."""
  PID = 'PARAMETER_DESCRIPTION'
  DATA = [0x8000]


# Proxied Device Count
# -----------------------------------------------------------------------------
class GetProxiedDeviceCount(OptionalParameterTestFixture):
  """GET the proxied device count."""
  CATEGORY = TestCategory.NETWORK_MANAGEMENT
  PID = 'PROXIED_DEVICE_COUNT'
  REQUIRES = ['proxied_devices']

  def Test(self):
    self.AddIfGetSupported(self.AckGetResult())
    self.SendGet(ROOT_DEVICE, self.pid)

  def VerifyResult(self, response, unpacked_data):
    if not response.WasAcked():
      return

    proxied_devices = self.Property('proxied_devices')
    if proxied_devices is None:
      self.AddWarning(
         'PROXIED_DEVICE_COUNT ack\'ed but PROXIED_DEVICES didn\'t')
      return

    if not unpacked_data['list_changed']:
      # We expect the count to match the length of the list previously returned
      if unpacked_data['device_count'] != len(proxied_devices):
        self.SetFailed(
           'Proxied device count doesn\'t match number of devices returned')


class GetProxiedDeviceCountWithData(TestMixins.GetWithDataMixin,
                                    OptionalParameterTestFixture):
  """GET the proxied device count with extra data."""
  PID = 'PROXIED_DEVICE_COUNT'


class SetProxiedDeviceCount(TestMixins.UnsupportedSetMixin,
                            OptionalParameterTestFixture):
  """SET the count of proxied devices."""
  PID = 'PROXIED_DEVICE_COUNT'


class SetProxiedDeviceCountWithData(TestMixins.UnsupportedSetWithDataMixin,
                                    OptionalParameterTestFixture):
  """SET the count of proxied devices with data."""
  PID = 'PROXIED_DEVICE_COUNT'


class AllSubDevicesGetProxiedDeviceCount(TestMixins.AllSubDevicesGetMixin,
                                         OptionalParameterTestFixture):
  """Send a Get PROXIED_DEVICE_COUNT to ALL_SUB_DEVICES."""
  PID = 'PROXIED_DEVICE_COUNT'


# Proxied Devices
# -----------------------------------------------------------------------------
class GetProxiedDevices(TestMixins.GetMixin, OptionalParameterTestFixture):
  """GET the list of proxied devices."""
  CATEGORY = TestCategory.NETWORK_MANAGEMENT
  PID = 'PROXIED_DEVICES'
  EXPECTED_FIELDS = ['uids']
  PROVIDES = ['proxied_devices']


class GetProxiedDevicesWithData(TestMixins.GetWithDataMixin,
                                OptionalParameterTestFixture):
  """GET the list of proxied devices with extra data."""
  PID = 'PROXIED_DEVICES'


class SetProxiedDevices(TestMixins.UnsupportedSetMixin,
                        OptionalParameterTestFixture):
  """SET the list of proxied devices."""
  PID = 'PROXIED_DEVICES'


class SetProxiedDevicesWithData(TestMixins.UnsupportedSetWithDataMixin,
                                OptionalParameterTestFixture):
  """SET the list of proxied devices with data."""
  PID = 'PROXIED_DEVICES'


class AllSubDevicesGetProxiedDevices(TestMixins.AllSubDevicesGetMixin,
                                     OptionalParameterTestFixture):
  """Send a Get PROXIED_DEVICES to ALL_SUB_DEVICES."""
  PID = 'PROXIED_DEVICES'


# Comms Status
# -----------------------------------------------------------------------------
class GetCommsStatus(OptionalParameterTestFixture):
  """GET the comms status."""
  CATEGORY = TestCategory.STATUS_COLLECTION
  PID = 'COMMS_STATUS'

  def Test(self):
    self.AddIfGetSupported(self.AckGetResult())
    self.SendGet(ROOT_DEVICE, self.pid)


class GetCommsStatusWithData(TestMixins.GetWithDataMixin,
                             OptionalParameterTestFixture):
  """GET the comms status with extra data."""
  PID = 'COMMS_STATUS'


class ClearCommsStatus(OptionalParameterTestFixture):
  """Clear the comms status."""
  CATEGORY = TestCategory.STATUS_COLLECTION
  PID = 'COMMS_STATUS'

  def Test(self):
    self.AddIfSetSupported(self.AckSetResult(action=self.VerifySet))
    self.SendSet(ROOT_DEVICE, self.pid)

  def VerifySet(self):
    self.AddIfGetSupported(
        self.AckGetResult(field_values={
            'short_message': 0,
            'length_mismatch': 0,
            'checksum_fail': 0
        }))
    self.SendGet(ROOT_DEVICE, self.pid)


class ClearCommsStatusWithData(TestMixins.SetWithDataMixin,
                               OptionalParameterTestFixture):
  """Clear the comms status with data."""
  PID = 'COMMS_STATUS'


class AllSubDevicesGetCommsStatus(TestMixins.AllSubDevicesGetMixin,
                                  OptionalParameterTestFixture):
  """Send a Get COMMS_STATUS to ALL_SUB_DEVICES."""
  PID = 'COMMS_STATUS'


# Product Detail Id List
# -----------------------------------------------------------------------------
class GetProductDetailIdList(OptionalParameterTestFixture):
  """GET the list of product detail ids."""
  CATEGORY = TestCategory.PRODUCT_INFORMATION
  PID = 'PRODUCT_DETAIL_ID_LIST'

  def Test(self):
    self.AddIfGetSupported(self.AckGetResult(field_names=['detail_ids']))
    self.SendGet(ROOT_DEVICE, self.pid)


class GetProductDetailIdListWithData(TestMixins.GetWithDataMixin,
                                     OptionalParameterTestFixture):
  """GET product detail id list with param data."""
  PID = 'PRODUCT_DETAIL_ID_LIST'


class SetProductDetailIdList(TestMixins.UnsupportedSetMixin,
                             OptionalParameterTestFixture):
  """SET product detail id list."""
  PID = 'PRODUCT_DETAIL_ID_LIST'


class SetProductDetailIdListWithData(TestMixins.UnsupportedSetWithDataMixin,
                                     OptionalParameterTestFixture):
  """SET product detail id list with data."""
  PID = 'PRODUCT_DETAIL_ID_LIST'


class AllSubDevicesGetProductDetailIdList(TestMixins.AllSubDevicesGetMixin,
                                          OptionalParameterTestFixture):
  """Send a Get PRODUCT_DETAIL_ID_LIST to ALL_SUB_DEVICES."""
  PID = 'PRODUCT_DETAIL_ID_LIST'


# Device Model Description
# -----------------------------------------------------------------------------
class GetDeviceModelDescription(TestMixins.GetStringMixin,
                                OptionalParameterTestFixture):
  """GET the device model description."""
  CATEGORY = TestCategory.PRODUCT_INFORMATION
  PID = 'DEVICE_MODEL_DESCRIPTION'
  EXPECTED_FIELDS = ['description']
  PROVIDES = ['model_description']


class GetDeviceModelDescriptionWithData(TestMixins.GetWithDataMixin,
                                        OptionalParameterTestFixture):
  """Get device model description with param data."""
  PID = 'DEVICE_MODEL_DESCRIPTION'


class SetDeviceModelDescription(TestMixins.UnsupportedSetMixin,
                                OptionalParameterTestFixture):
  """Attempt to SET the device model description with no data."""
  PID = 'DEVICE_MODEL_DESCRIPTION'


class SetDeviceModelDescriptionWithData(TestMixins.UnsupportedSetWithDataMixin,
                                        OptionalParameterTestFixture):
  """SET the device model description with data."""
  PID = 'DEVICE_MODEL_DESCRIPTION'


class AllSubDevicesGetDeviceModelDescription(TestMixins.AllSubDevicesGetMixin,
                                             OptionalParameterTestFixture):
  """Send a Get DEVICE_MODEL_DESCRIPTION to ALL_SUB_DEVICES."""
  PID = 'DEVICE_MODEL_DESCRIPTION'


# Manufacturer Label
# -----------------------------------------------------------------------------
class GetManufacturerLabel(TestMixins.GetStringMixin,
                           OptionalParameterTestFixture):
  """GET the manufacturer label."""
  CATEGORY = TestCategory.PRODUCT_INFORMATION
  PID = 'MANUFACTURER_LABEL'
  EXPECTED_FIELDS = ['label']
  PROVIDES = ['manufacturer_label']


class GetManufacturerLabelWithData(TestMixins.GetWithDataMixin,
                                   OptionalParameterTestFixture):
  """Get manufacturer label with param data."""
  PID = 'MANUFACTURER_LABEL'


class SetManufacturerLabel(TestMixins.UnsupportedSetMixin,
                           OptionalParameterTestFixture):
  """Attempt to SET the manufacturer label with no data."""
  PID = 'MANUFACTURER_LABEL'


class SetManufacturerLabelWithData(TestMixins.UnsupportedSetWithDataMixin,
                                   OptionalParameterTestFixture):
  """SET the manufacturer label with data."""
  PID = 'MANUFACTURER_LABEL'


class AllSubDevicesGetManufacturerLabel(TestMixins.AllSubDevicesGetMixin,
                                        OptionalParameterTestFixture):
  """Send a Get MANUFACTURER_LABEL to ALL_SUB_DEVICES."""
  PID = 'MANUFACTURER_LABEL'


# Device Label
# -----------------------------------------------------------------------------
class GetDeviceLabel(TestMixins.GetStringMixin,
                     OptionalParameterTestFixture):
  """GET the device label."""
  CATEGORY = TestCategory.PRODUCT_INFORMATION
  PID = 'DEVICE_LABEL'
  PROVIDES = ['device_label']
  EXPECTED_FIELDS = ['label']


class GetDeviceLabelWithData(TestMixins.GetWithDataMixin,
                             OptionalParameterTestFixture):
  """GET the device label with param data."""
  PID = 'DEVICE_LABEL'


class SetDeviceLabel(TestMixins.SetLabelMixin,
                     OptionalParameterTestFixture):
  """SET the device label."""
  CATEGORY = TestCategory.PRODUCT_INFORMATION
  PID = 'DEVICE_LABEL'
  REQUIRES = ['device_label']
  PROVIDES = ['set_device_label_supported']

  def OldValue(self):
    return self.Property('device_label')


class AllSubDevicesGetDeviceLabel(TestMixins.AllSubDevicesGetMixin,
                                  OptionalParameterTestFixture):
  """Send a Get DEVICE_LABEL to ALL_SUB_DEVICES."""
  PID = 'DEVICE_LABEL'


class SetVendorcastDeviceLabel(TestMixins.SetNonUnicastLabelMixin,
                               OptionalParameterTestFixture):
  """SET the device label using the vendorcast address."""
  CATEGORY = TestCategory.PRODUCT_INFORMATION
  PID = 'DEVICE_LABEL'
  REQUIRES = ['device_label', 'set_device_label_supported']
  TEST_LABEL = 'vendorcast label'

  def Uid(self):
    return UID.VendorcastAddress(self._uid.manufacturer_id)

  def OldValue(self):
    return self.Property('device_label')


class SetBroadcastDeviceLabel(TestMixins.SetNonUnicastLabelMixin,
                              OptionalParameterTestFixture):
  """SET the device label using the broadcast address."""
  CATEGORY = TestCategory.PRODUCT_INFORMATION
  PID = 'DEVICE_LABEL'
  REQUIRES = ['device_label', 'set_device_label_supported']
  TEST_LABEL = 'broadcast label'

  def Uid(self):
    return UID.AllDevices()

  def OldValue(self):
    return self.Property('device_label')


class SetFullSizeDeviceLabel(TestMixins.SetLabelMixin,
                             OptionalParameterTestFixture):
  """SET the device label."""
  CATEGORY = TestCategory.PRODUCT_INFORMATION
  PID = 'DEVICE_LABEL'
  REQUIRES = ['device_label']
  TEST_LABEL = 'this is a string with 32 charact'

  def OldValue(self):
    return self.Property('device_label')


class SetNonAsciiDeviceLabel(TestMixins.SetLabelMixin,
                             OptionalParameterTestFixture):
  """SET the device label to something that contains non-ascii data."""
  CATEGORY = TestCategory.PRODUCT_INFORMATION
  PID = 'DEVICE_LABEL'
  REQUIRES = ['device_label']
  TEST_LABEL = 'string with\x0d non ascii\xc0'

  def ExpectedResults(self):
    return [
      self.NackSetResult(RDMNack.NR_DATA_OUT_OF_RANGE),
      self.NackSetResult(RDMNack.NR_FORMAT_ERROR),
      self.NackSetResult(RDMNack.NR_UNSUPPORTED_COMMAND_CLASS),
      self.AckSetResult(action=self.VerifySet)
    ]

  def OldValue(self):
    return self.Property('device_label')


class SetEmptyDeviceLabel(TestMixins.SetLabelMixin,
                          OptionalParameterTestFixture):
  """SET the device label with no data."""
  CATEGORY = TestCategory.PRODUCT_INFORMATION
  PID = 'DEVICE_LABEL'
  REQUIRES = ['device_label']
  TEST_LABEL = ''

  def OldValue(self):
    return self.Property('device_label')


class SetOversizedDeviceLabel(TestMixins.SetOversizedLabelMixin,
                              OptionalParameterTestFixture):
  """SET the device label with more than 32 bytes of data."""
  REQUIRES = ['device_label']
  PID = 'DEVICE_LABEL'

  def OldValue(self):
    return self.Property('device_label')


# Language Capabilities
# -----------------------------------------------------------------------------
class GetLanguageCapabilities(OptionalParameterTestFixture):
  """GET the language capabilities pid."""
  CATEGORY = TestCategory.PRODUCT_INFORMATION
  PID = 'LANGUAGE_CAPABILITIES'
  PROVIDES = ['languages_capabilities']

  def Test(self):
    self.languages = []
    self.AddIfGetSupported(self.AckGetResult(field_names=['languages']))
    self.SendGet(ROOT_DEVICE, self.pid)

  def VerifyResult(self, response, fields):
    if not response.WasAcked():
      self.SetProperty('languages_capabilities', [])
      return

    self.languages = [f['language'] for f in fields['languages']]

    if len(self.languages) == 0:
      self.AddWarning('No languages returned for LANGUAGE_CAPABILITIES')

    language_set = set()
    for language in self.languages:
      if language in language_set:
        self.AddAdvisory('%s listed twice in language capabilities' % language)
      language_set.add(language)
      if ContainsUnprintable(language):
        self.AddAdvisory(
            'Language name in languague capabilities contains unprintable '
            'characters, was %s' % language.encode('string-escape'))

    self.SetProperty('languages_capabilities', language_set)


class GetLanguageCapabilitiesWithData(TestMixins.GetWithDataMixin,
                                      OptionalParameterTestFixture):
  """GET the language capabilities with extra data."""
  PID = 'LANGUAGE_CAPABILITIES'


class SetLanguageCapabilities(TestMixins.UnsupportedSetMixin,
                              OptionalParameterTestFixture):
  """Attempt to SET the language capabilities with no data."""
  PID = 'LANGUAGE_CAPABILITIES'


class SetLanguageCapabilitiesWithData(TestMixins.UnsupportedSetWithDataMixin,
                                      OptionalParameterTestFixture):
  """SET the language capabilities with data."""
  PID = 'LANGUAGE_CAPABILITIES'


class AllSubDevicesGetLanguageCapabilities(TestMixins.AllSubDevicesGetMixin,
                                           OptionalParameterTestFixture):
  """Send a Get LANGUAGE_CAPABILITIES to ALL_SUB_DEVICES."""
  PID = 'LANGUAGE_CAPABILITIES'


# Language
# -----------------------------------------------------------------------------
class GetLanguage(TestMixins.GetStringMixin, OptionalParameterTestFixture):
  """GET the language."""
  CATEGORY = TestCategory.PRODUCT_INFORMATION
  PID = 'LANGUAGE'
  PROVIDES = ['language']
  EXPECTED_FIELDS = ['language']
  MIN_LENGTH = 2
  MAX_LENGTH = 2
  # TODO(Peter): We should cross check this against the declared list of
  # supported languages, and also that the language is alpha only


class GetLanguageWithData(TestMixins.GetWithDataMixin,
                          OptionalParameterTestFixture):
  """GET the language with extra data."""
  PID = 'LANGUAGE'


class SetLanguage(OptionalParameterTestFixture):
  """SET the language."""
  CATEGORY = TestCategory.PRODUCT_INFORMATION
  PID = 'LANGUAGE'
  REQUIRES = ['language', 'languages_capabilities']

  def Test(self):
    ack = self.AckSetResult(action=self.VerifySet)
    nack = self.NackSetResult(RDMNack.NR_UNSUPPORTED_COMMAND_CLASS)

    available_langugages = list(self.Property('languages_capabilities'))
    if available_langugages:
      if len(available_langugages) > 1:
        # If the responder only supports 1 lang, we may not be able to set it
        self.AddIfSetSupported(ack)
        self.new_language = available_langugages[0]
        if self.new_language == self.Property('language'):
          self.new_language = available_langugages[1]
      else:
        self.new_language = available_langugages[0]
        self.AddIfSetSupported([ack, nack])
    else:
      # Get languages returned no languages so we expect a nack
      self.AddIfSetSupported(nack)
      self.new_language = 'en'

    self.SendSet(ROOT_DEVICE, self.pid, [self.new_language])

  def VerifySet(self):
    self.AddExpectedResults(
      self.AckGetResult(field_values={'language': self.new_language}))
    self.SendGet(ROOT_DEVICE, self.pid)


class SetNonAsciiLanguage(OptionalParameterTestFixture):
  """Try to set the language to non-ascii characters."""
  CATEGORY = TestCategory.PRODUCT_INFORMATION
  PID = 'LANGUAGE'

  def Test(self):
    self.AddIfSetSupported(self.NackSetResult(RDMNack.NR_DATA_OUT_OF_RANGE))
    self.SendSet(ROOT_DEVICE, self.pid, ['\x0d\xc0'])


class SetUnsupportedLanguage(OptionalParameterTestFixture):
  """Try to set a language that doesn't exist in Language Capabilities."""
  CATEGORY = TestCategory.ERROR_CONDITIONS
  PID = 'LANGUAGE'
  REQUIRES = ['languages_capabilities']

  def Test(self):
    if 'zz' in self.Property('languages_capabilities'):
      self.SetBroken('zz exists in the list of available languages')
      return

    self.AddIfSetSupported([
      self.NackSetResult(RDMNack.NR_UNSUPPORTED_COMMAND_CLASS),
      self.NackSetResult(RDMNack.NR_DATA_OUT_OF_RANGE),
    ])
    self.SendSet(ROOT_DEVICE, self.pid, ['zz'])


class SetLanguageWithNoData(TestMixins.SetWithNoDataMixin,
                            OptionalParameterTestFixture):
  """Set LANGUAGE command with no data."""
  PID = 'LANGUAGE'


class SetLanguageWithExtraData(TestMixins.SetWithDataMixin,
                               OptionalParameterTestFixture):
  """Send a SET LANGUAGE command with extra data."""
  PID = 'LANGUAGE'


class AllSubDevicesGetLanguage(TestMixins.AllSubDevicesGetMixin,
                               OptionalParameterTestFixture):
  """Send a Get LANGUAGE to ALL_SUB_DEVICES."""
  PID = 'LANGUAGE'


# Software Version Label
# -----------------------------------------------------------------------------
class GetSoftwareVersionLabel(TestMixins.GetRequiredStringMixin,
                              ResponderTestFixture):
  """GET the software version label."""
  CATEGORY = TestCategory.PRODUCT_INFORMATION
  PID = 'SOFTWARE_VERSION_LABEL'
  EXPECTED_FIELDS = ['label']


class GetSoftwareVersionLabelWithData(TestMixins.GetMandatoryPIDWithDataMixin,
                                      ResponderTestFixture):
  """GET the software_version_label with param data."""
  PID = 'SOFTWARE_VERSION_LABEL'


class SetSoftwareVersionLabel(TestMixins.UnsupportedSetMixin,
                              ResponderTestFixture):
  """Attempt to SET the software version label."""
  PID = 'SOFTWARE_VERSION_LABEL'


class SetSoftwareVersionLabelWithData(TestMixins.UnsupportedSetWithDataMixin,
                                      ResponderTestFixture):
  """Attempt to SET the software version label with data."""
  PID = 'SOFTWARE_VERSION_LABEL'


class AllSubDevicesGetSoftwareVersionLabel(TestMixins.AllSubDevicesGetMixin,
                                           ResponderTestFixture):
  """Send a Get SOFTWARE_VERSION_LABEL to ALL_SUB_DEVICES."""
  PID = 'SOFTWARE_VERSION_LABEL'


class GetSubDeviceSoftwareVersionLabel(ResponderTestFixture):
  """Check that SOFTWARE_VERSION_LABEL is supported on all sub devices."""
  CATEGORY = TestCategory.SUB_DEVICES
  PID = 'SOFTWARE_VERSION_LABEL'
  REQUIRES = ['sub_device_addresses']

  def Test(self):
    self._sub_devices = self.Property('sub_device_addresses').keys()
    self._sub_devices.reverse()
    self._GetSoftwareVersion()

  def _GetSoftwareVersion(self):
    if not self._sub_devices:
      self.Stop()
      return

    self.AddExpectedResults(self.AckGetResult(action=self._GetSoftwareVersion))
    sub_device = self._sub_devices.pop()
    self.SendGet(sub_device, self.pid)


# Boot Software Version
# -----------------------------------------------------------------------------
class GetBootSoftwareVersionId(OptionalParameterTestFixture):
  """GET the boot software version."""
  CATEGORY = TestCategory.PRODUCT_INFORMATION
  PID = 'BOOT_SOFTWARE_VERSION_ID'

  def Test(self):
    self.AddIfGetSupported(self.AckGetResult(field_names=['version']))
    self.SendGet(ROOT_DEVICE, self.pid)


class GetBootSoftwareVersionIdWithData(TestMixins.GetWithDataMixin,
                                       OptionalParameterTestFixture):
  """GET the boot software version with extra data."""
  PID = 'BOOT_SOFTWARE_VERSION_ID'


class SetBootSoftwareVersionId(TestMixins.UnsupportedSetMixin,
                               OptionalParameterTestFixture):
  """Attempt to SET the boot software version."""
  PID = 'BOOT_SOFTWARE_VERSION_ID'


class SetBootSoftwareVersionIdWithData(TestMixins.UnsupportedSetWithDataMixin,
                                       OptionalParameterTestFixture):
  """Attempt to SET the boot software version with data."""
  PID = 'BOOT_SOFTWARE_VERSION_ID'


class AllSubDevicesGetBootSoftwareVersionId(TestMixins.AllSubDevicesGetMixin,
                                            OptionalParameterTestFixture):
  """Send a Get BOOT_SOFTWARE_VERSION_ID to ALL_SUB_DEVICES."""
  PID = 'BOOT_SOFTWARE_VERSION_ID'


# Boot Software Version Label
# -----------------------------------------------------------------------------
class GetBootSoftwareVersionLabel(TestMixins.GetStringMixin,
                                  OptionalParameterTestFixture):
  """GET the boot software label."""
  CATEGORY = TestCategory.PRODUCT_INFORMATION
  PID = 'BOOT_SOFTWARE_VERSION_LABEL'
  EXPECTED_FIELDS = ['label']


class GetBootSoftwareVersionLabelWithData(TestMixins.GetWithDataMixin,
                                          OptionalParameterTestFixture):
  """GET the boot software label with param data."""
  PID = 'BOOT_SOFTWARE_VERSION_LABEL'


class SetBootSoftwareVersionLabel(TestMixins.UnsupportedSetMixin,
                                  OptionalParameterTestFixture):
  """SET the boot software label."""
  PID = 'BOOT_SOFTWARE_VERSION_LABEL'


class SetBootSoftwareVersionLabelWithData(
        TestMixins.UnsupportedSetWithDataMixin,
        OptionalParameterTestFixture):
  """SET the boot software label with data."""
  PID = 'BOOT_SOFTWARE_VERSION_LABEL'


class AllSubDevicesGetBootSoftwareVersionLabel(TestMixins.AllSubDevicesGetMixin,
                                               OptionalParameterTestFixture):
  """Send a Get BOOT_SOFTWARE_VERSION_LABEL to ALL_SUB_DEVICES."""
  PID = 'BOOT_SOFTWARE_VERSION_LABEL'


# DMX Personality
# -----------------------------------------------------------------------------
class GetDMXPersonality(OptionalParameterTestFixture):
  """Get the current personality settings."""
  CATEGORY = TestCategory.DMX_SETUP
  PID = 'DMX_PERSONALITY'
  REQUIRES = ['current_personality', 'personality_count']

  def Test(self):
    self.AddIfGetSupported(self.AckGetResult(
      field_names=['current_personality', 'personality_count']))
    self.SendGet(ROOT_DEVICE, self.pid)

  def VerifyResult(self, response, fields):
    if not response.WasAcked():
      return

    current_personality = self.Property('current_personality')
    personality_count = self.Property('personality_count')
    warning_str = ("Personality information in device info doesn't match that "
                   "in dmx_personality")

    if current_personality != fields['current_personality']:
      self.SetFailed('%s: current_personality %d != %d' % (
        warning_str, current_personality, fields['current_personality']))

    if personality_count != fields['personality_count']:
      self.SetFailed('%s: personality_count %d != %d' % (
        warning_str, personality_count, fields['personality_count']))


class GetDMXPersonalityWithData(TestMixins.GetWithDataMixin,
                                OptionalParameterTestFixture):
  """Get DMX_PERSONALITY with invalid data."""
  PID = 'DMX_PERSONALITY'


class SetDMXPersonality(OptionalParameterTestFixture):
  """Set the personality."""
  CATEGORY = TestCategory.DMX_SETUP
  PID = 'DMX_PERSONALITY'
  REQUIRES = ['current_personality', 'personalities']

  def Test(self):
    self._personalities = list(self.Property('personalities'))
    self._consumes_slots = False
    for personality in self._personalities:
      if personality['slots_required'] > 0:
        self._consumes_slots = True
        break

    if len(self._personalities) > 0:
      self._CheckPersonality()
      return

    # Check we get a NR_UNKNOWN_PID
    self.AddExpectedResults(self.NackSetResult(RDMNack.NR_UNKNOWN_PID))
    self.new_personality = {'personality': 1}  # can use anything here really
    self.SendSet(ROOT_DEVICE, self.pid, [1])

  def _CheckPersonality(self):
    if not self._personalities:
      # End of the list, we're done
      self.Stop()
      return

    self.AddIfSetSupported(self.AckSetResult(action=self.VerifySet))
    self.SendSet(ROOT_DEVICE,
                 self.pid,
                 [self._personalities[0]['personality']])

  def VerifySet(self):
    self.AddIfGetSupported(
      self.AckGetResult(
        field_values={
          'current_personality': self._personalities[0]['personality'],
        },
        action=self.VerifyDeviceInfo))
    self.SendGet(ROOT_DEVICE, self.pid)

  def VerifyDeviceInfo(self):
    device_info_pid = self.LookupPid('DEVICE_INFO')

    next_action = self.NextPersonality
    if self._personalities[0]['slots_required'] == 0:
      # If this personality has a footprint of 0, verify the start address is
      # 0xffff
      next_action = self.VerifyFootprint0DMXStartAddress

    self.AddExpectedResults(
      AckGetResult(
        device_info_pid.value,
        field_values={
          'current_personality': self._personalities[0]['personality'],
          'dmx_footprint': self._personalities[0]['slots_required'],
        },
        action=next_action))
    self.SendGet(ROOT_DEVICE, device_info_pid)

  def VerifyFootprint0DMXStartAddress(self):
    address_pid = self.LookupPid('DMX_START_ADDRESS')
    expected_results = [
      AckGetResult(
        address_pid.value,
        field_values={'dmx_address': RDM_ZERO_FOOTPRINT_DMX_ADDRESS},
        action=self.NextPersonality),
    ]
    if not self._consumes_slots:
      expected_results.append(
        NackGetResult(address_pid.value,
                      RDMNack.NR_UNKNOWN_PID,
                      action=self.NextPersonality)
      )
    self.AddExpectedResults(expected_results)
    self.SendGet(ROOT_DEVICE, address_pid)

  def NextPersonality(self):
    self._personalities = self._personalities[1:]
    self._CheckPersonality()

  def ResetState(self):
    # Reset back to the old value
    personality = self.Property('current_personality')
    if personality == 0 or personality > 255:
      return

    self.SendSet(ROOT_DEVICE,
                 self.pid,
                 [self.Property('current_personality')])
    self._wrapper.Run()


class SetZeroDMXPersonality(TestMixins.SetZeroUInt8Mixin,
                            OptionalParameterTestFixture):
  """Set DMX_PERSONALITY for personality 0."""
  PID = 'DMX_PERSONALITY'


class SetOutOfRangeDMXPersonality(TestMixins.SetOutOfRangeByteMixin,
                                  OptionalParameterTestFixture):
  """Set DMX_PERSONALITY to an out-of-range value."""
  PID = 'DMX_PERSONALITY'
  REQUIRES = ['personality_count']
  LABEL = 'personalities'


class SetDMXPersonalityWithExtraData(TestMixins.SetWithDataMixin,
                                     OptionalParameterTestFixture):
  """Send a SET DMX_PERSONALITY command with extra data."""
  PID = 'DMX_PERSONALITY'


class SetDMXPersonalityWithNoData(TestMixins.SetWithNoDataMixin,
                                  OptionalParameterTestFixture):
  """Set DMX_PERSONALITY with no data."""
  PID = 'DMX_PERSONALITY'


class AllSubDevicesGetDMXPersonality(TestMixins.AllSubDevicesGetMixin,
                                     OptionalParameterTestFixture):
  """Send a Get DMX_PERSONALITY to ALL_SUB_DEVICES."""
  PID = 'DMX_PERSONALITY'


# DMX Personality Description
# -----------------------------------------------------------------------------
class GetZeroDMXPersonalityDescription(TestMixins.GetZeroUInt8Mixin,
                                       OptionalParameterTestFixture):
  """GET DMX_PERSONALITY_DESCRIPTION for personality 0."""
  PID = 'DMX_PERSONALITY_DESCRIPTION'


class GetOutOfRangeDMXPersonalityDescription(TestMixins.GetOutOfRangeByteMixin,
                                             OptionalParameterTestFixture):
  """GET the personality description for the N + 1 personality."""
  PID = 'DMX_PERSONALITY_DESCRIPTION'
  REQUIRES = ['personality_count']
  LABEL = 'personalities'


class AllSubDevicesGetDMXPersonalityDescription(
        TestMixins.AllSubDevicesGetMixin,
        OptionalParameterTestFixture):
  """Send a Get DMX_PERSONALITY_DESCRIPTION to ALL_SUB_DEVICES."""
  PID = 'DMX_PERSONALITY_DESCRIPTION'
  DATA = [1]


class GetDMXPersonalityDescription(OptionalParameterTestFixture):
  """GET the personality description for the current personality."""
  CATEGORY = TestCategory.DMX_SETUP
  PID = 'DMX_PERSONALITY_DESCRIPTION'
  REQUIRES = ['current_personality', 'dmx_footprint', 'personality_count']

  def Test(self):
    personality_count = self.Property('personality_count')
    current_personality = self.Property('current_personality')
    if current_personality == 0 and personality_count > 0:
      # It's probably off by one, so fix it
      current_personality = 1

    if personality_count > 0:
      # Cross check against what we got from device info
      self.AddIfGetSupported(self.AckGetResult(field_values={
          'personality': current_personality,
          'slots_required': self.Property('dmx_footprint'),
        }))
      self.SendGet(ROOT_DEVICE, self.pid, [current_personality])
    else:
      self.AddIfGetSupported(self.NackGetResult(RDMNack.NR_DATA_OUT_OF_RANGE))
      self.SendGet(ROOT_DEVICE, self.pid, [1])

  def VerifyResult(self, response, fields):
    if not response.WasAcked():
      return

    if ContainsUnprintable(fields['name']):
      self.AddAdvisory(
          'Name field in %s contains unprintable characters, was %s' %
          (self.pid.name, fields['name'].encode('string-escape')))


class GetDMXPersonalityDescriptions(OptionalParameterTestFixture):
  """Get information about all the personalities."""
  CATEGORY = TestCategory.DMX_SETUP
  PID = 'DMX_PERSONALITY_DESCRIPTION'
  REQUIRES = ['personality_count']
  PROVIDES = ['personalities']

  def Test(self):
    self._personalities = []
    self._personality_count = self.Property('personality_count')
    self._current_index = 0
    self._GetPersonality()

  def _GetPersonality(self):
    self._current_index += 1
    if self._current_index > self._personality_count:
      if self._personality_count == 0:
        self.SetNotRun('No personalities declared')
      self.SetProperty('personalities', self._personalities)
      self.Stop()
      return

    if self._current_index >= MAX_PERSONALITY_NUMBER:
      # This should never happen because personality_count is a uint8
      self.SetFailed('Could not find all personalities')
      self.Stop()
      return

    self.AddIfGetSupported(self.AckGetResult(
        field_names=['slots_required', 'name'],
        field_values={'personality': self._current_index},
        action=self._GetPersonality))
    self.SendGet(ROOT_DEVICE, self.pid, [self._current_index])

  def VerifyResult(self, response, fields):
    """Save the personality for other tests to use."""
    if response.WasAcked():
      self._personalities.append(fields)

      if ContainsUnprintable(fields['name']):
        self.AddAdvisory(
            'Name field in %s contains unprintable characters, was %s' %
            (self.pid.name, fields['name'].encode('string-escape')))


class GetDMXPersonalityDescriptionWithNoData(TestMixins.GetWithNoDataMixin,
                                             OptionalParameterTestFixture):
  """GET DMX_PERSONALITY_DESCRIPTION with no argument given."""
  PID = 'DMX_PERSONALITY_DESCRIPTION'


class GetDMXPersonalityDescriptionWithExtraData(TestMixins.GetWithDataMixin,
                                                OptionalParameterTestFixture):
  """GET DMX_PERSONALITY_DESCRIPTION with more than 1 byte of data."""
  PID = 'DMX_PERSONALITY_DESCRIPTION'


class SetDMXPersonalityDescription(TestMixins.UnsupportedSetMixin,
                                   OptionalParameterTestFixture):
  """Attempt to SET DMX_PERSONALITY_DESCRIPTION."""
  PID = 'DMX_PERSONALITY_DESCRIPTION'


class SetDMXPersonalityDescriptionWithData(
        TestMixins.UnsupportedSetWithDataMixin,
        OptionalParameterTestFixture):
  """Attempt to SET DMX_PERSONALITY_DESCRIPTION with data."""
  PID = 'DMX_PERSONALITY_DESCRIPTION'


# DMX Start Address tests
# -----------------------------------------------------------------------------
class GetDMXStartAddress(ResponderTestFixture):
  """GET the DMX start address."""
  CATEGORY = TestCategory.DMX_SETUP
  PID = 'DMX_START_ADDRESS'
  REQUIRES = ['dmx_footprint', 'dmx_start_address']
  PROVIDES = ['dmx_address']

  def Test(self):
    if self.Property('dmx_footprint') > 0:
      results = self.AckGetResult(field_names=['dmx_address'])
    else:
      results = [
        self.AckGetResult(field_values={
            'dmx_address': RDM_ZERO_FOOTPRINT_DMX_ADDRESS}),
        self.NackGetResult(RDMNack.NR_UNKNOWN_PID),
        self.NackGetResult(RDMNack.NR_DATA_OUT_OF_RANGE),
      ]
    self.AddExpectedResults(results)
    self.SendGet(ROOT_DEVICE, self.pid)

  def VerifyResult(self, response, fields):
    if not response.WasAcked():
      self.SetProperty('dmx_address', None)
      return

    if self.Property('dmx_start_address') != fields['dmx_address']:
      self.SetFailed(
          'DMX_START_ADDRESS (%d) doesn\'t match what was in DEVICE_INFO (%d)'
          % (fields['dmx_address'], self.Property('dmx_start_address')))
    self.SetPropertyFromDict(fields, 'dmx_address')


class GetDMXStartAddressWithData(TestMixins.GetWithDataMixin,
                                 ResponderTestFixture):
  """GET the DMX start address with data."""
  PID = 'DMX_START_ADDRESS'
  REQUIRES = ['dmx_footprint']

  def Test(self):
    if self.Property('dmx_footprint') > 0:
      # If we have a footprint, PID must return something as this PID is
      # required (can't return unsupported)
      results = [
        self.NackGetResult(RDMNack.NR_FORMAT_ERROR),
        self.AckGetResult(
          warning='Get %s with data returned an ack' % self.pid.name)
      ]
    else:
      # If we don't have a footprint, PID may return something, or may return
      # unsupported, as this PID becomes optional
      results = [
        self.NackGetResult(RDMNack.NR_UNKNOWN_PID),
        self.NackGetResult(RDMNack.NR_FORMAT_ERROR),
        self.AckGetResult(
          warning='Get %s with data returned an ack' % self.pid.name),
      ]
    self.AddExpectedResults(results)
    self.SendRawGet(PidStore.ROOT_DEVICE, self.pid, self.DATA)


class SetDMXStartAddress(TestMixins.SetDMXStartAddressMixin,
                         ResponderTestFixture):
  """Set the DMX start address."""
  CATEGORY = TestCategory.DMX_SETUP
  PID = 'DMX_START_ADDRESS'
  REQUIRES = ['dmx_footprint', 'dmx_address']
  PROVIDES = ['set_dmx_address_supported']

  def Test(self):
    footprint = self.Property('dmx_footprint')
    current_address = self.Property('dmx_address')

    if footprint == 0 or current_address == RDM_ZERO_FOOTPRINT_DMX_ADDRESS:
      results = [
        self.NackSetResult(RDMNack.NR_UNKNOWN_PID),
        self.NackSetResult(RDMNack.NR_UNSUPPORTED_COMMAND_CLASS),
        self.NackSetResult(RDMNack.NR_DATA_OUT_OF_RANGE)
      ]
    else:
      self.start_address = self.CalculateNewAddress(current_address, footprint)
      results = self.AckSetResult(action=self.VerifySet)

    self._test_state = self.SET
    self.AddExpectedResults(results)
    self.SendSet(ROOT_DEVICE, self.pid, [self.start_address])

  def VerifyResult(self, response, fields):
    if self._test_state == self.SET:
      self.SetProperty(self.PROVIDES[0], response.WasAcked())


class SetVendorcastDMXStartAddress(TestMixins.SetNonUnicastDMXStartAddressMixin,
                                   ResponderTestFixture):
  """SET the DMX start address using the vendorcast address."""
  CATEGORY = TestCategory.DMX_SETUP
  PID = 'DMX_START_ADDRESS'
  REQUIRES = ['dmx_footprint', 'dmx_address', 'set_dmx_address_supported']

  def Uid(self):
    return UID.VendorcastAddress(self._uid.manufacturer_id)


class SetBroadcastDMXStartAddress(TestMixins.SetNonUnicastDMXStartAddressMixin,
                                  ResponderTestFixture):
  """SET the dmx start address using the broadcast address."""
  CATEGORY = TestCategory.DMX_SETUP
  PID = 'DMX_START_ADDRESS'
  REQUIRES = ['dmx_footprint', 'dmx_address', 'set_dmx_address_supported']

  def Uid(self):
    return UID.AllDevices()


class SetOutOfRangeDMXStartAddress(ResponderTestFixture):
  """Check that the DMX address can't be set to > 512."""
  CATEGORY = TestCategory.ERROR_CONDITIONS
  PID = 'DMX_START_ADDRESS'
  # We depend on GetDMXStartAddress to make sure this runs after it, while
  # still allowing this test to run if the other test fails.
  DEPS = [GetDMXStartAddress]
  REQUIRES = ['dmx_footprint']

  def Test(self):
    if self.Property('dmx_footprint') > 0:
      self.AddExpectedResults(self.NackSetResult(RDMNack.NR_DATA_OUT_OF_RANGE))
    else:
      self.AddExpectedResults([
          self.NackSetResult(RDMNack.NR_UNKNOWN_PID),
          self.NackSetResult(RDMNack.NR_UNSUPPORTED_COMMAND_CLASS),
          self.NackSetResult(RDMNack.NR_DATA_OUT_OF_RANGE)
      ])
    data = struct.pack('!H', TestMixins.MAX_DMX_ADDRESS + 1)
    self.SendRawSet(ROOT_DEVICE, self.pid, data)


class SetZeroDMXStartAddress(ResponderTestFixture):
  """Check the DMX address can't be set to 0."""
  CATEGORY = TestCategory.ERROR_CONDITIONS
  PID = 'DMX_START_ADDRESS'
  # We depend on GetDMXStartAddress to make sure this runs after it, while
  # still allowing this test to run if the other test fails.
  DEPS = [GetDMXStartAddress]
  REQUIRES = ['dmx_footprint']

  def Test(self):
    if self.Property('dmx_footprint') > 0:
      self.AddExpectedResults(self.NackSetResult(RDMNack.NR_DATA_OUT_OF_RANGE))
    else:
      self.AddExpectedResults([
          self.NackSetResult(RDMNack.NR_UNKNOWN_PID),
          self.NackSetResult(RDMNack.NR_UNSUPPORTED_COMMAND_CLASS),
          self.NackSetResult(RDMNack.NR_DATA_OUT_OF_RANGE)
      ])
    data = struct.pack('!H', 0)
    self.SendRawSet(ROOT_DEVICE, self.pid, data)


class SetDMXStartAddressWithNoData(TestMixins.SetWithNoDataMixin,
                                   ResponderTestFixture):
  """Send a SET dmx start address with no data."""
  PID = 'DMX_START_ADDRESS'
<<<<<<< HEAD
  # We depend on dmx_address to make sure this runs after GetDMXStartAddress
=======
  # We depend on GetDMXStartAddress to make sure this runs after it, while
  # still allowing this test to run if the other test fails.
>>>>>>> 4de46e6a
  DEPS = [GetDMXStartAddress]
  REQUIRES = ['dmx_footprint']

  def Test(self):
    if self.Property('dmx_footprint') > 0:
      self.AddExpectedResults(self.NackSetResult(RDMNack.NR_FORMAT_ERROR))
    else:
      self.AddExpectedResults([
          self.NackSetResult(RDMNack.NR_UNKNOWN_PID),
          self.NackSetResult(RDMNack.NR_UNSUPPORTED_COMMAND_CLASS),
          self.NackSetResult(RDMNack.NR_FORMAT_ERROR),
      ])
    self.SendRawSet(ROOT_DEVICE, self.pid, '')


class SetDMXStartAddressWithExtraData(TestMixins.SetWithDataMixin,
                                      ResponderTestFixture):
  """Send a SET dmx start address with extra data."""
  PID = 'DMX_START_ADDRESS'
  # We depend on GetDMXStartAddress to make sure this runs after it, while
  # still allowing this test to run if the other test fails.
  DEPS = [GetDMXStartAddress]
  REQUIRES = ['dmx_footprint']

  def Test(self):
    if self.Property('dmx_footprint') > 0:
      self.AddExpectedResults(self.NackSetResult(RDMNack.NR_FORMAT_ERROR))
    else:
      self.AddExpectedResults([
          self.NackSetResult(RDMNack.NR_UNKNOWN_PID),
          self.NackSetResult(RDMNack.NR_UNSUPPORTED_COMMAND_CLASS),
          self.NackSetResult(RDMNack.NR_FORMAT_ERROR),
      ])
    self.SendRawSet(ROOT_DEVICE, self.pid, self.DATA)


class AllSubDevicesGetDMXStartAddress(TestMixins.AllSubDevicesGetMixin,
                                      OptionalParameterTestFixture):
  """Send a Get DMX_START_ADDRESS to ALL_SUB_DEVICES."""
  PID = 'DMX_START_ADDRESS'


# Slot Info
# -----------------------------------------------------------------------------
class GetSlotInfo(OptionalParameterTestFixture):
  """Get SLOT_INFO."""
  CATEGORY = TestCategory.DMX_SETUP
  PID = 'SLOT_INFO'
  PROVIDES = ['defined_slots', 'undefined_definition_slots',
              'undefined_type_sec_slots']

  def Test(self):
    self.AddIfGetSupported(self.AckGetResult())
    self.SendGet(ROOT_DEVICE, self.pid)

  def VerifyResult(self, response, fields):
    if not response.WasAcked():
      self.SetProperty('defined_slots', set())
      self.SetProperty('undefined_definition_slots', [])
      self.SetProperty('undefined_type_sec_slots', [])
      return

    slots = [d['slot_offset'] for d in fields['slots']]
    self.SetProperty('defined_slots', set(slots))
    undefined_definition_slots = []
    undefined_type_sec_slots = []

    for slot in fields['slots']:
      if slot['slot_type'] not in RDMConstants.SLOT_TYPE_TO_NAME:
        self.AddWarning('Unknown slot type %d for slot %d' %
                        (slot['slot_type'], slot['slot_offset']))

      if slot['slot_type'] == RDMConstants.SLOT_TYPES['ST_PRIMARY']:
        # slot_label_id must be valid
        if ((slot['slot_label_id'] not in
             RDMConstants.SLOT_DEFINITION_TO_NAME) and
            (slot['slot_label_id'] < RDM_MANUFACTURER_SD_MIN or
             slot['slot_label_id'] > RDM_MANUFACTURER_SD_MAX)):
          self.AddWarning('Unknown slot id %d for slot %d' %
                          (slot['slot_label_id'], slot['slot_offset']))
        if (slot['slot_label_id'] ==
            RDMConstants.SLOT_DEFINITIONS['SD_UNDEFINED']):
          undefined_definition_slots.append(slot['slot_offset'])
      else:
        # slot_label_id must reference a defined slot
        if slot['slot_label_id'] not in slots:
          self.AddWarning(
              'Slot %d is of type secondary and references an unknown slot %d'
              % (slot['slot_offset'], slot['slot_label_id']))
        if slot['slot_type'] == RDMConstants.SLOT_TYPES['ST_SEC_UNDEFINED']:
          undefined_type_sec_slots.append(slot['slot_offset'])

    self.SetProperty('undefined_definition_slots', undefined_definition_slots)
    self.SetProperty('undefined_type_sec_slots', undefined_type_sec_slots)


class GetSlotInfoWithData(TestMixins.GetWithDataMixin,
                          OptionalParameterTestFixture):
  """Get SLOT_INFO with invalid data."""
  PID = 'SLOT_INFO'


class SetSlotInfo(TestMixins.UnsupportedSetMixin,
                  OptionalParameterTestFixture):
  """Set SLOT_INFO."""
  PID = 'SLOT_INFO'


class SetSlotInfoWithData(TestMixins.UnsupportedSetWithDataMixin,
                          OptionalParameterTestFixture):
  """Attempt to SET SLOT_INFO with data."""
  PID = 'SLOT_INFO'


class AllSubDevicesGetSlotInfo(TestMixins.AllSubDevicesGetMixin,
                               OptionalParameterTestFixture):
  """Send a Get SLOT_INFO to ALL_SUB_DEVICES."""
  PID = 'SLOT_INFO'


# Slot Description
# -----------------------------------------------------------------------------
class GetSlotDescriptions(TestMixins.GetSettingDescriptionsRangeMixin,
                          OptionalParameterTestFixture):
  """Get the slot descriptions for all defined slots."""
  CATEGORY = TestCategory.DMX_SETUP
  PID = 'SLOT_DESCRIPTION'
  REQUIRES = ['dmx_footprint']
  FIRST_INDEX_OFFSET = 0
  EXPECTED_FIELDS = ['slot_number']
  DESCRIPTION_FIELD = 'name'
  ALLOWED_NACKS = [RDMNack.NR_DATA_OUT_OF_RANGE]


class GetSlotDescriptionWithNoData(TestMixins.GetWithNoDataMixin,
                                   OptionalParameterTestFixture):
  """Get the slot description with no slot number specified."""
  PID = 'SLOT_DESCRIPTION'


class GetSlotDescriptionWithExtraData(TestMixins.GetWithDataMixin,
                                      OptionalParameterTestFixture):
  """Get the slot description with more than 2 bytes of data."""
  PID = 'SLOT_DESCRIPTION'


class GetUndefinedSlotDefinitionDescriptions(OptionalParameterTestFixture):
  """Get the slot description for all slots with undefined definition."""
  CATEGORY = TestCategory.DMX_SETUP
  PID = 'SLOT_DESCRIPTION'
  REQUIRES = ['undefined_definition_slots']

  def Test(self):
    self.undef_slots = self.Property('undefined_definition_slots')[:]
    if len(self.undef_slots) == 0:
      self.SetNotRun('No undefined definition slots found')
      return
    self._GetSlotDescription()

  def _GetSlotDescription(self):
    if len(self.undef_slots) == 0:
      self.Stop()
      return

    self.AddExpectedResults([
      self.AckGetResult(action=self._GetSlotDescription),
      self.NackGetResult(RDMNack.NR_UNKNOWN_PID,
                         action=self._GetSlotDescription),
      self.NackGetResult(RDMNack.NR_DATA_OUT_OF_RANGE,
                         action=self._GetSlotDescription)
    ])
    self.current_slot = self.undef_slots.pop()
    self.SendGet(ROOT_DEVICE, self.pid, [self.current_slot])

  def VerifyResult(self, response, fields):
    if not response.WasAcked():
      if response.nack_reason == RDMNack.NR_UNKNOWN_PID:
        self.AddWarning(
            '%s not supported for slot %d with undefined '
            'definition' %
            (self.pid.name, self.current_slot))
      if response.nack_reason == RDMNack.NR_DATA_OUT_OF_RANGE:
        self.AddWarning(
            'Slot description for slot %d with undefined definition was missing'
            % (self.current_slot))
      return

    if not fields['name']:
      self.AddWarning(
          'Slot description for slot %d with undefined definition was blank' %
          (self.current_slot))
      return


class GetUndefinedSecondarySlotTypeDescriptions(OptionalParameterTestFixture):
  """Get the slot description for all secondary slots with an undefined type."""
  CATEGORY = TestCategory.DMX_SETUP
  PID = 'SLOT_DESCRIPTION'
  REQUIRES = ['undefined_type_sec_slots']

  def Test(self):
    self.undef_sec_slots = self.Property('undefined_type_sec_slots')[:]
    if len(self.undef_sec_slots) == 0:
      self.SetNotRun('No undefined type secondary slots found')
      return
    self._GetSlotDescription()

  def _GetSlotDescription(self):
    if len(self.undef_sec_slots) == 0:
      self.Stop()
      return

    self.AddExpectedResults([
      self.AckGetResult(action=self._GetSlotDescription),
      self.NackGetResult(RDMNack.NR_UNKNOWN_PID,
                         action=self._GetSlotDescription),
      self.NackGetResult(RDMNack.NR_DATA_OUT_OF_RANGE,
                         action=self._GetSlotDescription)
    ])
    self.current_slot = self.undef_sec_slots.pop()
    self.SendGet(ROOT_DEVICE, self.pid, [self.current_slot])

  def VerifyResult(self, response, fields):
    if not response.WasAcked():
      if response.nack_reason == RDMNack.NR_UNKNOWN_PID:
        self.AddAdvisory(
            '%s not supported for secondary slot %d with undefined type' %
            (self.pid.name, self.current_slot))
      if response.nack_reason == RDMNack.NR_DATA_OUT_OF_RANGE:
        self.AddAdvisory(
            'Slot description for secondary slot %d with undefined type was '
            'missing'
            % (self.current_slot))
      return

    if not fields['name']:
      self.AddAdvisory(
          'Slot description for secondary slot %d with undefined type was '
          'blank' %
          (self.current_slot))
      return


class SetSlotDescription(TestMixins.UnsupportedSetMixin,
                         OptionalParameterTestFixture):
  """Set SLOT_DESCRIPTION."""
  PID = 'SLOT_DESCRIPTION'


class SetSlotDescriptionWithData(TestMixins.UnsupportedSetWithDataMixin,
                                 OptionalParameterTestFixture):
  """Attempt to SET SLOT_DESCRIPTION with data."""
  PID = 'SLOT_DESCRIPTION'


class AllSubDevicesGetSlotDescription(TestMixins.AllSubDevicesGetMixin,
                                      OptionalParameterTestFixture):
  """Send a Get SLOT_DESCRIPTION to ALL_SUB_DEVICES."""
  PID = 'SLOT_DESCRIPTION'
  DATA = [1]


# Default Slot Value
# -----------------------------------------------------------------------------
class GetDefaultSlotValues(OptionalParameterTestFixture):
  """Get DEFAULT_SLOT_VALUE."""
  CATEGORY = TestCategory.DMX_SETUP
  PID = 'DEFAULT_SLOT_VALUE'
  REQUIRES = ['defined_slots']

  def Test(self):
    self.AddIfGetSupported(self.AckGetResult())
    self.SendGet(ROOT_DEVICE, self.pid)

  def VerifyResult(self, response, fields):
    if not response.WasAcked():
      return

    defined_slots = self.Property('defined_slots')
    default_slots = set()

    for slot in fields['slot_values']:
      if slot['slot_offset'] not in defined_slots:
        self.AddWarning(
          "DEFAULT_SLOT_VALUE contained slot %d, which wasn't in SLOT_INFO" %
          slot['slot_offset'])
      default_slots.add(slot['slot_offset'])

    for slot_offset in defined_slots:
      if slot_offset not in default_slots:
        self.AddAdvisory(
          "SLOT_INFO contained slot %d, which wasn't in DEFAULT_SLOT_VALUE" %
          slot_offset)


class GetDefaultSlotValueWithData(TestMixins.GetWithDataMixin,
                                  OptionalParameterTestFixture):
  """Get DEFAULT_SLOT_VALUE with invalid data."""
  PID = 'DEFAULT_SLOT_VALUE'


class SetDefaultSlotValue(TestMixins.UnsupportedSetMixin,
                          OptionalParameterTestFixture):
  """Set DEFAULT_SLOT_VALUE."""
  PID = 'DEFAULT_SLOT_VALUE'


class SetDefaultSlotValueWithData(TestMixins.UnsupportedSetWithDataMixin,
                                  OptionalParameterTestFixture):
  """Attempt to SET DEFAULT_SLOT_VALUE with data."""
  PID = 'DEFAULT_SLOT_VALUE'


class AllSubDevicesGetDefaultSlotValue(TestMixins.AllSubDevicesGetMixin,
                                       OptionalParameterTestFixture):
  """Send a Get DEFAULT_SLOT_VALUE to ALL_SUB_DEVICES."""
  PID = 'DEFAULT_SLOT_VALUE'
  DATA = [1]


# Sensor Consistency Checks
# -----------------------------------------------------------------------------
class CheckSensorConsistency(ResponderTestFixture):
  """Check that sensor support is consistent."""
  CATEGORY = TestCategory.SENSORS
  REQUIRES = ['sensor_count', 'sensor_recording_supported',
              'supported_parameters']

  def PidRequired(self):
    return False

  def IsSupported(self, pid):
    return pid.value in self.Property('supported_parameters')

  def CheckConsistency(self, pid_name, check_for_support=True):
    pid = self.LookupPid(pid_name)
    if (check_for_support and
        (not self.IsSupported(pid)) and
        self.Property('sensor_count')) > 0:
      self.AddAdvisory('%s not supported but sensor count was > 0' % pid)
    if self.IsSupported(pid) and self.Property('sensor_count') == 0:
      self.AddAdvisory('%s supported but sensor count was 0' % pid)

  def Test(self):
    self.CheckConsistency('SENSOR_DEFINITION')
    self.CheckConsistency('SENSOR_VALUE')
    self.CheckConsistency('RECORD_SENSORS',
                          self.Property('sensor_recording_supported'))
    self.SetPassed()


# Sensor Definition
# -----------------------------------------------------------------------------
class GetSensorDefinition(OptionalParameterTestFixture):
  """Fetch all the sensor definitions."""
  CATEGORY = TestCategory.SENSORS
  PID = 'SENSOR_DEFINITION'
  REQUIRES = ['sensor_count']
  PROVIDES = ['sensor_definitions', 'sensor_recording_supported']
  MAX_SENSOR_INDEX = 0xfe
  RECORDED_VALUE_MASK = 0x01

  PREDICATE_DICT = {
      '==': operator.eq,
      '<': operator.lt,
      '>': operator.gt,
  }

  def Test(self):
    # Default to false
    self._sensors = {}  # Stores the discovered sensors
    self._current_index = -1  # The current sensor we're trying to query
    self._sensor_holes = []  # Indices of sensors that are missing

    self._CheckForSensor()

  def _MissingSensorWarning(self):
    max_sensor = max(self._sensors.keys())
    missing_sensors = [i for i in self._sensor_holes if i < max_sensor]
    if missing_sensors:
      self.AddWarning('Sensors missing in positions %s' % missing_sensors)

  def _CheckForSensor(self):
    if self.PidSupported():
      # If this PID is supported we attempt to locate all sensors
      if self._current_index == self.MAX_SENSOR_INDEX:
        if len(self._sensors) < self.Property('sensor_count'):
          self.AddWarning('Only found %d/%d sensors' %
                          (len(self._sensors), self.Property('sensor_count')))
        elif len(self._sensors) > self.Property('sensor_count'):
          self.AddWarning('Found too many %d/%d sensors' %
                          (len(self._sensors), self.Property('sensor_count')))

        self.SetProperty('sensor_definitions', self._sensors)

        supports_recording = False
        for sensor_def in self._sensors.itervalues():
          supports_recording |= (
              sensor_def['supports_recording'] & self.RECORDED_VALUE_MASK)
        self.SetProperty('sensor_recording_supported', supports_recording)

        self._MissingSensorWarning()
        self.Stop()
        return

      # For each message we should either see a NR_DATA_OUT_OF_RANGE or an ack
      self.AddExpectedResults([
        self.NackGetResult(RDMNack.NR_DATA_OUT_OF_RANGE,
                           action=self._AddToHoles),
        self.AckGetResult(action=self._CheckForSensor)
      ])
    else:
      # Not supported, just check we get a NR_UNKNOWN_PID
      self.AddExpectedResults(self.NackGetResult(RDMNack.NR_UNKNOWN_PID))
      self.SetProperty('sensor_definitions', {})

    self._current_index += 1
    self.SendGet(ROOT_DEVICE, self.pid, [self._current_index])

  def _AddToHoles(self):
    self._sensor_holes.append(self._current_index)
    self._CheckForSensor()

  def VerifyResult(self, response, fields):
    if not response.WasAcked():
      return

    sensor_number = fields['sensor_number']
    if self._current_index != sensor_number:
      self.AddWarning(
          'Requested sensor %d, message returned sensor %d' %
          (self._current_index, fields['sensor_number']))
      return

    self._sensors[self._current_index] = fields

    # Perform sanity checks on the sensor infomation
    if fields['type'] not in RDMConstants.SENSOR_TYPE_TO_NAME:
      if fields['type'] >= 0x80:
        self.AddAdvisory('Using a manufacturer specific type %d for sensor %d,'
                         ' is there no suitable defined type?' %
                         (fields['type'], sensor_number))
      else:
        self.AddWarning('Unknown type %d for sensor %d' %
                        (fields['type'], sensor_number))

    if fields['unit'] not in RDMConstants.UNIT_TO_NAME:
      if fields['unit'] >= 0x80:
        self.AddAdvisory('Using a manufacturer specific unit %d for sensor %d,'
                         ' is there no suitable defined unit?' %
                         (fields['unit'], sensor_number))
      else:
        self.AddWarning('Unknown unit %d for sensor %d' %
                        (fields['unit'], sensor_number))

    if fields['prefix'] not in RDMConstants.PREFIX_TO_NAME:
      self.AddWarning('Unknown prefix %d for sensor %d' %
                      (fields['prefix'], sensor_number))

    self.CheckCondition(sensor_number, fields, 'range_min', '>', 'range_max')
    self.CheckCondition(sensor_number, fields, 'range_min', '==', 'range_max')

    self.CheckCondition(sensor_number, fields, 'normal_min', '>', 'normal_max')
    self.CheckCondition(sensor_number, fields, 'normal_min', '==',
                        'normal_max')

    self.CheckCondition(sensor_number, fields, 'normal_min', '<', 'range_min')
    self.CheckCondition(sensor_number, fields, 'normal_max', '>', 'range_max')

    if fields['supports_recording'] & 0xfc:
      self.AddWarning('bits 7-2 in the recorded message support fields are set'
                      ' for sensor %d' % sensor_number)

    if ContainsUnprintable(fields['name']):
      self.AddAdvisory(
          'Name field in sensor definition for sensor %d  contains unprintable'
          ' characters, was %s' % (self._current_index,
                                   fields['name'].encode('string-escape')))

  def CheckCondition(self, sensor_number, fields, lhs, predicate_str, rhs):
    """Check for a condition and add a warning if it isn't true."""
    predicate = self.PREDICATE_DICT[predicate_str]
    if predicate(fields[lhs], fields[rhs]):
      self.AddAdvisory(
          'Sensor %d, %s (%d) %s %s (%d)' %
          (sensor_number, lhs, fields[lhs], predicate_str, rhs, fields[rhs]))


class GetSensorDefinitionWithNoData(TestMixins.GetWithNoDataMixin,
                                    OptionalParameterTestFixture):
  """Get the sensor definition with no data."""
  PID = 'SENSOR_DEFINITION'


class GetSensorDefinitionWithExtraData(TestMixins.GetWithDataMixin,
                                       OptionalParameterTestFixture):
  """Get the sensor definition with more than 1 byte of data."""
  PID = 'SENSOR_DEFINITION'


class GetInvalidSensorDefinition(OptionalParameterTestFixture):
  """Get the sensor definition with the all sensor value (0xff)."""
  CATEGORY = TestCategory.ERROR_CONDITIONS
  PID = 'SENSOR_DEFINITION'

  def Test(self):
    self.AddIfGetSupported(self.NackGetResult(RDMNack.NR_DATA_OUT_OF_RANGE))
    data = struct.pack('!B', 0xff)
    self.SendRawGet(ROOT_DEVICE, self.pid, data)


class SetSensorDefinition(TestMixins.UnsupportedSetMixin,
                          OptionalParameterTestFixture):
  """SET the sensor definition."""
  PID = 'SENSOR_DEFINITION'


class SetSensorDefinitionWithData(TestMixins.UnsupportedSetWithDataMixin,
                                  OptionalParameterTestFixture):
  """Attempt to SET SENSOR_DEFINITION with data."""
  PID = 'SENSOR_DEFINITION'


class AllSubDevicesGetSensorDefinition(TestMixins.AllSubDevicesGetMixin,
                                       OptionalParameterTestFixture):
  """Send a Get SENSOR_DEFINITION to ALL_SUB_DEVICES."""
  PID = 'SENSOR_DEFINITION'
  DATA = [1]


# Sensor Value
# -----------------------------------------------------------------------------
class GetSensorValues(OptionalParameterTestFixture):
  """Get values for all defined sensors."""
  CATEGORY = TestCategory.SENSORS
  PID = 'SENSOR_VALUE'
  REQUIRES = ['sensor_definitions']
  PROVIDES = ['sensor_values']

  HIGHEST_LOWEST_MASK = 0x02
  RECORDED_VALUE_MASK = 0x01

  def Test(self):
    # The head of the list is the current sensor we're querying
    self._sensors = self.Property('sensor_definitions').values()
    self._sensor_values = []

    if self._sensors:
      # Loop and get all values
      self._GetSensorValue()
    else:
      # No sensors found, make sure we get a NR_DATA_OUT_OF_RANGE
      self.AddIfGetSupported(self.NackGetResult(RDMNack.NR_DATA_OUT_OF_RANGE))
      self.SendGet(ROOT_DEVICE, self.pid, [0])

  def _GetSensorValue(self):
    if not self._sensors:
      # Finished
      self.SetProperty('sensor_values', self._sensor_values)
      self.Stop()
      return

    sensor_index = self._sensors[0]['sensor_number']
    self.AddExpectedResults([
      self.AckGetResult(action=self._GetNextSensor),
      self.NackGetResult(
        RDMNack.NR_HARDWARE_FAULT,
        advisory="Sensor %d NACK'ed GET SENSOR_VALUE with NR_HARDWARE_FAULT" %
                 sensor_index,
        action=self._GetNextSensor)
    ])
    self.SendGet(ROOT_DEVICE, self.pid, [sensor_index])

  def _GetNextSensor(self):
    self._sensors.pop(0)
    self._GetSensorValue()

  def VerifyResult(self, response, fields):
    if not response.WasAcked():
      return

    sensor_def = self._sensors[0]
    sensor_number = fields['sensor_number']
    if sensor_def['sensor_number'] != sensor_number:
      self.AddWarning(
          'Requested sensor value for %d, message returned sensor %d' %
          (sensor_def['sensor_number'], fields['sensor_number']))
      return

    self._sensor_values.append(fields)
    range_min = sensor_def['range_min']
    range_max = sensor_def['range_max']

    # Perform sanity checks on the sensor infomation
    self._CheckValueWithinRange(sensor_number, fields, 'present_value',
                                range_min, range_max)

    if sensor_def['supports_recording'] & self.HIGHEST_LOWEST_MASK:
      self._CheckValueWithinRange(sensor_number, fields, 'lowest',
                                  range_min, range_max)
      self._CheckValueWithinRange(sensor_number, fields, 'highest',
                                  range_min, range_max)
    else:
      self._CheckForZeroField(sensor_number, fields, 'lowest')
      self._CheckForZeroField(sensor_number, fields, 'highest')

    if sensor_def['supports_recording'] & self.RECORDED_VALUE_MASK:
      self._CheckValueWithinRange(sensor_number, fields, 'recorded',
                                  range_min, range_max)
    else:
      self._CheckForZeroField(sensor_number, fields, 'recorded')

  def _CheckValueWithinRange(self, sensor_number, fields, name, min, max):
    if fields[name] < min or fields[name] > max:
      self.AddWarning(
        '%s for sensor %d not within range %d - %d, was %d' %
        (name, sensor_number, min, max, fields[name]))

  def _CheckForZeroField(self, sensor_number, fields, name):
    if fields[name]:
      self.AddWarning(
        '%s value for sensor %d non-0, but support not declared, was %d' %
        (name, sensor_number, fields[name]))


class GetUndefinedSensorValues(OptionalParameterTestFixture):
  """Attempt to get sensor values for all sensors that weren't defined."""
  CATEGORY = TestCategory.ERROR_CONDITIONS
  PID = 'SENSOR_VALUE'
  REQUIRES = ['sensor_definitions']

  def Test(self):
    sensors = self.Property('sensor_definitions')
    self._missing_sensors = []
    for i in xrange(0, 0xff):
      if i not in sensors:
        self._missing_sensors.append(i)

    if self._missing_sensors:
      # Loop and get all values
      self._GetSensorValue()
    else:
      self.SetNotRun('All sensors declared')
      return

  def _GetSensorValue(self):
    if not self._missing_sensors:
      self.Stop()
      return

    self.AddIfGetSupported(
        self.NackGetResult(RDMNack.NR_DATA_OUT_OF_RANGE,
                           action=self._GetSensorValue))
    self.SendGet(ROOT_DEVICE, self.pid, [self._missing_sensors.pop(0)])


class GetInvalidSensorValue(OptionalParameterTestFixture):
  """Get the sensor value with the all sensor value (0xff)."""
  CATEGORY = TestCategory.ERROR_CONDITIONS
  PID = 'SENSOR_VALUE'

  def Test(self):
    self.AddIfGetSupported(self.NackGetResult(RDMNack.NR_DATA_OUT_OF_RANGE))
    data = struct.pack('!B', 0xff)
    self.SendRawGet(ROOT_DEVICE, self.pid, data)


class GetSensorValueWithNoData(TestMixins.GetWithNoDataMixin,
                               OptionalParameterTestFixture):
  """GET sensor value without any sensor number."""
  PID = 'SENSOR_VALUE'


class GetSensorValueWithExtraData(TestMixins.GetWithDataMixin,
                                  OptionalParameterTestFixture):
  """GET SENSOR_VALUE with more than 1 byte of data."""
  PID = 'SENSOR_VALUE'


class ResetSensorValue(OptionalParameterTestFixture):
  """Reset sensor values for all defined sensors."""
  CATEGORY = TestCategory.SENSORS
  PID = 'SENSOR_VALUE'
  REQUIRES = ['sensor_definitions']

  def Test(self):
    # The head of the list is the current sensor we're querying
    self._sensors = self.Property('sensor_definitions').values()
    self._sensor_values = []

    if self._sensors:
      # Loop and get all values
      self._ResetSensor()
    else:
      # No sensors found, make sure we get a NR_DATA_OUT_OF_RANGE
      self.AddIfSetSupported([
          self.NackSetResult(RDMNack.NR_DATA_OUT_OF_RANGE),
          self.NackSetResult(RDMNack.NR_UNSUPPORTED_COMMAND_CLASS),
      ])
      self.SendSet(ROOT_DEVICE, self.pid, [0])

  def _ResetSensor(self):
    if not self._sensors:
      # Finished
      self.Stop()
      return

    sensor_index = self._sensors[0]['sensor_number']
    self.AddExpectedResults([
        self.AckSetResult(action=self._ResetNextSensor),
        self.NackSetResult(RDMNack.NR_UNSUPPORTED_COMMAND_CLASS,
                           action=self._ResetNextSensor),
        self.NackSetResult(
          RDMNack.NR_HARDWARE_FAULT,
          advisory="Sensor %d NACK'ed Set SENSOR_VALUE with NR_HARDWARE_FAULT" %
                   sensor_index,
          action=self._ResetNextSensor)
    ])
    self.SendSet(ROOT_DEVICE, self.pid, [sensor_index])

  def _ResetNextSensor(self):
    self._sensors.pop(0)
    self._ResetSensor()

  def VerifyResult(self, response, fields):
    # It's not clear at all what to expect in this case.
    # See http://www.rdmprotocol.org/showthread.php?p=2160
    # TODO(simonn, E1.20 task group): figure this out
    pass


class ResetAllSensorValues(OptionalParameterTestFixture):
  """Set SENSOR_VALUE with sensor number set to 0xff."""
  CATEGORY = TestCategory.SENSORS
  PID = 'SENSOR_VALUE'
  REQUIRES = ['sensor_definitions']

  RECORDED_VALUE_MASK = 0x01
  ALL_SENSORS = 0xff

  def Test(self):
    supports_recording = False
    for sensor_def in self.Property('sensor_definitions').values():
      supports_recording |= (
          sensor_def['supports_recording'] & self.RECORDED_VALUE_MASK)

    # Some devices don't have set
    results = [self.NackSetResult(RDMNack.NR_UNSUPPORTED_COMMAND_CLASS)]
    if supports_recording:
      results = [
        self.AckSetResult(),
        self.NackSetResult(
            RDMNack.NR_UNSUPPORTED_COMMAND_CLASS,
            warning="One or more recorded sensors found but Set SENSOR_VALUE "
                    "wasn't supported")
      ]
    else:
      results = [
        self.AckSetResult(),
        self.NackSetResult(RDMNack.NR_UNSUPPORTED_COMMAND_CLASS)
      ]
    self.AddIfSetSupported(results)
    self.SendSet(ROOT_DEVICE, self.pid, [self.ALL_SENSORS])


class ResetUndefinedSensorValues(TestMixins.SetUndefinedSensorValues,
                                 OptionalParameterTestFixture):
  """Attempt to reset sensor values for all sensors that weren't defined."""
  CATEGORY = TestCategory.ERROR_CONDITIONS
  PID = 'SENSOR_VALUE'
  REQUIRES = ['sensor_definitions']


class SetSensorValueWithNoData(TestMixins.SetWithNoDataMixin,
                                 OptionalParameterTestFixture):
  """SET sensor value without any sensor number."""
  PID = 'SENSOR_VALUE'
  ALLOWED_NACKS = [RDMNack.NR_UNSUPPORTED_COMMAND_CLASS]


class SetSensorValueWithExtraData(TestMixins.SetWithDataMixin,
                                    OptionalParameterTestFixture):
  """Send a SET SENSOR_VALUE command with extra data."""
  PID = 'SENSOR_VALUE'


class AllSubDevicesGetSensorValue(TestMixins.AllSubDevicesGetMixin,
                                  OptionalParameterTestFixture):
  """Send a Get SENSOR_VALUE to ALL_SUB_DEVICES."""
  PID = 'SENSOR_VALUE'
  DATA = [1]


# Record Sensors
# -----------------------------------------------------------------------------
class GetRecordSensors(TestMixins.UnsupportedGetMixin,
                       OptionalParameterTestFixture):
  """GET record sensors."""
  PID = 'RECORD_SENSORS'


class GetRecordSensorsWithData(TestMixins.UnsupportedGetWithDataMixin,
                               OptionalParameterTestFixture):
  """GET RECORD_SENSORS with data."""
  PID = 'RECORD_SENSORS'


class RecordSensorValues(OptionalParameterTestFixture):
  """Record values for all defined sensors."""
  CATEGORY = TestCategory.SENSORS
  PID = 'RECORD_SENSORS'
  REQUIRES = ['sensor_definitions']

  RECORDED_VALUE_MASK = 0x01

  def Test(self):
    # The head of the list is the current sensor we're querying
    self._sensors = self.Property('sensor_definitions').values()
    self._sensor_values = []

    if self._sensors:
      # Loop and get all values
      self._RecordSensor()
    else:
      # No sensors found, make sure we get a NR_DATA_OUT_OF_RANGE
      self.AddIfSetSupported(self.NackSetResult(RDMNack.NR_DATA_OUT_OF_RANGE))
      self.SendSet(ROOT_DEVICE, self.pid, [0])

  def _RecordSensor(self):
    if not self._sensors:
      # Finished
      self.Stop()
      return

    sensor_def = self._sensors[0]
    if sensor_def['supports_recording'] & self.RECORDED_VALUE_MASK:
      self.AddExpectedResults(self.AckSetResult(action=self._RecordNextSensor))
    else:
      message = ("Sensor %d ack'ed RECORD_SENSOR but recorded support was not "
                 "declared" % sensor_def['sensor_number'])
      self.AddIfSetSupported([
          self.NackSetResult(RDMNack.NR_DATA_OUT_OF_RANGE,
                             action=self._RecordNextSensor),
          self.AckSetResult(action=self._RecordNextSensor,
                            advisory=message),

      ])
    self.SendSet(ROOT_DEVICE, self.pid, [self._sensors[0]['sensor_number']])

  def _RecordNextSensor(self):
    self._sensors.pop(0)
    self._RecordSensor()


class RecordAllSensorValues(OptionalParameterTestFixture):
  """Set RECORD_SENSORS with sensor number set to 0xff."""
  CATEGORY = TestCategory.SENSORS
  PID = 'RECORD_SENSORS'
  REQUIRES = ['sensor_recording_supported']

  ALL_SENSORS = 0xff

  def Test(self):
    if self.Property('sensor_recording_supported'):
      self.AddIfSetSupported(self.AckSetResult())
    else:
      self.AddIfSetSupported(self.NackSetResult(RDMNack.NR_DATA_OUT_OF_RANGE))
    self.SendSet(ROOT_DEVICE, self.pid, [self.ALL_SENSORS])


class RecordUndefinedSensorValues(TestMixins.SetUndefinedSensorValues,
                                  OptionalParameterTestFixture):
  """Attempt to reset sensor values for all sensors that weren't defined."""
  CATEGORY = TestCategory.ERROR_CONDITIONS
  PID = 'RECORD_SENSORS'
  REQUIRES = ['sensor_definitions']


class SetRecordSensorsWithNoData(TestMixins.SetWithNoDataMixin,
                                 OptionalParameterTestFixture):
  """SET record sensors without any sensor number."""
  PID = 'RECORD_SENSORS'


<<<<<<< HEAD
class SetRecordSensorsWithExtraData(TestMixins.SetWithDataMixin,
=======
class RecordSensorValueWithExtraData(TestMixins.SetWithDataMixin,
>>>>>>> 4de46e6a
                                     OptionalParameterTestFixture):
  """Send a SET RECORD_SENSORS command with extra data."""
  PID = 'RECORD_SENSORS'


class AllSubDevicesGetRecordSensors(TestMixins.AllSubDevicesUnsupportedGetMixin,
                                    OptionalParameterTestFixture):
  """Attempt to send a get RECORD_SENSORS to ALL_SUB_DEVICES."""
  PID = 'RECORD_SENSORS'


# Device Hours
# -----------------------------------------------------------------------------
class GetDeviceHours(TestMixins.GetMixin, OptionalParameterTestFixture):
  """GET the device hours."""
  CATEGORY = TestCategory.POWER_LAMP_SETTINGS
  PID = 'DEVICE_HOURS'
  EXPECTED_FIELDS = ['hours']
  PROVIDES = ['device_hours']


class GetDeviceHoursWithData(TestMixins.GetWithDataMixin,
                             OptionalParameterTestFixture):
  """GET the device hours with extra data."""
  PID = 'DEVICE_HOURS'


class SetDeviceHours(TestMixins.SetUInt32Mixin,
                     OptionalParameterTestFixture):
  """Attempt to SET the device hours."""
  CATEGORY = TestCategory.POWER_LAMP_SETTINGS
  PID = 'DEVICE_HOURS'
  EXPECTED_FIELDS = ['hours']
  PROVIDES = ['set_device_hours_supported']
  REQUIRES = ['device_hours']

  def OldValue(self):
    return self.Property('device_hours')

  def VerifyResult(self, response, fields):
    if response.command_class == PidStore.RDM_SET:
      set_supported = (
          response.WasAcked() or
          response.nack_reason != RDMNack.NR_UNSUPPORTED_COMMAND_CLASS)
      self.SetProperty('set_device_hours_supported', set_supported)


class SetDeviceHoursWithNoData(TestMixins.SetWithNoDataMixin,
                               OptionalParameterTestFixture):
  """Set the device hours with no param data."""
  PID = 'DEVICE_HOURS'
  REQUIRES = ['set_device_hours_supported']

  def Test(self):
    if self.Property('set_device_hours_supported'):
      expected_result = RDMNack.NR_FORMAT_ERROR
    else:
      expected_result = RDMNack.NR_UNSUPPORTED_COMMAND_CLASS
    self.AddIfSetSupported(self.NackSetResult(expected_result))
    self.SendRawSet(ROOT_DEVICE, self.pid, '')


class SetDeviceHoursWithExtraData(TestMixins.SetWithDataMixin,
                                  OptionalParameterTestFixture):
  """Send a SET DEVICE_HOURS command with extra data."""
  PID = 'DEVICE_HOURS'
  DATA = 'foobar'


class AllSubDevicesGetDeviceHours(TestMixins.AllSubDevicesGetMixin,
                                  OptionalParameterTestFixture):
  """Send a Get DEVICE_HOURS to ALL_SUB_DEVICES."""
  PID = 'DEVICE_HOURS'


# Lamp Hours
# -----------------------------------------------------------------------------
class GetLampHours(TestMixins.GetMixin, OptionalParameterTestFixture):
  """GET the device hours."""
  CATEGORY = TestCategory.POWER_LAMP_SETTINGS
  PID = 'LAMP_HOURS'
  EXPECTED_FIELDS = ['hours']
  PROVIDES = ['lamp_hours']


class GetLampHoursWithData(TestMixins.GetWithDataMixin,
                           OptionalParameterTestFixture):
  """GET the device hours with extra data."""
  PID = 'LAMP_HOURS'


class SetLampHours(TestMixins.SetUInt32Mixin,
                   OptionalParameterTestFixture):
  """Attempt to SET the device hours."""
  CATEGORY = TestCategory.POWER_LAMP_SETTINGS
  PID = 'LAMP_HOURS'
  EXPECTED_FIELDS = ['hours']
  PROVIDES = ['set_lamp_hours_supported']
  REQUIRES = ['lamp_hours']

  def OldValue(self):
    return self.Property('lamp_hours')

  def VerifyResult(self, response, fields):
    if response.command_class == PidStore.RDM_SET:
      set_supported = (
          response.WasAcked() or
          response.nack_reason != RDMNack.NR_UNSUPPORTED_COMMAND_CLASS)
      self.SetProperty('set_lamp_hours_supported', set_supported)


class SetLampHoursWithNoData(TestMixins.SetWithNoDataMixin,
                             OptionalParameterTestFixture):
  """Set the device hours with no param data."""
  PID = 'LAMP_HOURS'
  REQUIRES = ['set_lamp_hours_supported']

  def Test(self):
    if self.Property('set_lamp_hours_supported'):
      expected_result = RDMNack.NR_FORMAT_ERROR
    else:
      expected_result = RDMNack.NR_UNSUPPORTED_COMMAND_CLASS
    self.AddIfSetSupported(self.NackSetResult(expected_result))
    self.SendRawSet(ROOT_DEVICE, self.pid, '')


class SetLampHoursWithExtraData(TestMixins.SetWithDataMixin,
                                OptionalParameterTestFixture):
  """Send a SET LAMP_HOURS command with extra data."""
  PID = 'LAMP_HOURS'
  DATA = 'foobar'


class AllSubDevicesGetLampHours(TestMixins.AllSubDevicesGetMixin,
                                OptionalParameterTestFixture):
  """Send a Get LAMP_HOURS to ALL_SUB_DEVICES."""
  PID = 'LAMP_HOURS'


# Lamp Strikes
# -----------------------------------------------------------------------------
class GetLampStrikes(TestMixins.GetMixin, OptionalParameterTestFixture):
  """GET the lamp strikes."""
  CATEGORY = TestCategory.POWER_LAMP_SETTINGS
  PID = 'LAMP_STRIKES'
  EXPECTED_FIELDS = ['strikes']
  PROVIDES = ['lamp_strikes']


class GetLampStrikesWithData(TestMixins.GetWithDataMixin,
                             OptionalParameterTestFixture):
  """GET the lamp strikes with extra data."""
  PID = 'LAMP_STRIKES'


class SetLampStrikes(TestMixins.SetUInt32Mixin, OptionalParameterTestFixture):
  """Attempt to SET the lamp strikes."""
  CATEGORY = TestCategory.POWER_LAMP_SETTINGS
  PID = 'LAMP_STRIKES'
  EXPECTED_FIELDS = ['strikes']
  PROVIDES = ['set_lamp_strikes_supported']
  REQUIRES = ['lamp_strikes']

  def OldValue(self):
    return self.Property('lamp_strikes')

  def VerifyResult(self, response, fields):
    if response.command_class == PidStore.RDM_SET:
      set_supported = (
          response.WasAcked() or
          response.nack_reason != RDMNack.NR_UNSUPPORTED_COMMAND_CLASS)
      self.SetProperty('set_lamp_strikes_supported', set_supported)


class SetLampStrikesWithNoData(TestMixins.SetWithNoDataMixin,
                               OptionalParameterTestFixture):
  """Set the lamp strikes with no param data."""
  PID = 'LAMP_STRIKES'
  REQUIRES = ['set_lamp_strikes_supported']

  def Test(self):
    if self.Property('set_lamp_strikes_supported'):
      expected_result = RDMNack.NR_FORMAT_ERROR
    else:
      expected_result = RDMNack.NR_UNSUPPORTED_COMMAND_CLASS
    self.AddIfSetSupported(self.NackSetResult(expected_result))
    self.SendRawSet(ROOT_DEVICE, self.pid, '')


class SetLampStrikesWithExtraData(TestMixins.SetWithDataMixin,
                                  OptionalParameterTestFixture):
  """Send a SET LAMP_STRIKES command with extra data."""
  PID = 'LAMP_STRIKES'
  DATA = 'foobar'


class AllSubDevicesGetLampStrikes(TestMixins.AllSubDevicesGetMixin,
                                  OptionalParameterTestFixture):
  """Send a Get LAMP_STRIKES to ALL_SUB_DEVICES."""
  PID = 'LAMP_STRIKES'


# Lamp State
# -----------------------------------------------------------------------------
class GetLampState(TestMixins.GetMixin, OptionalParameterTestFixture):
  """GET the lamp state."""
  CATEGORY = TestCategory.POWER_LAMP_SETTINGS
  PID = 'LAMP_STATE'
  EXPECTED_FIELDS = ['state']
  PROVIDES = ['lamp_state']


class GetLampStateWithData(TestMixins.GetWithDataMixin,
                           OptionalParameterTestFixture):
  """GET the lamp state with extra data."""
  PID = 'LAMP_STATE'


class SetLampState(TestMixins.SetBoolMixin, OptionalParameterTestFixture):
  """Attempt to SET the lamp state."""
  CATEGORY = TestCategory.POWER_LAMP_SETTINGS
  PID = 'LAMP_STATE'
  EXPECTED_FIELDS = ['state']
  REQUIRES = ['lamp_state']

  def OldValue(self):
    # We use a bool here so we toggle between off and on
    # Some responders may not support standby & strike
    return bool(self.Property('lamp_state'))


class SetLampStateWithNoData(TestMixins.SetWithNoDataMixin,
                             OptionalParameterTestFixture):
  """Set the device state with no param data."""
  PID = 'LAMP_STATE'


class SetLampStateWithExtraData(TestMixins.SetWithDataMixin,
                                OptionalParameterTestFixture):
  """Send a SET LAMP_STATE command with extra data."""
  PID = 'LAMP_STATE'


class AllSubDevicesGetLampState(TestMixins.AllSubDevicesGetMixin,
                                OptionalParameterTestFixture):
  """Send a Get LAMP_STATE to ALL_SUB_DEVICES."""
  PID = 'LAMP_STATE'


# Lamp On Mode
# -----------------------------------------------------------------------------
class GetLampOnMode(TestMixins.GetMixin, OptionalParameterTestFixture):
  """GET the lamp on mode."""
  CATEGORY = TestCategory.POWER_LAMP_SETTINGS
  PID = 'LAMP_ON_MODE'
  EXPECTED_FIELDS = ['mode']
  PROVIDES = ['lamp_on_mode']


class GetLampOnModeWithData(TestMixins.GetWithDataMixin,
                            OptionalParameterTestFixture):
  """GET the lamp on mode with extra data."""
  PID = 'LAMP_ON_MODE'


class SetLampOnMode(TestMixins.SetMixin, OptionalParameterTestFixture):
  """Attempt to SET the lamp on mode."""
  CATEGORY = TestCategory.POWER_LAMP_SETTINGS
  PID = 'LAMP_ON_MODE'
  EXPECTED_FIELDS = ['mode']
  REQUIRES = ['lamp_on_mode']
  ALLOWED_MODES = [0, 1, 2]
  ALL_MODES = ALLOWED_MODES + [3] + range(0x80, 0xe0)

  def OldValue(self):
    old = self.Property('lamp_on_mode')
    if old in self.ALL_MODES:
      return old
    return self.ALL_MODES[0]

  def NewValue(self):
    old_value = self.OldValue()
    try:
      self.ALLOWED_MODES.index(old_value)
    except ValueError:
      return self.ALLOWED_MODES[0]
    return self.ALLOWED_MODES[(old_value + 1) % len(self.ALLOWED_MODES)]


class SetLampOnModeWithNoData(TestMixins.SetWithNoDataMixin,
                              OptionalParameterTestFixture):
  """Set the device on mode with no param data."""
  PID = 'LAMP_ON_MODE'


class SetLampOnModeWithExtraData(TestMixins.SetWithDataMixin,
                                 OptionalParameterTestFixture):
  """Send a SET LAMP_ON_MODE command with extra data."""
  PID = 'LAMP_ON_MODE'


class AllSubDevicesGetLampOnMode(TestMixins.AllSubDevicesGetMixin,
                                 OptionalParameterTestFixture):
  """Send a Get LAMP_ON_MODE to ALL_SUB_DEVICES."""
  PID = 'LAMP_ON_MODE'


# Device Hours
# -----------------------------------------------------------------------------
class GetDevicePowerCycles(TestMixins.GetMixin, OptionalParameterTestFixture):
  """GET the device power_cycles."""
  CATEGORY = TestCategory.POWER_LAMP_SETTINGS
  PID = 'DEVICE_POWER_CYCLES'
  EXPECTED_FIELDS = ['power_cycles']
  PROVIDES = ['power_cycles']


class GetDevicePowerCyclesWithData(TestMixins.GetWithDataMixin,
                                   OptionalParameterTestFixture):
  """GET the device power_cycles with extra data."""
  PID = 'DEVICE_POWER_CYCLES'


class ResetDevicePowerCycles(TestMixins.SetUInt32Mixin,
                             OptionalParameterTestFixture):
  """Attempt to SET the device power_cycles to zero."""
  CATEGORY = TestCategory.POWER_LAMP_SETTINGS
  PID = 'DEVICE_POWER_CYCLES'
  EXPECTED_FIELDS = ['power_cycles']
  REQUIRES = ['power_cycles']
  PROVIDES = ['set_device_power_cycles_supported']

  def OldValue(self):
    return self.Property('power_cycles')

  def NewValue(self):
    return 0

  def VerifyResult(self, response, fields):
    if response.command_class == PidStore.RDM_SET:
      set_supported = (
          response.WasAcked() or
          response.nack_reason != RDMNack.NR_UNSUPPORTED_COMMAND_CLASS)
      self.SetProperty('set_device_power_cycles_supported', set_supported)


class SetDevicePowerCycles(TestMixins.SetUInt32Mixin,
                           OptionalParameterTestFixture):
  """Attempt to SET the device power_cycles."""
  CATEGORY = TestCategory.POWER_LAMP_SETTINGS
  PID = 'DEVICE_POWER_CYCLES'
  EXPECTED_FIELDS = ['power_cycles']
  REQUIRES = ['power_cycles']

  def OldValue(self):
    return self.Property('power_cycles')

  def Test(self):
    self.AddIfSetSupported([
      self.AckSetResult(action=self.VerifySet),
      self.NackSetResult(RDMNack.NR_DATA_OUT_OF_RANGE),
      self.NackSetResult(
        RDMNack.NR_UNSUPPORTED_COMMAND_CLASS,
        advisory='SET for %s returned unsupported command class' %
                 self.pid.name),
    ])
    self.SendSet(ROOT_DEVICE, self.pid, [self.NewValue()])


class SetDevicePowerCyclesWithNoData(TestMixins.SetWithNoDataMixin,
                                     OptionalParameterTestFixture):
  """Set the device power_cycles with no param data."""
  PID = 'DEVICE_POWER_CYCLES'
  REQUIRES = ['set_device_power_cycles_supported']

  def Test(self):
    if self.Property('set_device_power_cycles_supported'):
      expected_result = RDMNack.NR_FORMAT_ERROR
    else:
      expected_result = RDMNack.NR_UNSUPPORTED_COMMAND_CLASS
    self.AddIfSetSupported(self.NackSetResult(expected_result))
    self.SendRawSet(ROOT_DEVICE, self.pid, '')


class SetDevicePowerCyclesWithExtraData(TestMixins.SetWithDataMixin,
                                        OptionalParameterTestFixture):
  """Send a SET DEVICE_POWER_CYCLES command with extra data."""
  PID = 'DEVICE_POWER_CYCLES'
  DATA = 'foobar'


class AllSubDevicesGetDevicePowerCycles(TestMixins.AllSubDevicesGetMixin,
                                        OptionalParameterTestFixture):
  """Send a Get DEVICE_POWER_CYCLES to ALL_SUB_DEVICES."""
  PID = 'DEVICE_POWER_CYCLES'


# Display Invert
# -----------------------------------------------------------------------------
class GetDisplayInvert(TestMixins.GetMixin,
                       OptionalParameterTestFixture):
  """GET the display invert setting."""
  CATEGORY = TestCategory.DISPLAY_SETTINGS
  PID = 'DISPLAY_INVERT'
  EXPECTED_FIELDS = ['invert_status']
  PROVIDES = ['display_invert']


class GetDisplayInvertWithData(TestMixins.GetWithDataMixin,
                               OptionalParameterTestFixture):
  """GET the pan invert setting with extra data."""
  PID = 'DISPLAY_INVERT'


class SetDisplayInvert(TestMixins.SetMixin,
                       OptionalParameterTestFixture):
  """Attempt to SET the display invert setting."""
  CATEGORY = TestCategory.DISPLAY_SETTINGS
  PID = 'DISPLAY_INVERT'
  EXPECTED_FIELDS = ['invert_status']
  REQUIRES = ['display_invert']
  # Some devices can't do auto so we just use on and off here
  ALLOWED_MODES = [0, 1]
  ALL_MODES = ALLOWED_MODES + [2]

  def OldValue(self):
    old = self.Property('display_invert')
    if old in self.ALL_MODES:
      return old
    return self.ALL_MODES[0]

  def NewValue(self):
    old_value = self.OldValue()
    try:
      self.ALLOWED_MODES.index(old_value)
    except ValueError:
      return self.ALLOWED_MODES[0]
    return self.ALLOWED_MODES[(old_value + 1) % len(self.ALLOWED_MODES)]


class SetDisplayInvertWithNoData(TestMixins.SetWithNoDataMixin,
                                 OptionalParameterTestFixture):
  """Set the display invert with no param data."""
  PID = 'DISPLAY_INVERT'


class SetDisplayInvertWithExtraData(TestMixins.SetWithDataMixin,
                                    OptionalParameterTestFixture):
  """Send a SET DISPLAY_INVERT command with extra data."""
  PID = 'DISPLAY_INVERT'


class AllSubDevicesGetDisplayInvert(TestMixins.AllSubDevicesGetMixin,
                                    OptionalParameterTestFixture):
  """Send a Get DISPLAY_INVERT to ALL_SUB_DEVICES."""
  PID = 'DISPLAY_INVERT'


# Display Level
# -----------------------------------------------------------------------------
class GetDisplayLevel(TestMixins.GetMixin,
                      OptionalParameterTestFixture):
  """GET the display level setting."""
  CATEGORY = TestCategory.DISPLAY_SETTINGS
  PID = 'DISPLAY_LEVEL'
  EXPECTED_FIELDS = ['level']
  PROVIDES = ['display_level']


class GetDisplayLevelWithData(TestMixins.GetWithDataMixin,
                              OptionalParameterTestFixture):
  """GET the pan invert setting with extra data."""
  PID = 'DISPLAY_LEVEL'


class SetDisplayLevel(TestMixins.SetUInt8Mixin,
                      OptionalParameterTestFixture):
  """Attempt to SET the display level setting."""
  CATEGORY = TestCategory.DISPLAY_SETTINGS
  PID = 'DISPLAY_LEVEL'
  EXPECTED_FIELDS = ['level']
  REQUIRES = ['display_level']

  def OldValue(self):
    return self.Property('display_level')


class SetDisplayLevelWithNoData(TestMixins.SetWithNoDataMixin,
                                OptionalParameterTestFixture):
  """Set the display level with no param data."""
  PID = 'DISPLAY_LEVEL'


class SetDisplayLevelWithExtraData(TestMixins.SetWithDataMixin,
                                   OptionalParameterTestFixture):
  """Send a SET DISPLAY_LEVEL command with extra data."""
  PID = 'DISPLAY_LEVEL'


class AllSubDevicesGetDisplayLevel(TestMixins.AllSubDevicesGetMixin,
                                   OptionalParameterTestFixture):
  """Send a Get DISPLAY_LEVEL to ALL_SUB_DEVICES."""
  PID = 'DISPLAY_LEVEL'


# Pan Invert
# -----------------------------------------------------------------------------
class GetPanInvert(TestMixins.GetMixin, OptionalParameterTestFixture):
  """GET the pan invert setting."""
  CATEGORY = TestCategory.CONFIGURATION
  PID = 'PAN_INVERT'
  EXPECTED_FIELDS = ['invert']
  PROVIDES = ['pan_invert']


class GetPanInvertWithData(TestMixins.GetWithDataMixin,
                           OptionalParameterTestFixture):
  """GET the pan invert setting with extra data."""
  PID = 'PAN_INVERT'


class SetPanInvert(TestMixins.SetBoolMixin, OptionalParameterTestFixture):
  """Attempt to SET the pan invert setting."""
  CATEGORY = TestCategory.CONFIGURATION
  PID = 'PAN_INVERT'
  EXPECTED_FIELDS = ['invert']
  REQUIRES = ['pan_invert']

  def OldValue(self):
    return self.Property('pan_invert')


class SetPanInvertWithNoData(TestMixins.SetWithNoDataMixin,
                             OptionalParameterTestFixture):
  """Set the pan invert with no param data."""
  PID = 'PAN_INVERT'


class SetPanInvertWithExtraData(TestMixins.SetWithDataMixin,
                                OptionalParameterTestFixture):
  """Send a SET PAN_INVERT command with extra data."""
  PID = 'PAN_INVERT'


class AllSubDevicesGetPanInvert(TestMixins.AllSubDevicesGetMixin,
                                OptionalParameterTestFixture):
  """Send a Get PAN_INVERT to ALL_SUB_DEVICES."""
  PID = 'PAN_INVERT'


# Tilt Invert
# -----------------------------------------------------------------------------
class GetTiltInvert(TestMixins.GetMixin, OptionalParameterTestFixture):
  """GET the tilt invert setting."""
  CATEGORY = TestCategory.CONFIGURATION
  PID = 'TILT_INVERT'
  EXPECTED_FIELDS = ['invert']
  PROVIDES = ['tilt_invert']


class GetTiltInvertWithData(TestMixins.GetWithDataMixin,
                            OptionalParameterTestFixture):
  """GET the tilt invert setting with extra data."""
  PID = 'TILT_INVERT'


class SetTiltInvert(TestMixins.SetBoolMixin, OptionalParameterTestFixture):
  """Attempt to SET the tilt invert setting."""
  CATEGORY = TestCategory.CONFIGURATION
  PID = 'TILT_INVERT'
  EXPECTED_FIELDS = ['invert']
  REQUIRES = ['tilt_invert']

  def OldValue(self):
    return self.Property('tilt_invert')


class SetTiltInvertWithNoData(TestMixins.SetWithNoDataMixin,
                              OptionalParameterTestFixture):
  """Set the tilt invert with no param data."""
  PID = 'TILT_INVERT'


class SetTiltInvertWithExtraData(TestMixins.SetWithDataMixin,
                                 OptionalParameterTestFixture):
  """Send a SET TILT_INVERT command with extra data."""
  PID = 'TILT_INVERT'


class AllSubDevicesGetTiltInvert(TestMixins.AllSubDevicesGetMixin,
                                 OptionalParameterTestFixture):
  """Send a Get TILT_INVERT to ALL_SUB_DEVICES."""
  PID = 'TILT_INVERT'


# Pan Tilt Swap
# -----------------------------------------------------------------------------
class GetPanTiltSwap(TestMixins.GetMixin, OptionalParameterTestFixture):
  """GET the pan tilt swap setting."""
  CATEGORY = TestCategory.CONFIGURATION
  PID = 'PAN_TILT_SWAP'
  EXPECTED_FIELDS = ['swap']
  PROVIDES = ['pan_tilt_swap']


class GetPanTiltSwapWithData(TestMixins.GetWithDataMixin,
                             OptionalParameterTestFixture):
  """GET the pan tilt swap setting with extra data."""
  PID = 'PAN_TILT_SWAP'


class SetPanTiltSwap(TestMixins.SetBoolMixin, OptionalParameterTestFixture):
  """Attempt to SET the pan tilt swap setting."""
  CATEGORY = TestCategory.CONFIGURATION
  PID = 'PAN_TILT_SWAP'
  EXPECTED_FIELDS = ['swap']
  REQUIRES = ['pan_tilt_swap']

  def OldValue(self):
    return self.Property('pan_tilt_swap')


class SetPanTiltSwapWithNoData(TestMixins.SetWithNoDataMixin,
                               OptionalParameterTestFixture):
  """Set the pan tilt swap with no param data."""
  PID = 'PAN_TILT_SWAP'


class SetPanTiltSwapWithExtraData(TestMixins.SetWithDataMixin,
                                  OptionalParameterTestFixture):
  """Send a SET PAN_TILT_SWAP command with extra data."""
  PID = 'PAN_TILT_SWAP'


class AllSubDevicesGetPanTiltSwap(TestMixins.AllSubDevicesGetMixin,
                                  OptionalParameterTestFixture):
  """Send a Get PAN_TILT_SWAP to ALL_SUB_DEVICES."""
  PID = 'PAN_TILT_SWAP'


# Real time clock
# -----------------------------------------------------------------------------
class GetRealTimeClock(OptionalParameterTestFixture):
  """GET the real time clock setting."""
  CATEGORY = TestCategory.CONFIGURATION
  PID = 'REAL_TIME_CLOCK'

  ALLOWED_RANGES = {
      'year': (2003, 65535),
      'month': (1, 12),
      'day': (1, 31),
      'hour': (0, 23),
      'minute': (0, 59),
  }

  def Test(self):
    self.AddIfGetSupported(
      self.AckGetResult(field_names=self.ALLOWED_RANGES.keys() + ['second']))
    self.SendGet(ROOT_DEVICE, self.pid)

  def VerifyResult(self, response, fields):
    if not response.WasAcked():
      return

    for field, valid_range in self.ALLOWED_RANGES.iteritems():
      value = fields[field]
      if value < valid_range[0] or value > valid_range[1]:
        self.AddWarning('%s in GET %s is out of range, was %d, expected %s' %
                        (field, self.pid.name, value, valid_range))


class GetRealTimeClockWithData(TestMixins.GetWithDataMixin,
                               OptionalParameterTestFixture):
  """GET the teal time clock with data."""
  PID = 'REAL_TIME_CLOCK'


class SetRealTimeClock(OptionalParameterTestFixture):
  """Set the real time clock."""
  CATEGORY = TestCategory.CONFIGURATION
  PID = 'REAL_TIME_CLOCK'

  def Test(self):
    n = datetime.datetime.now()
    self.AddIfSetSupported([
        self.AckSetResult(),
        self.NackSetResult(RDMNack.NR_UNSUPPORTED_COMMAND_CLASS),
    ])
    args = [n.year, n.month, n.day, n.hour, n.minute, n.second]
    self.SendSet(ROOT_DEVICE, self.pid,
                 args)


class SetRealTimeClockWithNoData(OptionalParameterTestFixture):
  """Set the real time clock without any data."""
  CATEGORY = TestCategory.ERROR_CONDITIONS
  PID = 'REAL_TIME_CLOCK'

  def Test(self):
    self.AddIfSetSupported([
        self.NackSetResult(RDMNack.NR_UNSUPPORTED_COMMAND_CLASS),
        self.NackSetResult(RDMNack.NR_FORMAT_ERROR),
    ])
    self.SendRawSet(ROOT_DEVICE, self.pid, '')


class SetRealTimeClockWithExtraData(OptionalParameterTestFixture):
  """Send a SET REAL_TIME_CLOCK command with extra data."""
  CATEGORY = TestCategory.ERROR_CONDITIONS
  PID = 'REAL_TIME_CLOCK'
  DATA = 'foobarbaz'

  def Test(self):
    self.AddIfSetSupported([
        self.NackSetResult(RDMNack.NR_UNSUPPORTED_COMMAND_CLASS),
        self.NackSetResult(RDMNack.NR_FORMAT_ERROR),
    ])
    self.SendRawSet(ROOT_DEVICE, self.pid, self.DATA)


class AllSubDevicesGetRealTimeClock(TestMixins.AllSubDevicesGetMixin,
                                    OptionalParameterTestFixture):
  """Send a Get REAL_TIME_CLOCK to ALL_SUB_DEVICES."""
  PID = 'REAL_TIME_CLOCK'


# Identify Device
# -----------------------------------------------------------------------------
class GetIdentifyDevice(TestMixins.GetRequiredMixin, ResponderTestFixture):
  """Get the identify state."""
  CATEGORY = TestCategory.CONTROL
  PID = 'IDENTIFY_DEVICE'
  PROVIDES = ['identify_state']
  EXPECTED_FIELDS = ['identify_state']


class GetIdentifyDeviceWithData(TestMixins.GetMandatoryPIDWithDataMixin,
                                ResponderTestFixture):
  """Get the identify state with data."""
  PID = 'IDENTIFY_DEVICE'


class SetIdentifyDevice(ResponderTestFixture):
  """Set the identify state."""
  CATEGORY = TestCategory.CONTROL
  PID = 'IDENTIFY_DEVICE'
  REQUIRES = ['identify_state']

  def Test(self):
    self.identify_mode = self.Property('identify_state')
    self.new_mode = not self.identify_mode

    self.AddExpectedResults(
        self.AckSetResult(action=self.VerifyIdentifyMode))
    self.SendSet(ROOT_DEVICE, self.pid, [self.new_mode])

  def VerifyIdentifyMode(self):
    self.AddExpectedResults(
        self.AckGetResult(field_values={'identify_state': self.new_mode}))
    self.SendGet(ROOT_DEVICE, self.pid)

  def ResetState(self):
    # Reset back to the old value
    self.SendSet(ROOT_DEVICE, self.pid, [self.identify_mode])
    self._wrapper.Run()


class SetOutOfRangeIdentifyDevice(ResponderTestFixture):
  """Set the identify state to a value which is out of range."""
  CATEGORY = TestCategory.ERROR_CONDITIONS
  PID = 'IDENTIFY_DEVICE'
  REQUIRES = ['identify_state']

  def Test(self):
    self.AddExpectedResults(
        self.NackSetResult(RDMNack.NR_DATA_OUT_OF_RANGE))
    self.SendSet(ROOT_DEVICE, self.pid, [2])

  def ResetState(self):
    # Reset back to the old value
    self.SendSet(ROOT_DEVICE,
                 self.pid,
                 [self.Property('identify_state')])
    self._wrapper.Run()


class SetVendorcastIdentifyDevice(TestMixins.SetNonUnicastIdentifyMixin,
                                  ResponderTestFixture):
  """Set the identify state using the vendorcast uid."""
  CATEGORY = TestCategory.CONTROL
  PID = 'IDENTIFY_DEVICE'

  def Uid(self):
    return UID.VendorcastAddress(self._uid.manufacturer_id)


class SetBroadcastIdentifyDevice(TestMixins.SetNonUnicastIdentifyMixin,
                                 ResponderTestFixture):
  """Set the identify state using the broadcast uid."""
  CATEGORY = TestCategory.CONTROL
  PID = 'IDENTIFY_DEVICE'

  def Uid(self):
    return UID.AllDevices()


class SetOtherVendorcastIdentifyDevice(TestMixins.SetNonUnicastIdentifyMixin,
                                       ResponderTestFixture):
  """Send a vendorcast identify off to another manufacturer's ID."""
  CATEGORY = TestCategory.CONTROL
  PID = 'IDENTIFY_DEVICE'

  def States(self):
    return [
      self.TurnOn,
      self.VerifyOn,
      self.TurnOff,
      self.VerifyOn,
    ]

  def Uid(self):
    # Use a different vendor's vendorcast address
    vendorcast_id = self._uid.manufacturer_id
    if vendorcast_id == 0:
      vendorcast_id += 1
    else:
      vendorcast_id -= 1

    return UID(vendorcast_id, 0xffffffff)


class SetIdentifyDeviceWithNoData(ResponderTestFixture):
  """Set the identify state with no data."""
  CATEGORY = TestCategory.ERROR_CONDITIONS
  PID = 'IDENTIFY_DEVICE'
  REQUIRES = ['identify_state']

  def Test(self):
    self.AddExpectedResults(self.NackSetResult(RDMNack.NR_FORMAT_ERROR))
    self.SendRawSet(ROOT_DEVICE, self.pid, '')

  def ResetState(self):
    self.SendSet(ROOT_DEVICE, self.pid, [self.Property('identify_state')])
    self._wrapper.Run()


class SetIdentifyDeviceWithExtraData(ResponderTestFixture):
<<<<<<< HEAD
  """Set the identify state with no data."""
=======
  """Set the identify state with extra data."""
>>>>>>> 4de46e6a
  CATEGORY = TestCategory.ERROR_CONDITIONS
  PID = 'IDENTIFY_DEVICE'
  REQUIRES = ['identify_state']

  def Test(self):
    self.AddExpectedResults(self.NackSetResult(RDMNack.NR_FORMAT_ERROR))
    self.SendRawSet(ROOT_DEVICE, self.pid, 'foo')

  def ResetState(self):
    self.SendSet(ROOT_DEVICE, self.pid, [self.Property('identify_state')])
    self._wrapper.Run()


class AllSubDevicesGetIdentifyDevice(TestMixins.AllSubDevicesGetMixin,
                                     ResponderTestFixture):
  """Send a Get IDENTIFY_DEVICE to ALL_SUB_DEVICES."""
  PID = 'IDENTIFY_DEVICE'


class GetSubDeviceIdentifyDevice(ResponderTestFixture):
  """Check that IDENTIFY_DEVICE is supported on all sub devices."""
  CATEGORY = TestCategory.SUB_DEVICES
  PID = 'IDENTIFY_DEVICE'
  REQUIRES = ['sub_device_addresses']

  def Test(self):
    self._sub_devices = self.Property('sub_device_addresses').keys()
    self._sub_devices.reverse()
    self._GetIdentifyDevice()

  def _GetIdentifyDevice(self):
    if not self._sub_devices:
      self.Stop()
      return

    self.AddExpectedResults(self.AckGetResult(action=self._GetIdentifyDevice))
    sub_device = self._sub_devices.pop()
    self.SendGet(sub_device, self.pid)


# Power State
# -----------------------------------------------------------------------------
class GetPowerState(TestMixins.GetMixin, OptionalParameterTestFixture):
  """Get the power state mode."""
  CATEGORY = TestCategory.CONTROL
  PID = 'POWER_STATE'
  PROVIDES = ['power_state']
  EXPECTED_FIELDS = ['power_state']

  # The allowed power states
  ALLOWED_STATES = [0, 1, 2, 0xff]

  def VerifyResult(self, response, fields):
    super(GetPowerState, self).VerifyResult(response, fields)
    if response.WasAcked():
      if fields['power_state'] not in self.ALLOWED_STATES:
        self.AddWarning('Power state of 0x%hx is not defined' %
                        fields['power_state'])


class GetPowerStateWithData(TestMixins.GetWithDataMixin,
                            OptionalParameterTestFixture):
  """Get the power state mode with data."""
  PID = 'POWER_STATE'


class SetPowerState(TestMixins.SetMixin, OptionalParameterTestFixture):
  """Set the power state."""
  CATEGORY = TestCategory.CONTROL
  PID = 'POWER_STATE'
  REQUIRES = ['power_state']
  EXPECTED_FIELDS = ['power_state']

  def OldValue(self):
    old = self.Property('power_state')
    if old in GetPowerState.ALLOWED_STATES:
      return old
    return GetPowerState.ALLOWED_STATES[0]

  def NewValue(self):
    old_value = self.Property('power_state')
    try:
      GetPowerState.ALLOWED_STATES.index(old_value)
    except ValueError:
      return GetPowerState.ALLOWED_STATES[0]

    length = len(GetPowerState.ALLOWED_STATES)
    return GetPowerState.ALLOWED_STATES[(old_value + 1) % length]


class SetPowerStateWithNoData(TestMixins.SetWithNoDataMixin,
                              OptionalParameterTestFixture):
  """Set the power state with no data."""
  PID = 'POWER_STATE'


class SetPowerStateWithExtraData(TestMixins.SetWithDataMixin,
                                 OptionalParameterTestFixture):
  """Send a SET POWER_STATE command with extra data."""
  PID = 'POWER_STATE'


class AllSubDevicesGetPowerState(TestMixins.AllSubDevicesGetMixin,
                                 OptionalParameterTestFixture):
  """Send a Get POWER_STATE to ALL_SUB_DEVICES."""
  PID = 'POWER_STATE'


# Self Test
# -----------------------------------------------------------------------------
class GetPerformSelfTest(TestMixins.GetMixin, OptionalParameterTestFixture):
  """Get the current self test settings."""
  CATEGORY = TestCategory.CONTROL
  PID = 'PERFORM_SELFTEST'
  EXPECTED_FIELDS = ['tests_active']


class GetPerformSelfTestWithData(TestMixins.GetWithDataMixin,
                                 OptionalParameterTestFixture):
  """Get the current self test settings with extra data."""
  PID = 'PERFORM_SELFTEST'


class SetPerformSelfTest(TestMixins.SetMixin,
                         OptionalParameterTestFixture):
  """Turn any running self tests off."""
  CATEGORY = TestCategory.CONTROL
  PID = 'PERFORM_SELFTEST'
  EXPECTED_FIELDS = ['tests_active']

  def NewValue(self):
    return False

  def ResetState(self):
    # Override this so we don't reset
    pass


class SetPerformSelfTestWithNoData(TestMixins.SetWithNoDataMixin,
                                   OptionalParameterTestFixture):
  """Set the perform self test setting but don't provide any data."""
  PID = 'PERFORM_SELFTEST'


class AllSubDevicesGetPerformSelfTest(TestMixins.AllSubDevicesGetMixin,
                                      OptionalParameterTestFixture):
  """Send a Get PERFORM_SELFTEST to ALL_SUB_DEVICES."""
  PID = 'PERFORM_SELFTEST'


# Self Test Description
# -----------------------------------------------------------------------------
class GetSelfTestDescription(OptionalParameterTestFixture):
  """Get the self test description."""
  CATEGORY = TestCategory.CONTROL
  PID = 'SELF_TEST_DESCRIPTION'

  def Test(self):
    self.AddIfGetSupported([
      self.AckGetResult(),
      self.NackGetResult(RDMNack.NR_DATA_OUT_OF_RANGE),
    ])
    # Try to get a description for the first self test
    self.SendGet(ROOT_DEVICE, self.pid, [1])

  def VerifyResult(self, response, fields):
    if not response.WasAcked():
      return

    if ContainsUnprintable(fields['description']):
      self.AddAdvisory(
          'Description field in self test description for test number %d '
          'contains unprintable characters, was %s' %
          (1, fields['description'].encode('string-escape')))


class GetSelfTestDescriptionWithNoData(TestMixins.GetWithNoDataMixin,
                                       OptionalParameterTestFixture):
  """Get the self test description with no data."""
  PID = 'SELF_TEST_DESCRIPTION'


class GetSelfTestDescriptionWithExtraData(TestMixins.GetWithDataMixin,
                                          OptionalParameterTestFixture):
<<<<<<< HEAD
  """GET SELF_TEST_DESCRIPTION with more than 1 byte of data."""
=======
  """GET SELF_TEST_DESCRIPTION with more than 1 bytes of data."""
>>>>>>> 4de46e6a
  PID = 'SELF_TEST_DESCRIPTION'


class FindSelfTests(OptionalParameterTestFixture):
  """Locate the self tests by sending SELF_TEST_DESCRIPTION messages."""
  CATEGORY = TestCategory.CONTROL
  PID = 'SELF_TEST_DESCRIPTION'
  PROVIDES = ['self_test_descriptions']

  def Test(self):
    self._self_tests = {}  # Stores the discovered self tests
    self._current_index = 0  # The current self test we're trying to query
    self._CheckForSelfTest()

  def _CheckForSelfTest(self):
    # For each message we should either see a NR_DATA_OUT_OF_RANGE or an ack
    if self._current_index == 255:
      self.SetProperty('self_test_descriptions', self._self_tests)
      self.Stop()
      return

    if self.PidSupported():
      self.AddExpectedResults([
        self.NackGetResult(RDMNack.NR_DATA_OUT_OF_RANGE,
                           action=self._CheckForSelfTest),
        self.AckGetResult(action=self._CheckForSelfTest)
      ])
    else:
      self.AddExpectedResults(self.NackGetResult(RDMNack.NR_UNKNOWN_PID))

    self._current_index += 1
    self.SendGet(ROOT_DEVICE, self.pid, [self._current_index])

  def VerifyResult(self, response, fields):
    if response.WasAcked():
      if self._current_index != fields['test_number']:
        self.AddWarning(
            'Requested self test %d, message returned self test %d' %
            (self._current_index, fields['test_number']))
      else:
        self._self_tests[self._current_index] = fields['description']

      if ContainsUnprintable(fields['description']):
        self.AddAdvisory(
            'Description field in self test description for test number %d '
            'contains unprintable characters, was %s' %
            (fields['test_number'],
             fields['description'].encode('string-escape')))


class SetSelfTestDescription(TestMixins.UnsupportedSetMixin,
                             OptionalParameterTestFixture):
  """Attempt to SET SELF_TEST_DESCRIPTION."""
  PID = 'SELF_TEST_DESCRIPTION'


class SetSelfTestDescriptionWithData(TestMixins.UnsupportedSetWithDataMixin,
                                     OptionalParameterTestFixture):
  """Attempt to SET SELF_TEST_DESCRIPTION with data."""
  PID = 'SELF_TEST_DESCRIPTION'


class AllSubDevicesGetSelfTestDescription(TestMixins.AllSubDevicesGetMixin,
                                          OptionalParameterTestFixture):
  """Send a Get SELF_TEST_DESCRIPTION to ALL_SUB_DEVICES."""
  PID = 'SELF_TEST_DESCRIPTION'
  DATA = [1]


# Factory Defaults
# -----------------------------------------------------------------------------
class GetFactoryDefaults(OptionalParameterTestFixture):
  """GET the factory defaults pid."""
  CATEGORY = TestCategory.PRODUCT_INFORMATION
  PID = 'FACTORY_DEFAULTS'

  def Test(self):
    self.AddIfGetSupported(self.AckGetResult(field_names=['using_defaults']))
    self.SendGet(ROOT_DEVICE, self.pid)


class GetFactoryDefaultsWithData(TestMixins.GetWithDataMixin,
                                 OptionalParameterTestFixture):
  """GET the factory defaults pid with extra data."""
  PID = 'FACTORY_DEFAULTS'


class ResetFactoryDefaults(OptionalParameterTestFixture):
  """Reset to factory defaults."""
  CATEGORY = TestCategory.PRODUCT_INFORMATION
  PID = 'FACTORY_DEFAULTS'
  # Dependencies so that we don't reset the fields before checking them.
  DEPS = [GetDMXStartAddress, GetDMXPersonality]

  def Test(self):
    self.AddIfSetSupported(self.AckSetResult(action=self.VerifySet))
    self.SendSet(ROOT_DEVICE, self.pid)

  def VerifySet(self):
    self.AddIfGetSupported(
      self.AckGetResult(field_values={'using_defaults': True}))
    self.SendGet(ROOT_DEVICE, self.pid)


class ResetFactoryDefaultsWithData(TestMixins.SetWithDataMixin,
                                   OptionalParameterTestFixture):
  """Reset to factory defaults with extra data."""
  PID = 'FACTORY_DEFAULTS'


class AllSubDevicesGetFactoryDefaults(TestMixins.AllSubDevicesGetMixin,
                                      OptionalParameterTestFixture):
  """Send a Get FACTORY_DEFAULTS to ALL_SUB_DEVICES."""
  PID = 'FACTORY_DEFAULTS'


# CAPTURE_PRESET
# -----------------------------------------------------------------------------
class GetCapturePreset(TestMixins.UnsupportedGetMixin,
                       OptionalParameterTestFixture):
  """GET capture preset."""
  PID = 'CAPTURE_PRESET'


class GetCapturePresetWithData(TestMixins.UnsupportedGetWithDataMixin,
                               OptionalParameterTestFixture):
  """GET CAPTURE_PRESET with data."""
  PID = 'CAPTURE_PRESET'


class SetCapturePreset(OptionalParameterTestFixture):
  """Set Capture preset information."""
  CATEGORY = TestCategory.CONTROL
  PID = 'CAPTURE_PRESET'

  def Test(self):
    # This test doesn't check much because the standard is rather vague in this
    # area. There is also no way to read back preset data so it's impossible to
    # tell if this worked.
    self.AddIfSetSupported(self.AckSetResult())
    # Scene 1, no timing information
    self.SendSet(ROOT_DEVICE, self.pid, [1, 0, 0, 0])


class SetZeroCapturePreset(OptionalParameterTestFixture):
  """SET CAPTURE_PRESET to scene 0 and expect a data out of range."""
  CATEGORY = TestCategory.ERROR_CONDITIONS
  PID = 'CAPTURE_PRESET'

  def Test(self):
    self.AddIfSetSupported(self.NackSetResult(RDMNack.NR_DATA_OUT_OF_RANGE))
    # Scene 0, no timing information
    data = struct.pack('!HHHH', 0, 0, 0, 0)
    self.SendRawSet(ROOT_DEVICE, self.pid, data)


class SetCapturePresetWithNoData(TestMixins.SetWithNoDataMixin,
                                 OptionalParameterTestFixture):
  """Set capture preset with no data."""
  PID = 'CAPTURE_PRESET'


class SetCapturePresetWithExtraData(TestMixins.SetWithDataMixin,
                                    OptionalParameterTestFixture):
  """Set capture preset with extra data."""
  PID = 'CAPTURE_PRESET'
  DATA = 'foobarbaz'


class AllSubDevicesGetCapturePreset(TestMixins.AllSubDevicesUnsupportedGetMixin,
                                    OptionalParameterTestFixture):
  """Attempt to send a get CAPTURE_PRESET to ALL_SUB_DEVICES."""
  PID = 'CAPTURE_PRESET'


# PRESET_PLAYBACK
# -----------------------------------------------------------------------------
class GetPresetPlaybackWithData(TestMixins.GetWithDataMixin,
                                OptionalParameterTestFixture):
  """Get the preset playback with extra data."""
  PID = 'PRESET_PLAYBACK'


class GetPresetPlayback(TestMixins.GetMixin, OptionalParameterTestFixture):
  """Get the preset playback."""
  CATEGORY = TestCategory.CONTROL
  PID = 'PRESET_PLAYBACK'
  EXPECTED_FIELDS = ['mode']


class SetPresetPlaybackWithNoData(TestMixins.SetWithNoDataMixin,
                                  OptionalParameterTestFixture):
  """Set preset playback with no data."""
  PID = 'PRESET_PLAYBACK'


class SetPresetPlaybackWithExtraData(TestMixins.SetWithDataMixin,
                                     OptionalParameterTestFixture):
  """Send a SET PRESET_PLAYBACK command with extra data."""
  PID = 'PRESET_PLAYBACK'
  DATA = 'foobar'


class SetPresetPlayback(OptionalParameterTestFixture):
  """Set the preset playback."""
  CATEGORY = TestCategory.CONTROL
  PID = 'PRESET_PLAYBACK'
  OFF = 0
  FULL = 0xff

  def Test(self):
    self.AddIfSetSupported(self.AckSetResult(action=self.VerifySet))
    self.SendSet(ROOT_DEVICE, self.pid, [self.OFF, self.FULL])

  def VerifySet(self):
    self.AddExpectedResults(
      self.AckGetResult(field_values={
        'mode': self.OFF,
        'level': self.FULL}))
    self.SendGet(ROOT_DEVICE, self.pid)


class AllSubDevicesGetPresetPlayback(TestMixins.AllSubDevicesGetMixin,
                                     OptionalParameterTestFixture):
  """Send a Get PRESET_PLAYBACK to ALL_SUB_DEVICES."""
  PID = 'PRESET_PLAYBACK'


# E1.37 PIDS
# =============================================================================

# IDENTIFY_MODE
# -----------------------------------------------------------------------------
class GetIdentifyMode(TestMixins.GetMixin, OptionalParameterTestFixture):
  """Get IDENTIFY_MODE."""
  CATEGORY = TestCategory.CONTROL
  PID = 'IDENTIFY_MODE'
  PROVIDES = ['identify_mode']
  EXPECTED_FIELDS = ['identify_mode']


class GetIdentifyModeWithData(TestMixins.GetWithDataMixin,
                              OptionalParameterTestFixture):
  """Get IDENTIFY_MODE with extra data."""
  PID = 'IDENTIFY_MODE'


class SetIdentifyMode(TestMixins.SetMixin, OptionalParameterTestFixture):
  """Set IDENTIFY_MODE with extra data."""
  CATEGORY = TestCategory.CONTROL
  PID = 'IDENTIFY_MODE'
  REQUIRES = ['identify_mode']
  LOUD = 0xff
  QUIET = 0x00
  EXPECTED_FIELDS = ['identify_mode']

  def OldValue(self):
    return self.Property('identify_mode')

  def NewValue(self):
    old_value = self.OldValue()
    if old_value is None:
      return self.QUIET

    if old_value:
      return self.QUIET
    else:
      return self.LOUD


class SetIdentifyModeWithNoData(TestMixins.SetWithNoDataMixin,
                                OptionalParameterTestFixture):
  """Set IDENTIFY_MODE with no data."""
  PID = 'IDENTIFY_MODE'


class SetIdentifyModeWithExtraData(TestMixins.SetWithDataMixin,
                                   OptionalParameterTestFixture):
  """Send a SET IDENTIFY_MODE command with extra data."""
  PID = 'IDENTIFY_MODE'


class AllSubDevicesGetIdentifyMode(TestMixins.AllSubDevicesGetMixin,
                                   OptionalParameterTestFixture):
  """Get IDENTIFY_MODE addressed to ALL_SUB_DEVICES."""
  PID = 'IDENTIFY_MODE'


# DMX_BLOCK_ADDRESS
# -----------------------------------------------------------------------------
class GetDMXBlockAddress(OptionalParameterTestFixture):
  """Get DMX_BLOCK_ADDRESS."""
  CATEGORY = TestCategory.DMX_SETUP
  PID = 'DMX_BLOCK_ADDRESS'
  PROVIDES = ['total_sub_device_footprint', 'base_dmx_address']
  REQUIRES = ['sub_device_addresses', 'sub_device_footprints']
  NON_CONTIGUOUS = 0xffff

  def Test(self):
    self.expected_footprint = sum(
        self.Property('sub_device_footprints').values())
    self.AddIfGetSupported(self.AckGetResult())
    self.SendGet(ROOT_DEVICE, self.pid)

  def VerifyResult(self, response, fields):
    footprint = None
    base_address = None
    if response.WasAcked():
      footprint = fields['sub_device_footprint']
      base_address = fields['base_dmx_address']

      if footprint > TestMixins.MAX_DMX_ADDRESS:
        self.AddWarning('Sub device footprint > 512, was %d' % footprint)

      if (base_address == 0 or
          (base_address > TestMixins.MAX_DMX_ADDRESS and
           base_address != self.NON_CONTIGUOUS)):
        self.AddWarning('Base DMX address is outside range 1-512, was %d' %
                        base_address)

      if footprint != self.expected_footprint:
        self.SetFailed(
            "Sub device footprint (%d) didn't match sum of sub-device "
            "footprints (%d)" %
            (fields['sub_device_footprint'], self.expected_footprint))

      is_contiguous = self.CheckForContiguousSubDevices()
      if is_contiguous and base_address == self.NON_CONTIGUOUS:
        self.SetFailed(
            'Sub device addresses are contiguous, but block address returned '
            '0xffff')
      elif not (is_contiguous or base_address == self.NON_CONTIGUOUS):
        self.SetFailed(
            "Sub device addresses aren't contiguous, but block address "
            "didn't return 0xffff")

    self.SetProperty('total_sub_device_footprint', footprint)
    self.SetProperty('base_dmx_address', base_address)

  def CheckForContiguousSubDevices(self):
    addresses = self.Property('sub_device_addresses')
    footprints = self.Property('sub_device_footprints')
    next_address = None
    for index in sorted(addresses):
      if next_address is None:
        next_address = addresses[index] + footprints[index]
      elif addresses[index] != next_address:
        return False
      else:
        next_address += footprints[index]
    return True


class CheckDMXBlockAddressConsistency(OptionalParameterTestFixture):
  """Check that the device has subdevices if DMX_BLOCK_ADDRESS is supported."""
  CATEGORY = TestCategory.CONTROL
  REQUIRES = ['sub_device_count']
  PID = 'DMX_BLOCK_ADDRESS'

  def Test(self):
    if (self.PidSupported() and self.Property('sub_device_count') == 0):
      self.AddAdvisory('DMX_BLOCK_ADDRESS supported but sub device count was 0')
    self.SetPassed()


class GetDMXBlockAddressWithData(TestMixins.GetWithDataMixin,
                                 OptionalParameterTestFixture):
  """Get DMX_BLOCK_ADDRESS with extra data."""
  PID = 'DMX_BLOCK_ADDRESS'


class SetDMXBlockAddress(TestMixins.SetMixin, OptionalParameterTestFixture):
  """SET the DMX_BLOCK_ADDRESS."""
  CATEGORY = TestCategory.DMX_SETUP
  PID = 'DMX_BLOCK_ADDRESS'
  REQUIRES = ['total_sub_device_footprint', 'base_dmx_address']
  EXPECTED_FIELDS = ['base_dmx_address']

  # TODO(Peter): Allow Nack write protect when 0 sub device footprint or no
  # addressable subs
  def NewValue(self):
    base_address = self.Property('base_dmx_address')
    footprint = self.Property('total_sub_device_footprint')

    if base_address is None or footprint is None:
      return 1

    if base_address == GetDMXBlockAddress.NON_CONTIGUOUS:
      return 1

    new_address = base_address + 1
    if new_address + footprint > TestMixins.MAX_DMX_ADDRESS:
      new_address = 1
    return new_address

  def ResetState(self):
    # We can't reset as the addresses may not have been contiguous
    pass


class SetZeroDMXBlockAddress(TestMixins.SetZeroUInt16Mixin,
                             OptionalParameterTestFixture):
  """Set DMX_BLOCK_ADDRESS to 0."""
  PID = 'DMX_BLOCK_ADDRESS'
  DEPS = [SetDMXBlockAddress]


class SetOutOfRangeDMXBlockAddress(OptionalParameterTestFixture):
  """Set DMX_BLOCK_ADDRESS to 513."""
  CATEGORY = TestCategory.ERROR_CONDITIONS
  PID = 'DMX_BLOCK_ADDRESS'
  DEPS = [SetDMXBlockAddress]

  def Test(self):
    self.AddIfSetSupported(self.NackSetResult(RDMNack.NR_DATA_OUT_OF_RANGE))
    data = struct.pack('!H', TestMixins.MAX_DMX_ADDRESS + 1)
    self.SendRawSet(ROOT_DEVICE, self.pid, data)


class SetDMXBlockAddressWithExtraData(TestMixins.SetWithDataMixin,
                                      OptionalParameterTestFixture):
  """Send a SET dmx block address with extra data."""
  PID = 'DMX_BLOCK_ADDRESS'
  DATA = 'foobar'


class SetDMXBlockAddressWithNoData(TestMixins.SetWithNoDataMixin,
                                   OptionalParameterTestFixture):
  """Set DMX_BLOCK_ADDRESS with no data."""
  PID = 'DMX_BLOCK_ADDRESS'


class AllSubDevicesGetDmxBlockAddress(TestMixins.AllSubDevicesGetMixin,
                                      OptionalParameterTestFixture):
  """Get DMX_BLOCK_ADDRESS addressed to ALL_SUB_DEVICES."""
  PID = 'DMX_BLOCK_ADDRESS'


# DMX_FAIL_MODE
# -----------------------------------------------------------------------------
class GetDMXFailMode(OptionalParameterTestFixture):
  """GET DMX_FAIL_MODE."""
  CATEGORY = TestCategory.DMX_SETUP
  PID = 'DMX_FAIL_MODE'
  PROVIDES = ['dmx_fail_settings']

  def Test(self):
    self.AddIfGetSupported(self.AckGetResult())
    self.SendGet(ROOT_DEVICE, self.pid)

  def VerifyResult(self, response, fields):
    if fields is None:
      fields = {}
    self.SetProperty('dmx_fail_settings', fields)


class GetDMXFailModeWithData(TestMixins.GetWithDataMixin,
                             OptionalParameterTestFixture):
  """GET DMX_FAIL_MODE with extra data."""
  PID = 'DMX_FAIL_MODE'


class SetDMXFailMode(OptionalParameterTestFixture):
  """Set DMX_FAIL_MODE without changing the settings."""
  CATEGORY = TestCategory.DMX_SETUP
  PID = 'DMX_FAIL_MODE'
  PROVIDES = ['set_dmx_fail_mode_supported']
  REQUIRES = ['dmx_fail_settings']

  def Test(self):
    settings = self.Property('dmx_fail_settings', {})

    self.AddIfSetSupported([
      self.AckSetResult(),
      self.NackSetResult(RDMNack.NR_UNSUPPORTED_COMMAND_CLASS),
    ])
    self.SendSet(
        ROOT_DEVICE, self.pid,
        [settings.get('scene_number', 0),
         settings.get('hold_time', 0),
         settings.get('loss_of_signal_delay', 0),
         settings.get('level', 0)]
    )

  def VerifyResult(self, response, fields):
    self.SetProperty('set_dmx_fail_mode_supported', response.WasAcked())


class SetDMXFailModeMinimumTime(TestMixins.SetDMXFailModeMixin,
                                OptionalParameterTestFixture):
  """Verify the minimum times in PRESET_INFO are supported in DMX_FAIL_MODE."""
  def Test(self):
    self.in_get = False

    if self.Property('set_dmx_fail_mode_supported'):
      self.AddIfSetSupported(self.AckSetResult(action=self.GetFailMode))
    else:
      self.AddIfSetSupported(
          self.NackSetResult(RDMNack.NR_UNSUPPORTED_COMMAND_CLASS))

    preset_info = self.Property('preset_info', {})
    self.known_limits = preset_info != {}
    self.delay_time = preset_info.get('min_fail_delay_time', 0)
    self.hold_time = preset_info.get('min_fail_hold_time', 0)

    self.SendSet(ROOT_DEVICE, self.pid,
                 [0, self.delay_time, self.hold_time, 255])

  def GetFailMode(self):
    self.in_get = True
    fields = {}
    if self.known_limits:
      fields['loss_of_signal_delay'] = self.delay_time
      fields['hold_time'] = self.hold_time

    self.AddIfGetSupported(self.AckGetResult(field_values=fields))
    self.SendGet(ROOT_DEVICE, self.pid)


class SetDMXFailModeMaximumTime(TestMixins.SetDMXFailModeMixin,
                                OptionalParameterTestFixture):
  """Verify the maximum times in PRESET_INFO are supported in DMX_FAIL_MODE."""
  def Test(self):
    self.in_get = False

    if self.Property('set_dmx_fail_mode_supported'):
      self.AddIfSetSupported(self.AckSetResult(action=self.GetFailMode))
    else:
      self.AddIfSetSupported(
          self.NackSetResult(RDMNack.NR_UNSUPPORTED_COMMAND_CLASS))

    preset_info = self.Property('preset_info', {})
    self.known_limits = preset_info != {}
    self.delay_time = preset_info.get('max_fail_delay_time', self.INFINITE_TIME)
    self.hold_time = preset_info.get('max_fail_hold_time', self.INFINITE_TIME)

    self.SendSet(ROOT_DEVICE, self.pid,
                 [0, self.delay_time, self.hold_time, 255])

  def GetFailMode(self):
    self.in_get = True
    fields = {}
    if self.known_limits:
      fields['loss_of_signal_delay'] = self.delay_time
      fields['hold_time'] = self.hold_time

    self.AddIfGetSupported(self.AckGetResult(field_values=fields))
    self.SendGet(ROOT_DEVICE, self.pid)


class SetDMXFailModeInfiniteTimes(TestMixins.SetDMXFailModeMixin,
                                  OptionalParameterTestFixture):
  """Check if infinite times are supported for DMX_FAIL_MODE."""
  def Test(self):
    self.in_get = False

    if self.Property('set_dmx_fail_mode_supported'):
      self.AddIfSetSupported(self.AckSetResult(action=self.GetFailMode))
    else:
      self.AddIfSetSupported(
          self.NackSetResult(RDMNack.NR_UNSUPPORTED_COMMAND_CLASS))

    self.SendSet(ROOT_DEVICE, self.pid,
                 [0, 'infinite', 'infinite', 255])

  def GetFailMode(self):
    self.in_get = True
    self.AddIfGetSupported(self.AckGetResult())
    self.SendGet(ROOT_DEVICE, self.pid)

  def VerifyResult(self, response, fields):
    if not response.WasAcked() or not self.in_get:
      return

    self.CheckField(
        'delay time',
        self.Property('preset_info', {}).get('fail_infinite_delay_supported'),
        fields['loss_of_signal_delay'])
    self.CheckField(
        'hold time',
        self.Property('preset_info', {}).get('fail_infinite_hold_supported'),
        fields['hold_time'])

  def CheckField(self, field_name, is_supported, new_value):
    if is_supported is None:
      # We can't tell is the new value is correct or not
      return

    if is_supported and new_value != self.INFINITE_TIME:
      self.SetFailed(
          'infinite %s was supported, but the value was truncated after a set.'
          ' Expected %d, got %d' %
          (field_name, self.INFINITE_TIME, new_value))
    elif not is_supported and new_value == self.INFINITE_TIME:
      self.SetFailed(
          'infinite %s was not supported, but the value was not truncated '
          'after a set.' % field_name)


class SetDMXFailModeOutOfRangeMaximumTime(TestMixins.SetDMXFailModeMixin,
                                          OptionalParameterTestFixture):
  """Check that the maximum times for DMX_FAIL_MODE are honored."""
  def Test(self):
    self.in_get = False
    preset_info = self.Property('preset_info', {})
    self.max_delay_time = preset_info.get('max_fail_delay_time')
    self.max_hold_time = preset_info.get('max_fail_hold_time')

    if self.max_delay_time is None or self.max_hold_time is None:
      self.SetNotRun("Max times unknown - PRESET_INFO wasn't acked")
      return

    delay_time = self.max_delay_time
    delay_time_field = self.pid.GetRequestField(RDM_SET,
                                                'loss_of_signal_delay')
    # 0xffff means 'fail mode not supported'
    if delay_time_field.RawValue(self.max_delay_time) < 0xffff - 1:
      delay_time = delay_time_field.DisplayValue(
          delay_time_field.RawValue(self.max_delay_time) + 1)  # Increment by 1

    hold_time = self.max_hold_time
    hold_time_field = self.pid.GetRequestField(RDM_SET, 'hold_time')
    # 0xffff means 'fail mode not supported'
    if hold_time_field.RawValue(self.max_hold_time) < 0xffff - 1:
      hold_time = hold_time_field.DisplayValue(
          hold_time_field.RawValue(self.max_hold_time) + 1)  # Increment by 1

    if self.Property('set_dmx_fail_mode_supported'):
      self.AddIfSetSupported(self.AckSetResult(action=self.GetFailMode))
    else:
      self.AddIfSetSupported(
          self.NackSetResult(RDMNack.NR_UNSUPPORTED_COMMAND_CLASS))

    self.SendSet(ROOT_DEVICE, self.pid,
                 [0, delay_time, hold_time, 255])

  def GetFailMode(self):
    self.in_get = True
    fields = {
      'loss_of_signal_delay': self.max_delay_time,
      'hold_time': self.max_hold_time,
    }
    self.AddIfGetSupported(self.AckGetResult(field_values=fields))
    self.SendGet(ROOT_DEVICE, self.pid)


class SetDMXFailModeOutOfRangeMinimumTime(TestMixins.SetDMXFailModeMixin,
                                          OptionalParameterTestFixture):
  """Check that the minimum times for DMX_FAIL_MODE are honored."""
  def Test(self):
    self.in_get = False
    preset_info = self.Property('preset_info', {})
    self.min_delay_time = preset_info.get('min_fail_delay_time')
    self.min_hold_time = preset_info.get('min_fail_hold_time')

    if self.min_delay_time is None or self.min_hold_time is None:
      self.SetNotRun("Max times unknown - PRESET_INFO wasn't acked")
      return

    delay_time = self.min_delay_time
    delay_time_field = self.pid.GetRequestField(RDM_SET,
                                                'loss_of_signal_delay')
    # 0xffff means 'fail mode not supported'
    if (delay_time_field.RawValue(self.min_delay_time) > 1 and
        delay_time_field.RawValue(self.min_delay_time) < 0xffff):
      delay_time = delay_time_field.DisplayValue(
          delay_time_field.RawValue(self.min_delay_time) - 1)  # Decrement by 1

    hold_time = self.min_hold_time
    hold_time_field = self.pid.GetRequestField(RDM_SET, 'hold_time')
    # 0xffff means 'fail mode not supported'
    if (hold_time_field.RawValue(self.min_hold_time) > 1 and
        hold_time_field.RawValue(self.min_hold_time) < 0xffff):
      hold_time = hold_time_field.DisplayValue(
          hold_time_field.RawValue(self.min_hold_time) - 1)  # Decrement by 1

    if self.Property('set_dmx_fail_mode_supported'):
      self.AddIfSetSupported(self.AckSetResult(action=self.GetFailMode))
    else:
      self.AddIfSetSupported(
          self.NackSetResult(RDMNack.NR_UNSUPPORTED_COMMAND_CLASS))

    self.SendSet(ROOT_DEVICE, self.pid,
                 [0, delay_time, hold_time, 255])

  def GetFailMode(self):
    self.in_get = True
    fields = {
      'loss_of_signal_delay': self.min_delay_time,
      'hold_time': self.min_hold_time,
    }
    self.AddIfGetSupported(self.AckGetResult(field_values=fields))
    self.SendGet(ROOT_DEVICE, self.pid)


class SetDMXFailModeWithNoData(TestMixins.SetWithNoDataMixin,
                               OptionalParameterTestFixture):
  """Set DMX_FAIL_MODE with no data."""
  PID = 'DMX_FAIL_MODE'


class SetDMXFailModeWithExtraData(TestMixins.SetWithDataMixin,
                                  OptionalParameterTestFixture):
  """Send a SET DMX_FAIL_MODE command with extra data."""
  PID = 'DMX_FAIL_MODE'


class AllSubDevicesGetDMXFailMode(TestMixins.AllSubDevicesGetMixin,
                                  OptionalParameterTestFixture):
  """Get DMX_FAIL_MODE addressed to ALL_SUB_DEVICES."""
  PID = 'DMX_FAIL_MODE'


# DMX_STARTUP_MODE
# -----------------------------------------------------------------------------
class GetDMXStartupMode(OptionalParameterTestFixture):
  """Get DMX_STARTUP_MODE."""
  CATEGORY = TestCategory.DMX_SETUP
  PID = 'DMX_STARTUP_MODE'
  PROVIDES = ['dmx_startup_settings']

  def Test(self):
    self.AddIfGetSupported(self.AckGetResult())
    self.SendGet(ROOT_DEVICE, self.pid)

  def VerifyResult(self, response, fields):
    if fields is None:
      fields = {}
    self.SetProperty('dmx_startup_settings', fields)


class GetDMXStartupModeWithData(TestMixins.GetWithDataMixin,
                                OptionalParameterTestFixture):
  """Get DMX_STARTUP_MODE with extra data."""
  PID = 'DMX_STARTUP_MODE'


class SetDMXStartupMode(OptionalParameterTestFixture):
  """Set DMX_STARTUP_MODE without changing the settings."""
  CATEGORY = TestCategory.DMX_SETUP
  PID = 'DMX_FAIL_MODE'
  PROVIDES = ['set_dmx_startup_mode_supported']
  REQUIRES = ['dmx_startup_settings']

  def Test(self):
    settings = self.Property('dmx_startup_settings', {})

    self.AddIfSetSupported([
      self.AckSetResult(),
      self.NackSetResult(RDMNack.NR_UNSUPPORTED_COMMAND_CLASS),
    ])
    self.SendSet(
        ROOT_DEVICE, self.pid,
        [settings.get('scene_number', 0),
         settings.get('hold_time', 0),
         settings.get('startup_delay', 0),
         settings.get('level', 0)]
    )

  def VerifyResult(self, response, fields):
    self.SetProperty('set_dmx_startup_mode_supported', response.WasAcked())


class SetDMXStartupModeMinimumTime(TestMixins.SetDMXStartupModeMixin,
                                   OptionalParameterTestFixture):
  """Verify DMX_STARTUP_MODE supports the min. times from PRESET_INFO."""
  def Test(self):
    self.in_get = False

    if self.Property('set_dmx_startup_mode_supported'):
      self.AddIfSetSupported(self.AckSetResult(action=self.GetStartupMode))
    else:
      self.AddIfSetSupported(
          self.NackSetResult(RDMNack.NR_UNSUPPORTED_COMMAND_CLASS))

    preset_info = self.Property('preset_info', {})
    self.known_limits = preset_info != {}
    self.delay_time = preset_info.get('min_startup_delay_time', 0)
    self.hold_time = preset_info.get('min_startup_hold_time', 0)

    self.SendSet(ROOT_DEVICE, self.pid,
                 [0, self.delay_time, self.hold_time, 255])

  def GetStartupMode(self):
    self.in_get = True
    fields = {}
    if self.known_limits:
      fields['startup_delay'] = self.delay_time
      fields['hold_time'] = self.hold_time

    self.AddIfGetSupported(self.AckGetResult(field_values=fields))
    self.SendGet(ROOT_DEVICE, self.pid)


class SetDMXStartupModeMaximumTime(TestMixins.SetDMXStartupModeMixin,
                                   OptionalParameterTestFixture):
  """Verify DMX_STARTUP_MODE supports the max. times from PRESET_INFO."""
  def Test(self):
    self.in_get = False

    if self.Property('set_dmx_startup_mode_supported'):
      self.AddIfSetSupported(self.AckSetResult(action=self.GetStartupMode))
    else:
      self.AddIfSetSupported(
          self.NackSetResult(RDMNack.NR_UNSUPPORTED_COMMAND_CLASS))

    preset_info = self.Property('preset_info', {})
    self.known_limits = preset_info != {}
    self.delay_time = preset_info.get('max_startup_delay_time',
                                      self.INFINITE_TIME)
    self.hold_time = preset_info.get('max_startup_hold_time',
                                     self.INFINITE_TIME)

    self.SendSet(ROOT_DEVICE, self.pid,
                 [0, self.delay_time, self.hold_time, 255])

  def GetStartupMode(self):
    self.in_get = True
    fields = {}
    if self.known_limits:
      fields['startup_delay'] = self.delay_time
      fields['hold_time'] = self.hold_time

    self.AddIfGetSupported(self.AckGetResult(field_values=fields))
    self.SendGet(ROOT_DEVICE, self.pid)


class SetDMXStartupModeInfiniteTimes(TestMixins.SetDMXStartupModeMixin,
                                     OptionalParameterTestFixture):
  """Check if infinite times are supported for DMX_STARTUP_MODE."""
  def Test(self):
    self.in_get = False

    if self.Property('set_dmx_startup_mode_supported'):
      self.AddIfSetSupported(self.AckSetResult(action=self.GetStartupMode))
    else:
      self.AddIfSetSupported(
          self.NackSetResult(RDMNack.NR_UNSUPPORTED_COMMAND_CLASS))

    self.SendSet(ROOT_DEVICE, self.pid,
                 [0, 'infinite', 'infinite', 255])

  def GetStartupMode(self):
    self.in_get = True
    self.AddIfGetSupported(self.AckGetResult())
    self.SendGet(ROOT_DEVICE, self.pid)

  def VerifyResult(self, response, fields):
    if not response.WasAcked() or not self.in_get:
      return

    self.CheckField(
        'delay time',
        self.Property('preset_info', {}).get(
           'startup_infinite_delay_supported'),
        fields['startup_delay'])
    self.CheckField(
        'hold time',
        self.Property('preset_info', {}).get('startup_infinite_hold_supported'),
        fields['hold_time'])

  def CheckField(self, field_name, is_supported, new_value):
    if is_supported is None:
      # We can't tell is the new value is correct or not
      return

    if is_supported and new_value != self.INFINITE_TIME:
      self.SetFailed(
          'infinite %s was supported, but the value was truncated after a set.'
          ' Expected %d, got %d' %
          (field_name, self.INFINITE_TIME, new_value))
    elif not is_supported and new_value == self.INFINITE_TIME:
      self.SetFailed(
          'infinite %s was not supported, but the value was not truncated '
          'after a set.' % field_name)


class SetDMXStartupModeOutOfRangeMaximumTime(TestMixins.SetDMXStartupModeMixin,
                                             OptionalParameterTestFixture):
  """Check that the maximum times for DMX_STARTUP_MODE are honored."""
  def Test(self):
    self.in_get = False
    preset_info = self.Property('preset_info', {})
    self.max_delay_time = preset_info.get('max_startup_delay_time')
    self.max_hold_time = preset_info.get('max_startup_hold_time')

    if self.max_delay_time is None or self.max_hold_time is None:
      self.SetNotRun("Max times unknown - PRESET_INFO wasn't acked")
      return

    delay_time = self.max_delay_time
    delay_time_field = self.pid.GetRequestField(RDM_SET, 'startup_delay')
    # 0xffff means 'startup mode not supported'
    if delay_time_field.RawValue(self.max_delay_time) < (0xffff - 1):
      delay_time = delay_time_field.DisplayValue(
          delay_time_field.RawValue(self.max_delay_time) + 1)  # Increment by 1

    hold_time = self.max_hold_time
    hold_time_field = self.pid.GetRequestField(RDM_SET, 'hold_time')
    # 0xffff means 'startup mode not supported'
    if hold_time_field.RawValue(self.max_hold_time) < (0xffff - 1):
      hold_time = hold_time_field.DisplayValue(
          hold_time_field.RawValue(self.max_hold_time) + 1)  # Increment by 1

    if self.Property('set_dmx_startup_mode_supported'):
      self.AddIfSetSupported(self.AckSetResult(action=self.GetStartupMode))
    else:
      self.AddIfSetSupported(
          self.NackSetResult(RDMNack.NR_UNSUPPORTED_COMMAND_CLASS))

    self.SendSet(ROOT_DEVICE, self.pid,
                 [0, delay_time, hold_time, 255])

  def GetStartupMode(self):
    self.in_get = True
    fields = {
      'startup_delay': self.max_delay_time,
      'hold_time': self.max_hold_time,
    }
    self.AddIfGetSupported(self.AckGetResult(field_values=fields))
    self.SendGet(ROOT_DEVICE, self.pid)


class SetDMXStartupModeOutOfRangeMinimumTime(TestMixins.SetDMXStartupModeMixin,
                                             OptionalParameterTestFixture):
  """Check that the minimum times for DMX_STARTUP_MODE are honored."""
  def Test(self):
    self.in_get = False
    preset_info = self.Property('preset_info', {})
    self.min_delay_time = preset_info.get('min_startup_delay_time')
    self.min_hold_time = preset_info.get('min_startup_hold_time')

    if self.min_delay_time is None or self.min_hold_time is None:
      self.SetNotRun("Max times unknown - PRESET_INFO wasn't acked")
      return

    delay_time = self.min_delay_time
    delay_time_field = self.pid.GetRequestField(RDM_SET, 'startup_delay')
    # 0xffff means 'startup mode not supported'
    if (delay_time_field.RawValue(self.min_delay_time) > 1 and
        delay_time_field.RawValue(self.min_delay_time) < 0xffff):
      delay_time = delay_time_field.DisplayValue(
          delay_time_field.RawValue(self.min_delay_time) - 1)  # Decrement by 1

    hold_time = self.min_hold_time
    hold_time_field = self.pid.GetRequestField(RDM_SET, 'hold_time')
    # 0xffff means 'startup mode not supported'
    if (hold_time_field.RawValue(self.min_hold_time) > 1 and
        hold_time_field.RawValue(self.min_hold_time) < 0xffff):
      hold_time = hold_time_field.DisplayValue(
          hold_time_field.RawValue(self.min_hold_time) - 1)  # Decrement by 1

    if self.Property('set_dmx_startup_mode_supported'):
      self.AddIfSetSupported(self.AckSetResult(action=self.GetStartupMode))
    else:
      self.AddIfSetSupported(
          self.NackSetResult(RDMNack.NR_UNSUPPORTED_COMMAND_CLASS))

    self.SendSet(ROOT_DEVICE, self.pid,
                 [0, delay_time, hold_time, 255])

  def GetStartupMode(self):
    self.in_get = True
    fields = {
      'startup_delay': self.min_delay_time,
      'hold_time': self.min_hold_time,
    }
    self.AddIfGetSupported(self.AckGetResult(field_values=fields))
    self.SendGet(ROOT_DEVICE, self.pid)


class SetDMXStartupModeWithNoData(TestMixins.SetWithNoDataMixin,
                                  OptionalParameterTestFixture):
  """Set DMX_STARTUP_MODE with no data."""
  PID = 'DMX_STARTUP_MODE'


class SetDMXStartupModeWithExtraData(TestMixins.SetWithDataMixin,
                                     OptionalParameterTestFixture):
  """Send a SET DMX_STARTUP_MODE command with extra data."""
  PID = 'DMX_STARTUP_MODE'


class AllSubDevicesGetDMXStartupMode(TestMixins.AllSubDevicesGetMixin,
                                     OptionalParameterTestFixture):
  """Get DMX_STARTUP_MODE addressed to ALL_SUB_DEVICES."""
  PID = 'DMX_STARTUP_MODE'


# POWER_ON_SELF_TEST
# -----------------------------------------------------------------------------
class GetPowerOnSelfTest(TestMixins.GetMixin, OptionalParameterTestFixture):
  """Get the POWER_ON_SELF_TEST."""
  CATEGORY = TestCategory.CONTROL
  PID = 'POWER_ON_SELF_TEST'
  EXPECTED_FIELDS = ['power_on_self_test']
  PROVIDES = ['power_on_self_test']


class GetPowerOnSelfTestWithData(TestMixins.GetWithDataMixin,
                                 OptionalParameterTestFixture):
  """Get the POWER_ON_SELF_TEST with extra data."""
  PID = 'POWER_ON_SELF_TEST'


class SetPowerOnSelfTest(TestMixins.SetBoolMixin,
                         OptionalParameterTestFixture):
  """Set POWER_ON_SELF_TEST."""
  CATEGORY = TestCategory.CONTROL
  PID = 'POWER_ON_SELF_TEST'
  EXPECTED_FIELDS = ['power_on_self_test']
  REQUIRES = ['power_on_self_test']

  def OldValue(self):
    return self.Property('power_on_self_test')


class SetPowerOnSelfTestWithNoData(TestMixins.SetWithNoDataMixin,
                                   OptionalParameterTestFixture):
  """Set the POWER_ON_SELF_TEST with no param data."""
  PID = 'POWER_ON_SELF_TEST'


class SetPowerOnSelfTestWithExtraData(TestMixins.SetWithDataMixin,
                                      OptionalParameterTestFixture):
  """Send a SET POWER_ON_SELF_TEST command with extra data."""
  PID = 'POWER_ON_SELF_TEST'


class AllSubDevicesGetPowerOnSelfTest(TestMixins.AllSubDevicesGetMixin,
                                      OptionalParameterTestFixture):
  """Get POWER_ON_SELF_TEST addressed to ALL_SUB_DEVICES."""
  PID = 'POWER_ON_SELF_TEST'


# LOCK_STATE
# -----------------------------------------------------------------------------
class GetLockState(TestMixins.GetMixin, OptionalParameterTestFixture):
  """Get LOCK_STATE."""
  CATEGORY = TestCategory.CONFIGURATION
  PID = "LOCK_STATE"
  PROVIDES = ['current_lock_state', 'number_of_lock_states']

  def Test(self):
    self.AddIfGetSupported(self.AckGetResult())
    self.SendGet(ROOT_DEVICE, self.pid)

  def VerifyResult(self, response, fields):
    if not response.WasAcked():
      for key in self.PROVIDES:
        self.SetProperty(key, None)
      return

    self.SetPropertyFromDict(fields, 'current_lock_state')
    self.SetPropertyFromDict(fields, 'number_of_lock_states')

    if fields['current_lock_state'] > fields['number_of_lock_states']:
      self.SetFailed('Lock State %d exceeded number of lock states %d' %
                     (fields['current_lock_state'],
                      fields['number_of_lock_states']))
      return


class GetLockStateWithData(TestMixins.GetWithDataMixin,
                           OptionalParameterTestFixture):
  """Get LOCK_STATE with extra data."""
  PID = 'LOCK_STATE'


class AllSubDevicesGetLockState(TestMixins.AllSubDevicesGetMixin,
                                OptionalParameterTestFixture):
  """Get LOCK_STATE addressed to ALL_SUB_DEVICES."""
  PID = 'LOCK_STATE'


class SetLockStateWithNoData(TestMixins.SetWithNoDataMixin,
                             OptionalParameterTestFixture):
  """Set LOCK_STATE without no data."""
  PID = 'LOCK_STATE'


class SetLockStateWithExtraData(TestMixins.SetWithDataMixin,
                                OptionalParameterTestFixture):
  """Send a SET LOCK_STATE command with extra data."""
  PID = 'LOCK_STATE'
  DATA = 'foobar'


class SetLockState(OptionalParameterTestFixture):
  """Set LOCK_STATE."""
  CATEGORY = TestCategory.CONFIGURATION
  PID = 'LOCK_STATE'
  REQUIRES = ['current_lock_state', 'pin_code']

  def Test(self):
    self.lock_state = self.Property('current_lock_state')
    if self.lock_state is None:
      self.SetNotRun('Unable to determine pin code')
      return

    self.pin = self.Property('pin_code')
    if self.pin is None:
      # Try setting to a static value, we make old and new the same just on the
      # off chance this is actually the pin
      # http://www.datagenetics.com/blog/september32012/
      self.AddIfSetSupported([
        self.AckSetResult(),
        self.NackSetResult(RDMNack.NR_DATA_OUT_OF_RANGE),
      ])
      self.SendSet(PidStore.ROOT_DEVICE, self.pid, [439, self.lock_state])

    else:
      self.AddIfSetSupported([
        self.AckSetResult(action=self.VerifySet),
        self.NackSetResult(
          RDMNack.NR_UNSUPPORTED_COMMAND_CLASS,
          advisory='SET for %s returned unsupported command class' %
                   self.pid.name),
      ])
      self.SendSet(PidStore.ROOT_DEVICE, self.pid, [self.pin, self.lock_state])

  def VerifySet(self):
    self.AddExpectedResults(
        self.AckGetResult(field_values={'current_lock_state': self.lock_state}))
    self.SendGet(PidStore.ROOT_DEVICE, self.pid)


# LOCK_STATE_DESCRIPTION
# -----------------------------------------------------------------------------
class GetLockStateDescription(TestMixins.GetSettingDescriptionsRangeMixin,
                              OptionalParameterTestFixture):
  """Get LOCK_STATE_DESCRIPTION for all known states."""
  CATEGORY = TestCategory.DIMMER_SETTINGS
  PID = 'LOCK_STATE_DESCRIPTION'
  REQUIRES = ['number_of_lock_states']
  EXPECTED_FIELDS = ['lock_state']
  DESCRIPTION_FIELD = 'lock_state_description'


class GetLockStateDescriptionWithNoData(TestMixins.GetWithNoDataMixin,
                                        OptionalParameterTestFixture):
  """Get LOCK_STATE_DESCRIPTION with no lock state specified."""
  PID = 'LOCK_STATE_DESCRIPTION'


class GetLockStateDescriptionWithExtraData(TestMixins.GetWithDataMixin,
                                           OptionalParameterTestFixture):
  """Get LOCK_STATE_DESCRIPTION with extra data."""
  PID = 'LOCK_STATE_DESCRIPTION'


class GetZeroLockStateDescription(TestMixins.GetZeroUInt8Mixin,
                                  OptionalParameterTestFixture):
  """Get LOCK_STATE_DESCRIPTION for lock state 0."""
  PID = 'LOCK_STATE_DESCRIPTION'


class GetOutOfRangeLockStateDescription(TestMixins.GetOutOfRangeByteMixin,
                                        OptionalParameterTestFixture):
  """Get LOCK_STATE_DESCRIPTION for an out-of-range lock state."""
  PID = 'LOCK_STATE_DESCRIPTION'
  REQUIRES = ['number_of_lock_states']
  LABEL = 'lock states'


class SetLockStateDescription(TestMixins.UnsupportedSetMixin,
                              OptionalParameterTestFixture):
  """Set the LOCK_STATE_DESCRIPTION."""
  PID = 'LOCK_STATE_DESCRIPTION'


class SetLockStateDescriptionWithData(TestMixins.UnsupportedSetWithDataMixin,
                                      OptionalParameterTestFixture):
  """Attempt to SET LOCK_STATE_DESCRIPTION with data."""
  PID = 'LOCK_STATE_DESCRIPTION'


class AllSubDevicesGetLockStateDescription(TestMixins.AllSubDevicesGetMixin,
                                           OptionalParameterTestFixture):
  """Get LOCK_STATE_DESCRIPTION addressed to ALL_SUB_DEVICES."""
  PID = 'LOCK_STATE_DESCRIPTION'
  DATA = [1]


# LOCK_PIN
# -----------------------------------------------------------------------------
class GetLockPin(TestMixins.GetMixin, OptionalParameterTestFixture):
  """Get LOCK_PIN."""
  CATEGORY = TestCategory.CONFIGURATION
  PID = 'LOCK_PIN'
  EXPECTED_FIELDS = ['pin_code']
  PROVIDES = ['pin_code']
  # Some responders may not let you GET the pin.
  ALLOWED_NACKS = [RDMNack.NR_UNSUPPORTED_COMMAND_CLASS]


class GetLockPinWithData(TestMixins.GetWithDataMixin,
                         OptionalParameterTestFixture):
  """Get LOCK_PIN with data."""
  PID = 'LOCK_PIN'
  # Some responders may not let you GET the pin.
  ALLOWED_NACKS = [RDMNack.NR_UNSUPPORTED_COMMAND_CLASS]


class AllSubDevicesGetLockPin(TestMixins.AllSubDevicesGetMixin,
                              OptionalParameterTestFixture):
  """Get LOCK_PIN addressed to ALL_SUB_DEVICES."""
  PID = 'LOCK_PIN'


class SetLockPinWithNoData(TestMixins.SetWithNoDataMixin,
                           OptionalParameterTestFixture):
  """Set LOCK_PIN with no param data."""
  PID = 'LOCK_PIN'


class SetLockPinWithExtraData(TestMixins.SetWithDataMixin,
                              OptionalParameterTestFixture):
  """Send a SET LOCK_PIN command with extra data."""
  PID = 'LOCK_PIN'


class SetLockPin(OptionalParameterTestFixture):
  """Set LOCK_PIN."""
  CATEGORY = TestCategory.CONFIGURATION
  PID = 'LOCK_PIN'
  REQUIRES = ['pin_code']

  def Test(self):
    self.pin = self.Property('pin_code')
    if self.pin is None:
      # Try setting to a static value, we make old and new the same just on the
      # off chance this is actually the pin
      # http://www.datagenetics.com/blog/september32012/
      self.AddIfSetSupported([
        self.AckSetResult(),
        self.NackSetResult(RDMNack.NR_DATA_OUT_OF_RANGE),
      ])
      self.SendSet(PidStore.ROOT_DEVICE, self.pid, [439, 439])

    else:
      self.AddIfSetSupported([
        self.AckSetResult(action=self.VerifySet),
        self.NackSetResult(
          RDMNack.NR_UNSUPPORTED_COMMAND_CLASS,
          advisory='SET for %s returned unsupported command class' %
                   self.pid.name),
      ])
      self.SendSet(PidStore.ROOT_DEVICE, self.pid, [self.pin, self.pin])

  def VerifySet(self):
    self.AddExpectedResults([
      self.AckGetResult(field_values={'pin_code': self.pin}),
      self.NackGetResult(RDMNack.NR_UNSUPPORTED_COMMAND_CLASS),
    ])
    self.SendGet(PidStore.ROOT_DEVICE, self.pid)


class SetInvalidLockPin(OptionalParameterTestFixture):
  """Set LOCK_PIN with the wrong pin code."""
  CATEGORY = TestCategory.ERROR_CONDITIONS
  PID = 'LOCK_PIN'

  REQUIRES = ['pin_code']

  def Test(self):
    self.pin = self.Property('pin_code')
    if self.pin is None:
      self.SetNotRun('Unable to determine pin code')
      return

    bad_pin = (self.pin + 1) % 10000
    self.AddIfSetSupported(self.NackSetResult(RDMNack.NR_DATA_OUT_OF_RANGE))
    self.SendSet(ROOT_DEVICE, self.pid, [0, bad_pin])


class SetOutOfRangeLockPin(OptionalParameterTestFixture):
  """Set LOCK_PIN with an out-of-range pin code."""
  CATEGORY = TestCategory.ERROR_CONDITIONS
  PID = 'LOCK_PIN'
  REQUIRES = ['pin_code']

  def Test(self):
    self.pin = self.Property('pin_code')
    if self.pin is None:
      self.SetNotRun('Unable to determine pin code')
      return

    # Section 3.9, out of range pins return NR_FORMAT_ERROR rather than
    # NR_DATA_OUT_OF_RANGE like one may expect. NR_DATA_OUT_OF_RANGE is
    # reserved for reporting when an incorrect PIN is used.
    self.AddIfSetSupported(self.NackSetResult(RDMNack.NR_FORMAT_ERROR))
    data = struct.pack('!HH', 10001, self.pin)
    self.SendRawSet(ROOT_DEVICE, self.pid, data)


# BURN_IN
# -----------------------------------------------------------------------------
class GetBurnIn(TestMixins.GetMixin, OptionalParameterTestFixture):
  """GET BURN_IN."""
  CATEGORY = TestCategory.POWER_LAMP_SETTINGS
  PID = 'BURN_IN'
  EXPECTED_FIELDS = ['hours_remaining']
  PROVIDES = ['burn_in_hours']


class GetBurnInWithData(TestMixins.GetWithDataMixin,
                        OptionalParameterTestFixture):
  """Get BURN_IN with extra data."""
  PID = 'BURN_IN'


class SetBurnIn(TestMixins.SetUInt8Mixin, OptionalParameterTestFixture):
  """Set BURN_IN."""
  CATEGORY = TestCategory.POWER_LAMP_SETTINGS
  PID = 'BURN_IN'
  EXPECTED_FIELDS = ['hours_remaining']
  REQUIRES = ['burn_in_hours']

  def OldValue(self):
    return self.Property('burn_in_hours')

  def VerifySet(self):
    new_value = self.NewValue()
    results = [
      self.AckGetResult(
          field_names=self.EXPECTED_FIELDS,
          field_values={self.EXPECTED_FIELDS[0]: self.NewValue()}),
    ]
    # Since this is hours remaining, it may be decremented before we can read
    # it back
    if new_value:
      results.append(
        self.AckGetResult(
            field_names=self.EXPECTED_FIELDS,
            field_values={self.EXPECTED_FIELDS[0]: new_value - 1}))
    self.AddExpectedResults(results)
    self.SendGet(ROOT_DEVICE, self.pid)


class SetBurnInWithNoData(TestMixins.SetWithNoDataMixin,
                          OptionalParameterTestFixture):
  """Set BURN_IN with no param data."""
  PID = 'BURN_IN'


class SetBurnInWithExtraData(TestMixins.SetWithDataMixin,
                             OptionalParameterTestFixture):
  """Send a SET BURN_IN command with extra data."""
  PID = 'BURN_IN'


class AllSubDevicesGetBurnIn(TestMixins.AllSubDevicesGetMixin,
                             OptionalParameterTestFixture):
  """Get BURN_IN addressed to ALL_SUB_DEVICES."""
  PID = 'BURN_IN'


# DIMMER_INFO
# -----------------------------------------------------------------------------
class GetDimmerInfo(OptionalParameterTestFixture):
  """GET dimmer info."""
  CATEGORY = TestCategory.DIMMER_SETTINGS
  PID = 'DIMMER_INFO'
  REQUIRES = ['supported_parameters']
  PROVIDES = ['minimum_level_lower', 'minimum_level_upper',
              'maximum_level_lower', 'maximum_level_upper',
              'number_curves_supported', 'levels_resolution',
              'split_levels_supported']

  def Test(self):
    self.AddIfGetSupported(self.AckGetResult())
    self.SendGet(ROOT_DEVICE, self.pid)

  def VerifyResult(self, response, fields):
    if not response.WasAcked():
      for field in self.PROVIDES:
        self.SetProperty(field, None)
      return

    if fields['minimum_level_lower'] > fields['minimum_level_upper']:
      self.AddAdvisory('minimum_level_lower (%d) > minimum_level_upper (%d)'
                       % (fields['minimum_level_lower'],
                          fields['minimum_level_upper']))

    if fields['maximum_level_lower'] > fields['maximum_level_upper']:
      self.AddAdvisory('maximum_level_lower (%d) > maximum_level_upper (%d)'
                       % (fields['maximum_level_lower'],
                          fields['maximum_level_upper']))

    self.SetPropertyFromDict(fields, 'minimum_level_lower')
    self.SetPropertyFromDict(fields, 'minimum_level_upper')
    self.SetPropertyFromDict(fields, 'maximum_level_lower')
    self.SetPropertyFromDict(fields, 'maximum_level_upper')
    self.SetPropertyFromDict(fields, 'number_curves_supported')
    self.SetPropertyFromDict(fields, 'levels_resolution')

    self.SetProperty('split_levels_supported', fields['split_levels_supported'])

    self.CheckFieldsAreUnsupported(
        'MINIMUM_LEVEL', fields,
        {'minimum_level_lower': 0, 'minimum_level_upper': 0,
         'split_levels_supported': 0})
    self.CheckFieldsAreUnsupported(
        'MAXIMUM_LEVEL', fields,
        {'maximum_level_lower': 0xffff, 'maximum_level_upper': 0xffff})

  def CheckFieldsAreUnsupported(self, pid_name, fields, keys):
    if self.LookupPid(pid_name).value in self.Property('supported_parameters'):
      return

    for key, expected_value in keys.iteritems():
      if fields[key] != expected_value:
        self.AddWarning(
            "%s isn't supported but %s in DIMMER_INFO was not %hx" %
            (pid_name, key, expected_value))


class GetDimmerInfoWithData(TestMixins.GetWithDataMixin,
                            OptionalParameterTestFixture):
  """Get DIMMER_INFO with extra data."""
  PID = 'DIMMER_INFO'


class SetDimmerInfo(TestMixins.UnsupportedSetMixin,
                    OptionalParameterTestFixture):
  """Set DIMMER_INFO."""
  PID = 'DIMMER_INFO'


class SetDimmerInfoWithData(TestMixins.UnsupportedSetWithDataMixin,
                            OptionalParameterTestFixture):
  """Attempt to SET DIMMER_INFO with data."""
  PID = 'DIMMER_INFO'


class AllSubDevicesGetDimmerInfo(TestMixins.AllSubDevicesGetMixin,
                                 OptionalParameterTestFixture):
  """Get DIMMER_INFO addressed to ALL_SUB_DEVICES."""
  PID = 'DIMMER_INFO'


# MINIMUM_LEVEL
# -----------------------------------------------------------------------------
class GetMinimumLevel(TestMixins.GetMixin, OptionalParameterTestFixture):
  """Get MINIMUM_LEVEL."""
  CATEGORY = TestCategory.DIMMER_SETTINGS
  PID = "MINIMUM_LEVEL"
  REQUIRES = ['minimum_level_lower', 'minimum_level_upper',
              'split_levels_supported']
  PROVIDES = ['minimum_level_settings']

  def Test(self):
    self.AddIfGetSupported(self.AckGetResult())
    self.SendGet(ROOT_DEVICE, self.pid)

  def VerifyResult(self, response, fields):
    if fields is None:
      fields = {}
    self.SetProperty('minimum_level_settings', fields)

    if not response.WasAcked():
      return

    min_increasing = fields['minimum_level_increasing']
    min_decreasing = fields['minimum_level_decreasing']
    lower_limit = self.Property('minimum_level_lower')
    upper_limit = self.Property('minimum_level_upper')
    if lower_limit is not None and upper_limit is not None:
      if min_increasing < lower_limit or min_increasing > upper_limit:
        self.SetFailed(
            'minimum_level_increasing is outside the range [%d, %d] from '
            'DIMMER_INFO' % (lower_limit, upper_limit))
        return
      if min_decreasing < lower_limit or min_decreasing > upper_limit:
        self.SetFailed(
            'minimum_level_decreasing is outside the range [%d, %d] from '
            'DIMMER_INFO' % (lower_limit, upper_limit))
        return

    split_supported = self.Property('split_levels_supported')
    if split_supported is not None:
      if not split_supported and min_increasing != min_decreasing:
        self.SetFailed(
            'Split min levels not supported but min level increasing (%d)'
            ' != min level decreasing (%d)' % (min_increasing, min_decreasing))


class GetMinimumLevelWithData(TestMixins.GetWithDataMixin,
                              OptionalParameterTestFixture):
  """Get MINIMUM_LEVEL with extra data."""
  PID = 'MINIMUM_LEVEL'


class AllSubDevicesGetMinimumLevel(TestMixins.AllSubDevicesGetMixin,
                                   OptionalParameterTestFixture):
  """Get MINIMUM_LEVEL addressed to ALL_SUB_DEVICES."""
  PID = 'MINIMUM_LEVEL'


class SetMinimumLevel(OptionalParameterTestFixture):
  """Set MINIMUM_LEVEL without changing the settings."""
  CATEGORY = TestCategory.DIMMER_SETTINGS
  PID = 'MINIMUM_LEVEL'
  REQUIRES = ['minimum_level_settings']
  PROVIDES = ['set_minimum_level_supported']

  def Test(self):
    settings = self.Property('minimum_level_settings')
    if not settings:
      self.SetNotRun('Unable to determine current MINIMUM_LEVEL settings')
      return

    self.AddIfSetSupported([
      self.AckSetResult(),
      self.NackSetResult(RDMNack.NR_UNSUPPORTED_COMMAND_CLASS),
    ])
    self.SendSet(
        ROOT_DEVICE, self.pid,
        [settings['minimum_level_increasing'],
         settings['minimum_level_decreasing'],
         settings['on_below_minimum']])

  def VerifyResult(self, response, fields):
    self.SetProperty('set_minimum_level_supported', response.WasAcked())


class SetLowerIncreasingMinimumLevel(TestMixins.SetMinimumLevelMixin,
                                     OptionalParameterTestFixture):
  """Set MINIMUM_LEVEL to the smallest value from DIMMER_INFO."""
  REQUIRES = TestMixins.SetMinimumLevelMixin.REQUIRES + ['minimum_level_lower']

  def MinLevelIncreasing(self):
    return self.Property('minimum_level_lower')


class SetUpperIncreasingMinimumLevel(TestMixins.SetMinimumLevelMixin,
                                     OptionalParameterTestFixture):
  """Set MINIMUM_LEVEL to the largest value from DIMMER_INFO."""
  REQUIRES = TestMixins.SetMinimumLevelMixin.REQUIRES + ['minimum_level_upper']

  def MinLevelIncreasing(self):
    return self.Property('minimum_level_upper')


class SetOutOfRangeLowerIncreasingMinimumLevel(TestMixins.SetMinimumLevelMixin,
                                               OptionalParameterTestFixture):
  """Set MINIMUM_LEVEL to one less than the smallest value from DIMMER_INFO."""
  REQUIRES = TestMixins.SetMinimumLevelMixin.REQUIRES + ['minimum_level_lower']

  def ExpectedResults(self):
    return self.NackSetResult(RDMNack.NR_DATA_OUT_OF_RANGE)

  def ShouldSkip(self):
    self.lower = self.Property('minimum_level_lower')
    if self.lower == 0:
      self.SetNotRun('All values supported')
      return True
    return False

  def MinLevelIncreasing(self):
    return self.lower - 1


class SetOutOfRangeUpperIncreasingMinimumLevel(TestMixins.SetMinimumLevelMixin,
                                               OptionalParameterTestFixture):
  """Set MINIMUM_LEVEL to one more than the largest value from DIMMER_INFO."""
  REQUIRES = TestMixins.SetMinimumLevelMixin.REQUIRES + ['minimum_level_upper']

  def ExpectedResults(self):
    return self.NackSetResult(RDMNack.NR_DATA_OUT_OF_RANGE)

  def ShouldSkip(self):
    self.upper = self.Property('minimum_level_upper')
    if self.upper == 0xfffe:
      self.SetNotRun('All values supported')
      return True
    return False

  def MinLevelIncreasing(self):
    return self.upper + 1


class SetMinimumLevelWithNoData(TestMixins.SetWithNoDataMixin,
                                OptionalParameterTestFixture):
  """Set MINIMUM_LEVEL command with no data."""
  PID = 'MINIMUM_LEVEL'


class SetMinimumLevelWithExtraData(TestMixins.SetWithDataMixin,
                                   OptionalParameterTestFixture):
  """Send a SET MINIMUM_LEVEL command with extra data."""
  PID = 'MINIMUM_LEVEL'
  DATA = 'foobar'


# MAXIMUM_LEVEL
# -----------------------------------------------------------------------------
class GetMaximumLevel(TestMixins.GetMixin, OptionalParameterTestFixture):
  """Get MAXIMUM_LEVEL."""
  CATEGORY = TestCategory.DIMMER_SETTINGS
  PID = "MAXIMUM_LEVEL"
  PROVIDES = ['maximum_level']
  EXPECTED_FIELDS = ['maximum_level']


class GetMaximumLevelWithData(TestMixins.GetWithDataMixin,
                              OptionalParameterTestFixture):
  """Get MAXIMUM_LEVEL with extra data."""
  PID = 'MAXIMUM_LEVEL'


class SetMaximumLevel(OptionalParameterTestFixture):
  """Set MAXIMUM_LEVEL without changing the settings."""
  CATEGORY = TestCategory.DIMMER_SETTINGS
  PID = 'MAXIMUM_LEVEL'
  REQUIRES = ['maximum_level']
  PROVIDES = ['set_maximum_level_supported']

  def Test(self):
    current_value = self.Property('maximum_level')
    if current_value is None:
      current_value = 0xffff

    self.AddIfSetSupported([
      self.AckSetResult(),
      self.NackSetResult(RDMNack.NR_UNSUPPORTED_COMMAND_CLASS),
    ])
    self.SendSet(ROOT_DEVICE, self.pid, [current_value])

  def VerifyResult(self, response, fields):
    self.SetProperty('set_maximum_level_supported', response.WasAcked())


class SetLowerMaximumLevel(TestMixins.SetMaximumLevelMixin,
                           OptionalParameterTestFixture):
  """Set MAXIMUM_LEVEL to the smallest value from DIMMER_INFO."""
  REQUIRES = TestMixins.SetMaximumLevelMixin.REQUIRES + ['maximum_level_lower']

  def Test(self):
    self.value = self.Property('maximum_level_lower')
    if self.value is None:
      self.SetNotRun('No lower maximum level from DIMMER_INFO')
      return

    if self.Property('set_maximum_level_supported'):
      self.AddIfSetSupported(self.AckSetResult(action=self.GetMaxLevel))
    else:
      self.AddIfSetSupported(
          self.NackSetResult(RDMNack.NR_UNSUPPORTED_COMMAND_CLASS))

    self.SendSet(ROOT_DEVICE, self.pid, [self.value])

  def GetMaxLevel(self):
    self.AddIfGetSupported(self.AckGetResult(
        field_values={'maximum_level': self.value}))
    self.SendGet(ROOT_DEVICE, self.pid)


class SetUpperMaximumLevel(TestMixins.SetMaximumLevelMixin,
                           OptionalParameterTestFixture):
  """Set MAXIMUM_LEVEL to the largest value from DIMMER_INFO."""
  REQUIRES = TestMixins.SetMaximumLevelMixin.REQUIRES + ['maximum_level_upper']

  def Test(self):
    self.value = self.Property('maximum_level_upper')
    if self.value is None:
      self.SetNotRun('No upper maximum level from DIMMER_INFO')
      return

    if self.Property('set_maximum_level_supported'):
      self.AddIfSetSupported(self.AckSetResult(action=self.GetMaxLevel))
    else:
      self.AddIfSetSupported(
          self.NackSetResult(RDMNack.NR_UNSUPPORTED_COMMAND_CLASS))

    self.SendSet(ROOT_DEVICE, self.pid, [self.value])

  def GetMaxLevel(self):
    self.AddIfGetSupported(self.AckGetResult(
        field_values={'maximum_level': self.value}))
    self.SendGet(ROOT_DEVICE, self.pid)


class SetLowerOutOfRangeMaximumLevel(OptionalParameterTestFixture):
  """Set MAXIMUM_LEVEL a value smaller than the minimum."""
  CATEGORY = TestCategory.DIMMER_SETTINGS
  PID = 'MAXIMUM_LEVEL'
  REQUIRES = ['maximum_level_lower', 'set_maximum_level_supported']

  def Test(self):
    self.value = self.Property('maximum_level_lower')
    if self.value is None:
      self.SetNotRun('No lower maximum level from DIMMER_INFO')
      return

    if self.value == 0:
      self.SetNotRun('Range for maximum level begins at 0')
      return
    self.value -= 1

    if self.Property('set_maximum_level_supported'):
      self.AddIfSetSupported(self.NackSetResult(RDMNack.NR_DATA_OUT_OF_RANGE))
    else:
      self.AddIfSetSupported(
          self.NackSetResult(RDMNack.NR_UNSUPPORTED_COMMAND_CLASS))

    self.SendSet(ROOT_DEVICE, self.pid, [self.value])


class SetUpperOutOfRangeMaximumLevel(OptionalParameterTestFixture):
  """Set MAXIMUM_LEVEL a value larger than the maximum."""
  CATEGORY = TestCategory.DIMMER_SETTINGS
  PID = 'MAXIMUM_LEVEL'
  REQUIRES = ['maximum_level_upper', 'set_maximum_level_supported']

  def Test(self):
    self.value = self.Property('maximum_level_upper')
    if self.value is None:
      self.SetNotRun('No upper maximum level from DIMMER_INFO')
      return

    if self.value == 0xffff:
      self.SetNotRun('Range for maximum level ends at 0xffff')
      return
    self.value += 1

    if self.Property('set_maximum_level_supported'):
      self.AddIfSetSupported(self.NackSetResult(RDMNack.NR_DATA_OUT_OF_RANGE))
    else:
      self.AddIfSetSupported(
          self.NackSetResult(RDMNack.NR_UNSUPPORTED_COMMAND_CLASS))

    self.SendSet(ROOT_DEVICE, self.pid, [self.value])


class SetMaximumLevelWithNoData(TestMixins.SetWithNoDataMixin,
                                OptionalParameterTestFixture):
  """Set MAXIMUM_LEVEL command with no data."""
  PID = 'MAXIMUM_LEVEL'


class SetMaximumLevelWithExtraData(TestMixins.SetWithDataMixin,
                                   OptionalParameterTestFixture):
  """Send a SET MAXIMUM_LEVEL command with extra data."""
  PID = 'MAXIMUM_LEVEL'


class AllSubDevicesGetMaximumLevel(TestMixins.AllSubDevicesGetMixin,
                                   OptionalParameterTestFixture):
  """Get MAXIMUM_LEVEL addressed to ALL_SUB_DEVICES."""
  PID = 'MAXIMUM_LEVEL'


# CURVE
# -----------------------------------------------------------------------------
class GetCurve(TestMixins.GetMixin, OptionalParameterTestFixture):
  """Get CURVE."""
  CATEGORY = TestCategory.DIMMER_SETTINGS
  PID = "CURVE"
  REQUIRES = ['number_curves_supported']
  PROVIDES = ['current_curve', 'number_curves']

  def Test(self):
    self.AddIfGetSupported(self.AckGetResult())
    self.SendGet(ROOT_DEVICE, self.pid)

  def VerifyResult(self, response, fields):
    if not response.WasAcked():
      for key in self.PROVIDES:
        self.SetProperty(key, None)
      return

    self.SetPropertyFromDict(fields, 'current_curve')
    self.SetPropertyFromDict(fields, 'number_curves')

    if fields['current_curve'] == 0:
      self.SetFailed('Curves must be numbered from 1')
      return

    if fields['current_curve'] > fields['number_curves']:
      self.SetFailed('Curve %d exceeded number of curves %d' %
                     (fields['current_curve'], fields['number_curves']))
      return

    expected_curves = self.Property('number_curves_supported')
    if expected_curves is not None:
      if expected_curves != fields['number_curves']:
        self.AddWarning(
            'The number of curves reported in DIMMER_INFO (%d) does not '
            'match the number from CURVE (%d)' %
            (expected_curves, fields['number_curves']))


class GetCurveWithData(TestMixins.GetWithDataMixin,
                       OptionalParameterTestFixture):
  """Get CURVE with extra data."""
  PID = 'CURVE'


class SetCurve(OptionalParameterTestFixture):
  """Set CURVE."""
  CATEGORY = TestCategory.DIMMER_SETTINGS
  PID = "CURVE"
  REQUIRES = ['current_curve', 'number_curves']

  def Test(self):
    curves = self.Property('number_curves')
    if curves:
      self.curves = [i + 1 for i in xrange(curves)]
      self._SetCurve()
    else:
      # Check we get a NR_UNKNOWN_PID
      self.AddExpectedResults(self.NackSetResult(RDMNack.NR_UNKNOWN_PID))
      self.curve = 1  # Can use anything here really
      self.SendSet(ROOT_DEVICE, self.pid, [1])

  def _SetCurve(self):
    if not self.curves:
      # End of the list, we're done
      self.Stop()
      return

    self.AddIfSetSupported(self.AckSetResult(action=self.VerifySet))
    self.SendSet(ROOT_DEVICE, self.pid, [self.curves[0]])

  def VerifySet(self):
    self.AddIfGetSupported(
      self.AckGetResult(
        field_values={'current_curve': self.curves[0]},
        action=self.NextCurve))
    self.SendGet(ROOT_DEVICE, self.pid)

  def NextCurve(self):
    self.curves = self.curves[1:]
    self._SetCurve()

  def ResetState(self):
    if not self.PidSupported() or not self.Property('current_curve'):
      return

    self.SendSet(ROOT_DEVICE, self.pid, [self.Property('current_curve')])
    self._wrapper.Run()


class SetZeroCurve(TestMixins.SetZeroUInt8Mixin,
                   OptionalParameterTestFixture):
  """Set CURVE to 0."""
  PID = 'CURVE'


class SetOutOfRangeCurve(TestMixins.SetOutOfRangeByteMixin,
                         OptionalParameterTestFixture):
  """Set CURVE to an out-of-range value."""
  PID = 'CURVE'
  REQUIRES = ['number_curves']
  LABEL = 'curves'


class SetCurveWithNoData(TestMixins.SetWithNoDataMixin,
                         OptionalParameterTestFixture):
  """Set CURVE without any data."""
  PID = 'CURVE'


class SetCurveWithExtraData(TestMixins.SetWithDataMixin,
                            OptionalParameterTestFixture):
  """Send a SET CURVE command with extra data."""
  PID = 'CURVE'


class AllSubDevicesGetCurve(TestMixins.AllSubDevicesGetMixin,
                            OptionalParameterTestFixture):
  """Get CURVE addressed to ALL_SUB_DEVICES."""
  PID = 'CURVE'


# CURVE_DESCRIPTION
# -----------------------------------------------------------------------------
class GetCurveDescription(TestMixins.GetSettingDescriptionsRangeMixin,
                          OptionalParameterTestFixture):
  """Get the CURVE_DESCRIPTION for all known curves."""
  CATEGORY = TestCategory.DIMMER_SETTINGS
  PID = 'CURVE_DESCRIPTION'
  REQUIRES = ['number_curves']
  EXPECTED_FIELDS = ['curve_number']
  DESCRIPTION_FIELD = 'curve_description'


class GetCurveDescriptionWithNoData(TestMixins.GetWithNoDataMixin,
                                    OptionalParameterTestFixture):
  """Get CURVE_DESCRIPTION with no curve number specified."""
  PID = 'CURVE_DESCRIPTION'


class GetCurveDescriptionWithExtraData(TestMixins.GetWithDataMixin,
                                       OptionalParameterTestFixture):
  """Get CURVE_DESCRIPTION with extra data."""
  PID = 'CURVE_DESCRIPTION'


class GetZeroCurveDescription(TestMixins.GetZeroUInt8Mixin,
                              OptionalParameterTestFixture):
  """Get CURVE_DESCRIPTION for curve 0."""
  PID = 'CURVE_DESCRIPTION'


class GetOutOfRangeCurveDescription(TestMixins.GetOutOfRangeByteMixin,
                                    OptionalParameterTestFixture):
  """Get CURVE_DESCRIPTION for an out-of-range curve."""
  PID = 'CURVE_DESCRIPTION'
  REQUIRES = ['number_curves']
  LABEL = 'curves'


class SetCurveDescription(TestMixins.UnsupportedSetMixin,
                          OptionalParameterTestFixture):
  """Set the CURVE_DESCRIPTION."""
  PID = 'CURVE_DESCRIPTION'


class SetCurveDescriptionWithData(TestMixins.UnsupportedSetWithDataMixin,
                                  OptionalParameterTestFixture):
  """Attempt to SET CURVE_DESCRIPTION with data."""
  PID = 'CURVE_DESCRIPTION'


class AllSubDevicesGetCurveDescription(TestMixins.AllSubDevicesGetMixin,
                                       OptionalParameterTestFixture):
  """Get CURVE_DESCRIPTION addressed to ALL_SUB_DEVICES."""
  PID = 'CURVE_DESCRIPTION'
  DATA = [1]


# OUTPUT_RESPONSE_TIME
# -----------------------------------------------------------------------------
class GetOutputResponseTime(TestMixins.GetMixin, OptionalParameterTestFixture):
  """Get OUTPUT_RESPONSE_TIME."""
  CATEGORY = TestCategory.DIMMER_SETTINGS
  PID = "OUTPUT_RESPONSE_TIME"
  PROVIDES = ['current_response_time', 'number_response_options']

  def Test(self):
    self.AddIfGetSupported(self.AckGetResult())
    self.SendGet(ROOT_DEVICE, self.pid)

  def VerifyResult(self, response, fields):
    if not response.WasAcked():
      for key in self.PROVIDES:
        self.SetProperty(key, None)
      return

    self.SetPropertyFromDict(fields, 'current_response_time')
    self.SetPropertyFromDict(fields, 'number_response_options')

    if fields['current_response_time'] == 0:
      self.SetFailed('Output response times must be numbered from 1')
      return

    if fields['current_response_time'] > fields['number_response_options']:
      self.SetFailed(
          'Output response time %d exceeded number of response times %d' %
          (fields['current_response_time'],
           fields['number_response_options']))
      return


class GetOutputResponseTimeWithData(TestMixins.GetWithDataMixin,
                                    OptionalParameterTestFixture):
  """Get OUTPUT_RESPONSE_TIME with extra data."""
  PID = 'OUTPUT_RESPONSE_TIME'


class SetOutputResponseTime(OptionalParameterTestFixture):
  """Set OUTPUT_RESPONSE_TIME."""
  CATEGORY = TestCategory.DIMMER_SETTINGS
  PID = "OUTPUT_RESPONSE_TIME"
  REQUIRES = ['current_response_time', 'number_response_options']

  def Test(self):
    times = self.Property('number_response_options')
    if times:
      self.output_response_times = [i + 1 for i in xrange(times)]
      self._SetOutputResponseTime()
    else:
      # Check we get a NR_UNKNOWN_PID
      self.AddExpectedResults(self.NackSetResult(RDMNack.NR_UNKNOWN_PID))
      self.current_response_time = 1  # Can use anything here really
      self.SendSet(ROOT_DEVICE, self.pid, [1])

  def _SetOutputResponseTime(self):
    if not self.output_response_times:
      # End of the list, we're done
      self.Stop()
      return

    self.AddIfSetSupported(self.AckSetResult(action=self.VerifySet))
    self.SendSet(ROOT_DEVICE, self.pid, [self.output_response_times[0]])

  def VerifySet(self):
    self.AddIfGetSupported(
      self.AckGetResult(
        field_values={'current_response_time': self.output_response_times[0]},
        action=self.NextOutputResponseTime))
    self.SendGet(ROOT_DEVICE, self.pid)

  def NextOutputResponseTime(self):
    self.output_response_times = self.output_response_times[1:]
    self._SetOutputResponseTime()

  def ResetState(self):
    if not self.PidSupported() or not self.Property('current_response_time'):
      return

    self.SendSet(ROOT_DEVICE, self.pid,
                 [self.Property('current_response_time')])
    self._wrapper.Run()


class SetZeroOutputResponseTime(TestMixins.SetZeroUInt8Mixin,
                                OptionalParameterTestFixture):
  """Set OUTPUT_RESPONSE_TIME to 0."""
  PID = 'OUTPUT_RESPONSE_TIME'


class SetOutOfRangeOutputResponseTime(TestMixins.SetOutOfRangeByteMixin,
                                      OptionalParameterTestFixture):
  """Set OUTPUT_RESPONSE_TIME to an out-of-range value."""
  PID = 'OUTPUT_RESPONSE_TIME'
  REQUIRES = ['number_response_options']
  LABEL = 'output response times'


class SetOutputResponseTimeWithNoData(TestMixins.SetWithNoDataMixin,
                                      OptionalParameterTestFixture):
  """Set OUTPUT_RESPONSE_TIME without any data."""
  PID = 'OUTPUT_RESPONSE_TIME'


class SetOutputResponseTimeWithExtraData(TestMixins.SetWithDataMixin,
                                         OptionalParameterTestFixture):
  """Send a SET OUTPUT_RESPONSE_TIME command with extra data."""
  PID = 'OUTPUT_RESPONSE_TIME'


class AllSubDevicesGetOutputResponseTime(TestMixins.AllSubDevicesGetMixin,
                                         OptionalParameterTestFixture):
  """Get OUTPUT_RESPONSE_TIME addressed to ALL_SUB_DEVICES."""
  PID = 'OUTPUT_RESPONSE_TIME'


# OUTPUT_RESPONSE_TIME_DESCRIPTION
# -----------------------------------------------------------------------------
class GetOutputResponseTimeDescription(
        TestMixins.GetSettingDescriptionsRangeMixin,
        OptionalParameterTestFixture):
  """Get the OUTPUT_RESPONSE_TIME_DESCRIPTION for all response times."""
  CATEGORY = TestCategory.DIMMER_SETTINGS
  PID = 'OUTPUT_RESPONSE_TIME_DESCRIPTION'
  REQUIRES = ['number_response_options']
  EXPECTED_FIELDS = ['response_time']
  DESCRIPTION_FIELD = 'response_time_description'


class GetOutputResponseTimeDescriptionWithNoData(TestMixins.GetWithNoDataMixin,
                                                 OptionalParameterTestFixture):
  """Get OUTPUT_RESPONSE_TIME_DESCRIPTION with no response time number."""
  PID = 'OUTPUT_RESPONSE_TIME_DESCRIPTION'


class GetOutputResponseTimeDescriptionWithExtraData(
        TestMixins.GetWithDataMixin,
        OptionalParameterTestFixture):
  """Get OUTPUT_RESPONSE_TIME_DESCRIPTION with extra data."""
  PID = 'OUTPUT_RESPONSE_TIME_DESCRIPTION'


class GetZeroOutputResponseTimeDescription(TestMixins.GetZeroUInt8Mixin,
                                           OptionalParameterTestFixture):
  """Get OUTPUT_RESPONSE_TIME_DESCRIPTION for response_time 0."""
  PID = 'OUTPUT_RESPONSE_TIME_DESCRIPTION'


class GetOutOfRangeOutputResponseTimeDescription(
        TestMixins.GetOutOfRangeByteMixin,
        OptionalParameterTestFixture):
  """Get OUTPUT_RESPONSE_TIME_DESCRIPTION for an out-of-range response time."""
  PID = 'OUTPUT_RESPONSE_TIME_DESCRIPTION'
  REQUIRES = ['number_response_options']
  LABEL = 'output response times'


class SetOutputResponseTimeDescription(TestMixins.UnsupportedSetMixin,
                                       OptionalParameterTestFixture):
  """SET OUTPUT_RESPONSE_TIME_DESCRIPTION."""
  PID = 'OUTPUT_RESPONSE_TIME_DESCRIPTION'


class SetOutputResponseTimeDescriptionWithData(
        TestMixins.UnsupportedSetWithDataMixin,
        OptionalParameterTestFixture):
  """Attempt to SET OUTPUT_RESPONSE_TIME_DESCRIPTION with data."""
  PID = 'OUTPUT_RESPONSE_TIME_DESCRIPTION'


class AllSubDevicesGetOutputResponseTimeDescription(
        TestMixins.AllSubDevicesGetMixin,
        OptionalParameterTestFixture):
  """Get OUTPUT_RESPONSE_TIME_DESCRIPTION addressed to ALL_SUB_DEVICES."""
  PID = 'OUTPUT_RESPONSE_TIME_DESCRIPTION'
  DATA = [1]


# MODULATION_FREQUENCY
# -----------------------------------------------------------------------------
class GetModulationFrequency(TestMixins.GetMixin, OptionalParameterTestFixture):
  """Get MODULATION_FREQUENCY."""
  CATEGORY = TestCategory.DIMMER_SETTINGS
  PID = "MODULATION_FREQUENCY"
  PROVIDES = ['current_modulation_frequency', 'number_modulation_frequencies']

  def Test(self):
    self.AddIfGetSupported(self.AckGetResult())
    self.SendGet(ROOT_DEVICE, self.pid)

  def VerifyResult(self, response, fields):
    if not response.WasAcked():
      for key in self.PROVIDES:
        self.SetProperty(key, None)
      return

    self.SetPropertyFromDict(fields, 'current_modulation_frequency')
    self.SetPropertyFromDict(fields, 'number_modulation_frequencies')

    if fields['current_modulation_frequency'] == 0:
      self.SetFailed('Modulation frequency must be numbered from 1')
      return

    if (fields['current_modulation_frequency'] >
        fields['number_modulation_frequencies']):
      self.SetFailed(
          'Modulation frequency %d exceeded number of modulation frequencies %d'
          % (fields['current_modulation_frequency'],
             fields['number_modulation_frequencies']))
      return


class GetModulationFrequencyWithData(TestMixins.GetWithDataMixin,
                                     OptionalParameterTestFixture):
  """Get MODULATION_FREQUENCY with extra data."""
  PID = 'MODULATION_FREQUENCY'


class SetModulationFrequency(OptionalParameterTestFixture):
  """Set MODULATION_FREQUENCY."""
  CATEGORY = TestCategory.DIMMER_SETTINGS
  PID = "MODULATION_FREQUENCY"
  REQUIRES = ['current_modulation_frequency', 'number_modulation_frequencies']

  def Test(self):
    items = self.Property('number_modulation_frequencies')
    if items:
      self.frequencies = [i + 1 for i in xrange(items)]
      self._SetModulationFrequency()
    else:
      # Check we get a NR_UNKNOWN_PID
      self.AddExpectedResults(self.NackSetResult(RDMNack.NR_UNKNOWN_PID))
      self.frequency = 1  # Can use anything here really
      self.SendSet(ROOT_DEVICE, self.pid, [1])

  def _SetModulationFrequency(self):
    if not self.frequencies:
      # End of the list, we're done
      self.Stop()
      return

    self.AddIfSetSupported(self.AckSetResult(action=self.VerifySet))
    self.SendSet(ROOT_DEVICE, self.pid, [self.frequencies[0]])

  def VerifySet(self):
    self.AddIfGetSupported(
      self.AckGetResult(
        field_values={'current_modulation_frequency': self.frequencies[0]},
        action=self.NextModulationFrequency))
    self.SendGet(ROOT_DEVICE, self.pid)

  def NextModulationFrequency(self):
    self.frequencies = self.frequencies[1:]
    self._SetModulationFrequency()

  def ResetState(self):
    if (not self.PidSupported() or
        not self.Property('current_modulation_frequency')):
      return

    self.SendSet(ROOT_DEVICE, self.pid,
                 [self.Property('current_modulation_frequency')])
    self._wrapper.Run()


class SetZeroModulationFrequency(TestMixins.SetZeroUInt8Mixin,
                                 OptionalParameterTestFixture):
  """Set MODULATION_FREQUENCY with a frequency setting of 0."""
  PID = 'MODULATION_FREQUENCY'


class SetOutOfRangeModulationFrequency(TestMixins.SetOutOfRangeByteMixin,
                                       OptionalParameterTestFixture):
  """Set MODULATION_FREQUENCY to an out-of-range value."""
  PID = 'MODULATION_FREQUENCY'
  REQUIRES = ['number_modulation_frequencies']
  LABEL = 'modulation frequencies'


class SetModulationFrequencyWithNoData(TestMixins.SetWithNoDataMixin,
                                       OptionalParameterTestFixture):
  """Set MODULATION_FREQUENCY without any data."""
  PID = 'MODULATION_FREQUENCY'


class SetModulationFrequencyWithExtraData(TestMixins.SetWithDataMixin,
                                          OptionalParameterTestFixture):
  """Send a SET MODULATION_FREQUENCY command with extra data."""
  PID = 'MODULATION_FREQUENCY'


class AllSubDevicesGetModulationFrequency(TestMixins.AllSubDevicesGetMixin,
                                          OptionalParameterTestFixture):
  """Get MODULATION_FREQUENCY addressed to ALL_SUB_DEVICES."""
  PID = 'MODULATION_FREQUENCY'


# MODULATION_FREQUENCY_DESCRIPTION
# -----------------------------------------------------------------------------
class GetModulationFrequencyDescription(
        TestMixins.GetSettingDescriptionsRangeMixin,
        OptionalParameterTestFixture):
  """Get the MODULATION_FREQUENCY_DESCRIPTION for all frequencies."""
  CATEGORY = TestCategory.DIMMER_SETTINGS
  PID = 'MODULATION_FREQUENCY_DESCRIPTION'
  REQUIRES = ['number_modulation_frequencies']
  EXPECTED_FIELDS = ['modulation_frequency']
  DESCRIPTION_FIELD = 'modulation_frequency_description'


class GetModulationFrequencyDescriptionWithNoData(TestMixins.GetWithNoDataMixin,
                                                  OptionalParameterTestFixture):
  """Get MODULATION_FREQUENCY_DESCRIPTION with no frequency number."""
  PID = 'MODULATION_FREQUENCY_DESCRIPTION'


class GetModulationFrequencyDescriptionWithExtraData(
        TestMixins.GetWithDataMixin,
        OptionalParameterTestFixture):
  """Get MODULATION_FREQUENCY_DESCRIPTION with extra data."""
  PID = 'MODULATION_FREQUENCY_DESCRIPTION'


class GetZeroModulationFrequencyDescription(TestMixins.GetZeroUInt8Mixin,
                                            OptionalParameterTestFixture):
  """Get MODULATION_FREQUENCY_DESCRIPTION for frequency 0."""
  PID = 'MODULATION_FREQUENCY_DESCRIPTION'


class GetOutOfRangeModulationFrequencyDescription(
        TestMixins.GetOutOfRangeByteMixin,
        OptionalParameterTestFixture):
  """Get MODULATION_FREQUENCY_DESCRIPTION for an out-of-range frequency."""
  PID = 'MODULATION_FREQUENCY_DESCRIPTION'
  REQUIRES = ['number_modulation_frequencies']
  LABEL = 'modulation frequencies'


class SetModulationFrequencyDescription(TestMixins.UnsupportedSetMixin,
                                        OptionalParameterTestFixture):
  """SET MODULATION_FREQUENCY_DESCRIPTION."""
  PID = 'MODULATION_FREQUENCY_DESCRIPTION'


class SetModulationFrequencyDescriptionWithData(
        TestMixins.UnsupportedSetWithDataMixin,
        OptionalParameterTestFixture):
  """Attempt to SET MODULATION_FREQUENCY_DESCRIPTION with data."""
  PID = 'MODULATION_FREQUENCY_DESCRIPTION'


class AllSubDevicesGetModulationFrequencyDescription(
        TestMixins.AllSubDevicesGetMixin,
        OptionalParameterTestFixture):
  """Get MODULATION_FREQUENCY_DESCRIPTION addressed to ALL_SUB_DEVICES."""
  PID = 'MODULATION_FREQUENCY_DESCRIPTION'
  DATA = [1]


# PRESET_INFO
# -----------------------------------------------------------------------------
class GetPresetInfo(TestMixins.GetMixin, OptionalParameterTestFixture):
  """Get PRESET_INFO."""
  CATEGORY = TestCategory.CONTROL
  PID = 'PRESET_INFO'
  PROVIDES = ['preset_info', 'max_scene_number']
  REQUIRES = ['supported_parameters']

  def Test(self):
    self.AddIfGetSupported(self.AckGetResult())
    self.SendGet(ROOT_DEVICE, self.pid)

  def VerifyResult(self, response, fields):
    if not response.WasAcked():
      self.SetProperty('preset_info', {})
      self.SetProperty('max_scene_number', None)
      return

    self.CheckBounds(fields, 'preset_fade_time')
    self.CheckBounds(fields, 'preset_wait_time')
    self.CheckBounds(fields, 'fail_delay_time')
    self.CheckBounds(fields, 'fail_hold_time')
    self.CheckBounds(fields, 'startup_delay_time')
    self.CheckBounds(fields, 'startup_hold_time')

    if fields['max_scene_number'] == 0xffff:
      self.AddWarning('PRESET_INFO had max_scene_number of 0xffff')

    self.CrossCheckPidSupportIsZero('DMX_FAIL_MODE', fields,
                                    'fail_infinite_hold_supported')
    self.CrossCheckPidSupportIsZero('DMX_FAIL_MODE', fields,
                                    'fail_infinite_delay_supported')
    self.CrossCheckPidSupportIsZero('DMX_STARTUP_MODE', fields,
                                    'startup_infinite_hold_supported')

    self.CrossCheckPidSupportIsMax('DMX_FAIL_MODE', fields,
                                   'fail_delay_time')
    self.CrossCheckPidSupportIsMax('DMX_FAIL_MODE', fields,
                                   'fail_hold_time')
    self.CrossCheckPidSupportIsMax('DMX_STARTUP_MODE', fields,
                                   'startup_delay_time')
    self.CrossCheckPidSupportIsMax('DMX_STARTUP_MODE', fields,
                                   'startup_hold_time')

    self.SetProperty('preset_info', fields)
    self.SetProperty('max_scene_number', fields['max_scene_number'])

  def CrossCheckPidSupportIsZero(self, pid_name, fields, key):
    if not (self.IsSupported(pid_name) or fields[key] is False):
      self.AddWarning('%s not supported, but %s in PRESET_INFO is non-0' %
                      (pid_name, key))

  def CrossCheckPidSupportIsMax(self, pid_name, fields, key):
    for key in ['min_%s' % key, 'max_%s' % key]:
      if not (self.IsSupported(pid_name) or
              fields[key] == self.pid.GetResponseField(
                  RDM_GET, key).DisplayValue(0xffff)):
        self.AddWarning(
            '%s not supported, but %s in PRESET_INFO is not 0xffff' %
            (pid_name, key))

  def IsSupported(self, pid_name):
    pid = self.LookupPid(pid_name)
    return pid.value in self.Property('supported_parameters')

  def CheckBounds(self, fields, key):
    min_key = 'min_%s' % key
    max_key = 'max_%s' % key
    if fields[min_key] > fields[max_key]:
      self.AddAdvisory('%s (%d) > %s (%d)'
                       % (min_key, fields[min_key], max_key, fields[max_key]))


class GetPresetInfoWithData(TestMixins.GetWithDataMixin,
                            OptionalParameterTestFixture):
  """Get PRESET_INFO with extra data."""
  PID = 'PRESET_INFO'


class SetPresetInfo(TestMixins.UnsupportedSetMixin,
                    OptionalParameterTestFixture):
  """Set PRESET_INFO."""
  PID = 'PRESET_INFO'


class SetPresetInfoWithData(TestMixins.UnsupportedSetWithDataMixin,
                            OptionalParameterTestFixture):
  """Attempt to SET PRESET_INFO with data."""
  PID = 'PRESET_INFO'


class AllSubDevicesGetPresetInfo(TestMixins.AllSubDevicesGetMixin,
                                 OptionalParameterTestFixture):
  """Get PRESET_INFO addressed 0to ALL_SUB_DEVICES."""
  PID = 'PRESET_INFO'


# PRESET_STATUS
# -----------------------------------------------------------------------------
class GetPresetStatusPresetOff(OptionalParameterTestFixture):
  """Get the PRESET_STATUS for PRESET_PLAYBACK_OFF."""
  # AKA GetZeroPresetStatus
  CATEGORY = TestCategory.ERROR_CONDITIONS
  PID = 'PRESET_STATUS'

  def Test(self):
    self.AddIfGetSupported(self.NackGetResult(RDMNack.NR_DATA_OUT_OF_RANGE))
    data = struct.pack('!H', 0)
    self.SendRawGet(ROOT_DEVICE, self.pid, data)


class GetPresetStatusPresetScene(OptionalParameterTestFixture):
  """Get the PRESET_STATUS for PRESET_PLAYBACK_SCENE."""
  CATEGORY = TestCategory.ERROR_CONDITIONS
  PID = 'PRESET_STATUS'

  def Test(self):
    self.AddIfGetSupported(self.NackGetResult(RDMNack.NR_DATA_OUT_OF_RANGE))
    data = struct.pack('!H', 0xffff)
    self.SendRawGet(ROOT_DEVICE, self.pid, data)


class GetOutOfRangePresetStatus(OptionalParameterTestFixture):
  """Get the PRESET_STATUS for max_scene + 1."""
  CATEGORY = TestCategory.ERROR_CONDITIONS
  PID = 'PRESET_STATUS'
  REQUIRES = ['max_scene_number']

  def Test(self):
    max_scene = self.Property('max_scene_number')
    if max_scene is None:
      # Set a default value, PID likely isn't supported anyway
      max_scene = 0x0000
    elif max_scene == 0xfffe:
      self.SetNotRun('Device supports all scenes')
      return

    self.AddIfGetSupported(self.NackGetResult(RDMNack.NR_DATA_OUT_OF_RANGE))
    self.SendGet(ROOT_DEVICE, self.pid, [max_scene + 1])


class GetPresetStatus(OptionalParameterTestFixture):
  """Get the PRESET_STATUS for all scenes."""
  CATEGORY = TestCategory.CONTROL
  PID = 'PRESET_STATUS'
  REQUIRES = ['max_scene_number', 'preset_info']
  PROVIDES = ['scene_writable_states']
  NOT_PROGRAMMED = 0
  PROGRAMMED = 1
  READ_ONLY = 2

  def Test(self):
    self.scene_writable_states = {}
    self.index = 0
    self.max_scene = self.Property('max_scene_number')
    preset_info = self.Property('preset_info')
    self.min_fade = preset_info.get('min_preset_fade_time', 0)
    self.max_fade = preset_info.get(
        'max_preset_fade_time',
        self.pid.GetResponseField(RDM_GET, 'up_fade_time').RawValue(0xffff))
    self.min_wait = preset_info.get('min_preset_wait_time', 0)
    self.max_wait = preset_info.get(
        'max_preset_wait_time',
        self.pid.GetResponseField(RDM_GET, 'wait_time').RawValue(0xffff))

    if self.max_scene is None or self.max_scene == 0:
      self.SetNotRun('No scenes supported')
      return

    self.FetchNextScene()

  def FetchNextScene(self):
    self.index += 1
    if self.index > self.max_scene:
      self.SetProperty('scene_writable_states', self.scene_writable_states)
      self.Stop()
      return

    self.AddIfGetSupported(self.AckGetResult(action=self.FetchNextScene))
    self.SendGet(ROOT_DEVICE, self.pid, [self.index])

  def VerifyResult(self, response, fields):
    if not response.WasAcked():
      return

    if fields['scene_number'] != self.index:
      self.SetFailed('Scene number mismatch, expected %d, got %d' %
                     (self.index, fields['scene_number']))

    if fields['programmed'] == self.NOT_PROGRAMMED:
      # Assume that NOT_PROGRAMMED means that it's writable.
      self.scene_writable_states[self.index] = True
      self.CheckFieldIsZero(fields, 'down_fade_time')
      self.CheckFieldIsZero(fields, 'up_fade_time')
      self.CheckFieldIsZero(fields, 'wait_time')
      return
    elif fields['programmed'] == self.READ_ONLY:
      self.scene_writable_states[self.index] = False
    else:
      self.scene_writable_states[self.index] = True

    for key in ['up_fade_time', 'down_fade_time']:
      self.CheckFieldIsBetween(fields, key, self.min_fade, self.max_fade)

    self.CheckFieldIsBetween(fields, 'wait_time', self.min_wait, self.max_wait)

  def CheckFieldIsZero(self, fields, key):
    if fields[key] != 0:
      self.AddWarning(
          '%s for scene %d was not zero, value is %d' %
          (key, self.index, fields[key]))

  def CheckFieldIsBetween(self, fields, key, min_value, max_value):
    if fields[key] < min_value:
          self.AddWarning(
              '%s for scene %d (%d s) is less than the min of %s' %
              (key, self.index, fields[key], min_value))
    if fields[key] > max_value:
          self.AddWarning(
              '%s for scene %d (%d s) is more than the min of %s' %
              (key, self.index, fields[key], max_value))


class GetPresetStatusWithNoData(TestMixins.GetWithNoDataMixin,
                                OptionalParameterTestFixture):
  """Get the PRESET_STATUS with no preset number specified."""
  PID = 'PRESET_STATUS'


class GetPresetStatusWithExtraData(TestMixins.GetWithDataMixin,
                                   OptionalParameterTestFixture):
  """GET PRESET_STATUS with more than 2 bytes of data."""
  PID = 'PRESET_STATUS'


class SetPresetStatusWithNoData(TestMixins.SetWithNoDataMixin,
                                OptionalParameterTestFixture):
  """Set PRESET_STATUS without any data."""
  PID = 'PRESET_STATUS'


class SetPresetStatusWithExtraData(TestMixins.SetWithDataMixin,
                                   OptionalParameterTestFixture):
  """Send a SET PRESET_STATUS command with extra data."""
  PID = 'PRESET_STATUS'


<<<<<<< HEAD
class SetPresetStatusPresetOff(TestMixins.SetOutOfRangePresetStatusMixin,
=======
class SetPresetStatusPresetOff(TestMixins.SetPresetStatusMixin,
>>>>>>> 4de46e6a
                               OptionalParameterTestFixture):
  """Set the PRESET_STATUS for PRESET_PLAYBACK_OFF."""
  # AKA SetZeroPresetStatus
  CATEGORY = TestCategory.ERROR_CONDITIONS

  def PresetStatusSceneNumber(self):
    return 0


class SetPresetStatusPresetScene(TestMixins.SetOutOfRangePresetStatusMixin,
                                 OptionalParameterTestFixture):
  """Set the PRESET_STATUS for PRESET_PLAYBACK_SCENE."""
  CATEGORY = TestCategory.ERROR_CONDITIONS

  def PresetStatusSceneNumber(self):
    return 0xffff


class SetOutOfRangePresetStatus(TestMixins.SetOutOfRangePresetStatusMixin,
                                OptionalParameterTestFixture):
  """Set the PRESET_STATUS for max_scene + 1."""
  CATEGORY = TestCategory.ERROR_CONDITIONS
  REQUIRES = (['max_scene_number'] +
              TestMixins.SetOutOfRangePresetStatusMixin.REQUIRES)

  def PresetStatusSceneNumber(self):
    max_scene = self.Property('max_scene_number')
    if max_scene is None:
      # Set a default value, PID likely isn't supported anyway
      max_scene = 0x0000
    elif max_scene == 0xfffe:
      self.SetNotRun('Device supports all scenes')
      return None

    return (max_scene + 1)


class ClearReadOnlyPresetStatus(OptionalParameterTestFixture):
  """Attempt to clear a read only preset."""
  CATEGORY = TestCategory.ERROR_CONDITIONS
  PID = 'PRESET_STATUS'
  REQUIRES = ['scene_writable_states', 'preset_info']

  def Test(self):
    self.scene = None
    scene_writable_states = self.Property('scene_writable_states')
    if scene_writable_states is not None:
      for scene_number, is_writeable in scene_writable_states.iteritems():
        if not is_writeable:
          self.scene = scene_number
          break

    if self.scene is None:
      self.SetNotRun('No read-only scenes found')
      return

    preset_info = self.Property('preset_info')
    fade_time = 0
    wait_time = 0
    if preset_info:
      fade_time = preset_info['min_preset_fade_time']
      wait_time = preset_info['min_preset_wait_time']

    # Don't use AddIfSetSupported here, because we don't want to log an
    # advisory for NR_WRITE_PROTECT
    if self.PidSupported():
      results = self.NackSetResult(RDMNack.NR_WRITE_PROTECT)
    else:
      results = self.NackSetResult(RDMNack.NR_UNKNOWN_PID)
    self.AddExpectedResults(results)

    self.SendSet(ROOT_DEVICE, self.pid,
                 [self.scene, fade_time, fade_time, wait_time, True])


class SetPresetStatus(OptionalParameterTestFixture):
  """Set the PRESET_STATUS."""
  CATEGORY = TestCategory.CONTROL
  PID = 'PRESET_STATUS'
  REQUIRES = ['scene_writable_states', 'preset_info']

  def Test(self):
    self.scene = None
    scene_writable_states = self.Property('scene_writable_states')
    if scene_writable_states is not None:
      for scene_number, is_writeable in scene_writable_states.iteritems():
        if is_writeable:
          self.scene = scene_number
          break

    if self.scene is None:
      self.SetNotRun('No writeable scenes found')
      return

    self.max_fade = round(self.pid.GetRequestField(
        RDM_SET, 'up_fade_time').RawValue(0xffff), 1)
    self.max_wait = round(self.pid.GetRequestField(
        RDM_SET, 'wait_time').RawValue(0xffff), 1)
    preset_info = self.Property('preset_info')
    if preset_info is not None:
      self.max_fade = round(preset_info['max_preset_fade_time'], 1)
      self.max_wait = round(preset_info['max_preset_wait_time'], 1)

    self.AddIfSetSupported(self.AckSetResult(action=self.VerifySet))
    self.SendSet(ROOT_DEVICE, self.pid,
                 [self.scene, self.max_fade, self.max_fade, self.max_wait,
                   False])

  def VerifySet(self):
    self.AddExpectedResults(self.AckGetResult(field_values={
      'up_fade_time': self.max_fade,
      'wait_time': self.max_wait,
      'scene_number': self.scene,
      'down_fade_time': self.max_fade,
    }))
    self.SendGet(ROOT_DEVICE, self.pid, [self.scene])


class ClearPresetStatus(OptionalParameterTestFixture):
  """Set the PRESET_STATUS with clear preset = 1"""
  CATEGORY = TestCategory.CONTROL
  PID = 'PRESET_STATUS'
  REQUIRES = ['scene_writable_states', 'preset_info']

  def Test(self):
    self.scene = None
    scene_writable_states = self.Property('scene_writable_states')
    if scene_writable_states is not None:
      for scene_number, is_writeable in scene_writable_states.iteritems():
        if is_writeable:
          self.scene = scene_number
          break

    if self.scene is None:
      self.SetNotRun('No writeable scenes found')
      return

    self.AddIfSetSupported(self.AckSetResult(action=self.VerifySet))
    # We use made up values here to check that the device doesn't use them
    self.SendSet(ROOT_DEVICE, self.pid, [self.scene, 10, 10, 20, True])

  def VerifySet(self):
    self.AddExpectedResults(self.AckGetResult(field_values={
      'up_fade_time': 0.0,
      'wait_time': 0.0,
      'scene_number': self.scene,
      'programmed': 0,
      'down_fade_time': 0.0,
    }))
    self.SendGet(ROOT_DEVICE, self.pid, [self.scene])


class AllSubDevicesGetPresetStatus(TestMixins.AllSubDevicesGetMixin,
                                   OptionalParameterTestFixture):
  """Get PRESET_STATUS addressed to ALL_SUB_DEVICES."""
  PID = 'PRESET_STATUS'
  DATA = [1]


# PRESET_MERGEMODE
# -----------------------------------------------------------------------------
class GetPresetMergeMode(TestMixins.GetMixin,
                         OptionalParameterTestFixture):
  """Get PRESET_MERGEMODE."""
  CATEGORY = TestCategory.CONTROL
  PID = 'PRESET_MERGEMODE'
  PROVIDES = ['preset_mergemode']

  def Test(self):
    self.AddIfGetSupported(self.AckGetResult())
    self.SendGet(ROOT_DEVICE, self.pid)

  def VerifyResult(self, response, fields):
    if not response.WasAcked():
      self.SetProperty('preset_mergemode', None)
      return

    self.SetProperty('preset_mergemode', fields['merge_mode'])


class GetPresetMergeModeWithData(TestMixins.GetWithDataMixin,
                                 OptionalParameterTestFixture):
  """Get PRESET_MERGEMODE with extra data."""
  PID = 'PRESET_MERGEMODE'


class SetPresetMergeMode(OptionalParameterTestFixture):
  """Set PRESET_MERGEMODE."""
  CATEGORY = TestCategory.CONTROL
  PID = 'PRESET_MERGEMODE'
  REQUIRES = ['preset_mergemode']
  PROVIDES = ['set_preset_mergemode_supported']

  def Test(self):
    self.value = self.Property('preset_mergemode')
    if self.value is None:
      self.value = 0

    self.in_set = True
    self.AddIfSetSupported([
      self.AckSetResult(action=self.VerifySet),
      self.NackSetResult(
        RDMNack.NR_UNSUPPORTED_COMMAND_CLASS,
        advisory='SET for %s returned unsupported command class' %
                 self.pid.name),
    ])
    self.SendSet(ROOT_DEVICE, self.pid, [self.value])

  def VerifySet(self):
    self.AddExpectedResults(
      self.AckGetResult(field_values={'merge_mode': self.value}))
    self.SendGet(ROOT_DEVICE, self.pid)

  def VerifyResult(self, response, fields):
    if self.in_set:
      self.SetProperty(self.PROVIDES[0], response.WasAcked())
      self.in_set = False


class SetAllPresetMergeModes(OptionalParameterTestFixture):
  """Set PRESET_MERGEMODE to each of the defined values."""
  CATEGORY = TestCategory.CONTROL
  PID = 'PRESET_MERGEMODE'
  REQUIRES = ['preset_mergemode', 'set_preset_mergemode_supported']
  MODES = [0, 1, 2, 3, 0xff]

  def Test(self):
    if not self.Property('set_preset_mergemode_supported'):
      self.SetNotRun('SET PRESET_MERGEMODE not supported')
      return

    self.old_value = self.Property('preset_mergemode')
    self.merge_modes = [m for m in self.MODES if m != self.old_value]
    # PerformSet pop's the last value, so we add a dummy value to the end of
    # the list.
    self.merge_modes.append(self.old_value)
    self.PerformSet()

  def PerformSet(self):
    self.merge_modes.pop()
    if not self.merge_modes:
      self.Stop()
      return

    self.AddIfSetSupported([
      self.AckSetResult(action=self.VerifySet),
      self.NackSetResult(RDMNack.NR_DATA_OUT_OF_RANGE, action=self.PerformSet),
    ])
    self.SendSet(ROOT_DEVICE, self.pid, [self.merge_modes[-1]])

  def VerifySet(self):
    self.AddExpectedResults(
      self.AckGetResult(field_values={'merge_mode': self.merge_modes[-1]},
                        action=self.PerformSet))
    self.SendGet(ROOT_DEVICE, self.pid)

  def ResetState(self):
    self.AddExpectedResults(self.AckSetResult())
    self.SendSet(ROOT_DEVICE, self.pid, [self.old_value])
    self._wrapper.Run()


class SetPresetMergeModeWithNoData(TestMixins.SetWithNoDataMixin,
                                   OptionalParameterTestFixture):
  """Set PRESET_MERGEMODE without any data."""
  PID = 'PRESET_MERGEMODE'


class SetPresetMergemodeWithExtraData(TestMixins.SetWithDataMixin,
                                      OptionalParameterTestFixture):
  """Send a SET PRESET_MERGEMODE command with extra data."""
  PID = 'PRESET_MERGEMODE'


class AllSubDevicesGetPresetMergeMode(TestMixins.AllSubDevicesGetMixin,
                                      OptionalParameterTestFixture):
  """Get PRESET_MERGEMODE addressed to ALL_SUB_DEVICES."""
  PID = 'PRESET_MERGEMODE'


# LIST_INTERFACES
# -----------------------------------------------------------------------------
class GetListInterfaces(TestMixins.GetMixin,
                        OptionalParameterTestFixture):
  """Get LIST_INTERFACES."""
  CATEGORY = TestCategory.IP_DNS_CONFIGURATION
  PID = 'LIST_INTERFACES'
  PROVIDES = ['interface_list']

  def Test(self):
    self.AddIfGetSupported(self.AckGetResult())
    self.SendGet(ROOT_DEVICE, self.pid)

  def VerifyResult(self, response, fields):
    if not response.WasAcked():
      self.SetProperty(self.PROVIDES[0], [])
      return

    interfaces = []

    for interface in fields['interfaces']:
      interface_id = interface['interface_identifier']
      interfaces.append(interface_id)
      if (interface_id < RDM_INTERFACE_INDEX_MIN or
          interface_id > RDM_INTERFACE_INDEX_MAX):
        self.AddWarning('Interface index %d is outside allowed range (%d to '
                        '%d)' % (interface_id,
                                 RDM_INTERFACE_INDEX_MIN,
                                 RDM_INTERFACE_INDEX_MAX))
      if (interface['interface_hardware_type'] !=
          INTERFACE_HARDWARE_TYPE_ETHERNET):
        self.AddAdvisory('Possible error, found unusual hardware type %d for '
                         'interface %d' %
                         (interface['interface_hardware_type'], interface_id))

    self.SetProperty(self.PROVIDES[0], interfaces)


class GetListInterfacesWithData(TestMixins.GetWithDataMixin,
                                OptionalParameterTestFixture):
  """Get LIST_INTERFACES with extra data."""
  PID = 'LIST_INTERFACES'


class SetListInterfaces(TestMixins.UnsupportedSetMixin,
                        OptionalParameterTestFixture):
  """Attempt to SET list interfaces."""
  PID = 'LIST_INTERFACES'


<<<<<<< HEAD
class SetListInterfacesWithData(TestMixins.UnsupportedSetWithDataMixin,
                                OptionalParameterTestFixture):
  """Attempt to SET LIST_INTERFACES with data."""
  PID = 'LIST_INTERFACES'


class AllSubDevicesGetListInterfaces(TestMixins.AllSubDevicesGetMixin,
                                     OptionalParameterTestFixture):
  """Send a get LIST_INTERFACES to ALL_SUB_DEVICES."""
=======
class AllSubDevicesGetListInterfaces(TestMixins.AllSubDevicesGetMixin,
                                     OptionalParameterTestFixture):
  """Send a get LIST_INTERFACES to ALL_SUB_DEVICES."""
  CATEGORY = TestCategory.SUB_DEVICES
>>>>>>> 4de46e6a
  PID = 'LIST_INTERFACES'


# DNS_HOSTNAME
# -----------------------------------------------------------------------------
class GetDNSHostname(TestMixins.GetStringMixin,
                     OptionalParameterTestFixture):
  """GET the DNS hostname."""
  CATEGORY = TestCategory.IP_DNS_CONFIGURATION
  PID = 'DNS_HOSTNAME'
  EXPECTED_FIELDS = ['dns_hostname']
  ALLOWED_NACKS = [RDMNack.NR_HARDWARE_FAULT]
  MIN_LENGTH = RDM_MIN_HOSTNAME_LENGTH
  MAX_LENGTH = RDM_MAX_HOSTNAME_LENGTH


class GetDNSHostnameWithData(TestMixins.GetWithDataMixin,
                             OptionalParameterTestFixture):
  """Get DNS hostname with param data."""
  PID = 'DNS_HOSTNAME'


# TODO(Peter): Need to test set
# class SetDNSHostname(TestMixins.,
#                      OptionalParameterTestFixture):
#   CATEGORY = TestCategory.IP_DNS_CONFIGURATION
#   PID = 'DNS_HOSTNAME'
# TODO(peter): Test set


class SetDNSHostnameWithNoData(TestMixins.SetWithNoDataMixin,
                               OptionalParameterTestFixture):
  """Set DNS_HOSTNAME command with no data."""
  PID = 'DNS_HOSTNAME'


class SetDNSHostnameWithExtraData(TestMixins.SetWithDataMixin,
                                  OptionalParameterTestFixture):
  """Send a SET DNS_HOSTNAME command with extra data."""
  PID = 'DNS_HOSTNAME'


class AllSubDevicesGetDNSHostname(TestMixins.AllSubDevicesGetMixin,
                                  OptionalParameterTestFixture):
  """Send a Get DNS_HOSTNAME to ALL_SUB_DEVICES."""
  PID = 'DNS_HOSTNAME'


# DNS_DOMAIN_NAME
# -----------------------------------------------------------------------------
class GetDNSDomainName(TestMixins.GetStringMixin,
                       OptionalParameterTestFixture):
  """GET the DNS domain name."""
  CATEGORY = TestCategory.IP_DNS_CONFIGURATION
  PID = 'DNS_DOMAIN_NAME'
  EXPECTED_FIELDS = ['dns_domain_name']
  ALLOWED_NACKS = [RDMNack.NR_HARDWARE_FAULT]
  MAX_LENGTH = RDM_MAX_DOMAIN_NAME_LENGTH


class GetDNSDomainNameWithData(TestMixins.GetWithDataMixin,
                               OptionalParameterTestFixture):
  """Get DNS domain name with param data."""
  PID = 'DNS_DOMAIN_NAME'


# TODO(Peter): Need to test set
# class SetDNSDomainName(TestMixins.,
#                        OptionalParameterTestFixture):
#   CATEGORY = TestCategory.IP_DNS_CONFIGURATION
#   PID = 'DNS_DOMAIN_NAME'
# TODO(peter): Test set


class SetDNSDomainNameWithNoData(TestMixins.SetWithNoDataMixin,
                                 OptionalParameterTestFixture):
  """Set DNS_DOMAIN_NAME command with no data."""
  PID = 'DNS_DOMAIN_NAME'


class SetDNSDomainNameWithExtraData(TestMixins.SetWithDataMixin,
                                    OptionalParameterTestFixture):
  """Send a SET DNS_DOMAIN_NAME command with extra data."""
  PID = 'DNS_DOMAIN_NAME'


class AllSubDevicesGetDNSDomainName(TestMixins.AllSubDevicesGetMixin,
                                    OptionalParameterTestFixture):
  """Send a Get DNS_DOMAIN_NAME to ALL_SUB_DEVICES."""
  PID = 'DNS_DOMAIN_NAME'


# DNS_IPV4_NAME_SERVER
# -----------------------------------------------------------------------------
class AllSubDevicesGetDNSIPv4NameServer(TestMixins.AllSubDevicesGetMixin,
                                        OptionalParameterTestFixture):
  """Send a get DNS_IPV4_NAME_SERVER to ALL_SUB_DEVICES."""
  PID = 'DNS_IPV4_NAME_SERVER'
  DATA = [0]


# class GetDNSIPv4NameServer(TestMixins.,
#                            OptionalParameterTestFixture):
#   CATEGORY = TestCategory.IP_DNS_CONFIGURATION
#   PID = 'DNS_IPV4_NAME_SERVER'
# TODO(peter): Test get


class GetDNSIPv4NameServerWithNoData(TestMixins.GetWithNoDataMixin,
                                     OptionalParameterTestFixture):
  """GET DNS_IPV4_NAME_SERVER with no argument given."""
  PID = 'DNS_IPV4_NAME_SERVER'


class GetDNSIPv4NameServerWithExtraData(TestMixins.GetWithDataMixin,
                                        OptionalParameterTestFixture):
  """GET DNS_IPV4_NAME_SERVER with more than 1 byte of data."""
  PID = 'DNS_IPV4_NAME_SERVER'


# class SetDNSIPv4NameServer(TestMixins.,
#                            OptionalParameterTestFixture):
#   CATEGORY = TestCategory.IP_DNS_CONFIGURATION
#   PID = 'DNS_IPV4_NAME_SERVER'
# TODO(peter): Test set


class SetDNSIPv4NameServerWithNoData(TestMixins.SetWithNoDataMixin,
                                     OptionalParameterTestFixture):
  """Set DNS_IPV4_NAME_SERVER command with no data."""
  PID = 'DNS_IPV4_NAME_SERVER'


class SetDNSIPv4NameServerWithExtraData(TestMixins.SetWithDataMixin,
                                        OptionalParameterTestFixture):
  """Send a SET DNS_IPV4_NAME_SERVER command with extra data."""
  PID = 'DNS_IPV4_NAME_SERVER'
  DATA = 'foobar'


# IPV4_DEFAULT_ROUTE
# -----------------------------------------------------------------------------
class GetIPv4DefaultRoute(TestMixins.GetMixin,
                          OptionalParameterTestFixture):
  """GET the IPv4 default route."""
  # TODO(Peter): Check interface identifier is a valid interface
  CATEGORY = TestCategory.IP_DNS_CONFIGURATION
  PID = 'IPV4_DEFAULT_ROUTE'
  EXPECTED_FIELDS = ['ipv4_address', 'interface_identifier']


class GetIPv4DefaultRouteWithData(TestMixins.GetWithDataMixin,
                                  OptionalParameterTestFixture):
  """Get IPv4 default route with param data."""
  PID = 'IPV4_DEFAULT_ROUTE'


# TODO(Peter): Need to restrict these somehow so we don't saw off the branch
# class SetIPv4DefaultRoute(TestMixins.UnsupportedSetMixin,
#                           OptionalParameterTestFixture):
#   """Attempt to SET the IPv4 default route with no data."""
#   PID = 'IPV4_DEFAULT_ROUTE'
#
#
# class SetIPv4DefaultRouteWithData(TestMixins.UnsupportedSetWithDataMixin,
#                                   OptionalParameterTestFixture):
#   """SET the IPv4 default route with data."""
#   PID = 'IPV4_DEFAULT_ROUTE'


class AllSubDevicesGetIPv4DefaultRoute(TestMixins.AllSubDevicesGetMixin,
                                       OptionalParameterTestFixture):
  """Send a Get IPV4_DEFAULT_ROUTE to ALL_SUB_DEVICES."""
  PID = 'IPV4_DEFAULT_ROUTE'


# IPV4_DHCP_MODE
# -----------------------------------------------------------------------------
class AllSubDevicesGetIPv4DHCPMode(TestMixins.AllSubDevicesGetMixin,
                                   OptionalParameterTestFixture):
  """Send a get IPV4_DHCP_MODE to ALL_SUB_DEVICES."""
  PID = 'IPV4_DHCP_MODE'
  DATA = [0x00000001]


# class GetIPv4DHCPMode(TestMixins.,
#                       OptionalParameterTestFixture):
#   CATEGORY = TestCategory.IP_DNS_CONFIGURATION
#   PID = 'IPV4_DHCP_MODE'
# TODO(peter): Test get


class GetZeroIPv4DHCPMode(TestMixins.GetZeroUInt32Mixin,
                          OptionalParameterTestFixture):
  """GET IPV4_DHCP_MODE for interface identifier 0."""
  PID = 'IPV4_DHCP_MODE'


class GetIPv4DHCPModeWithNoData(TestMixins.GetWithNoDataMixin,
                                OptionalParameterTestFixture):
  """GET IPV4_DHCP_MODE with no argument given."""
  PID = 'IPV4_DHCP_MODE'


class GetIPv4DHCPModeWithExtraData(TestMixins.GetWithDataMixin,
                                   OptionalParameterTestFixture):
  """GET IPV4_DHCP_MODE with more than 4 bytes of data."""
  PID = 'IPV4_DHCP_MODE'
  DATA = 'foobar'


# class SetIPv4DHCPMode(TestMixins.,
#                       OptionalParameterTestFixture):
#   CATEGORY = TestCategory.IP_DNS_CONFIGURATION
#   PID = 'IPV4_DHCP_MODE'
# TODO(peter): Test set


class SetZeroIPv4DHCPMode(TestMixins.SetZeroMixin,
                          OptionalParameterTestFixture):
  """SET IPV4_DHCP_MODE to interface identifier 0."""
  PID = 'IPV4_DHCP_MODE'
  DATA = struct.pack('!IB', 0x00000000, 0x00)


class SetIPv4DHCPModeWithNoData(TestMixins.SetWithNoDataMixin,
                                OptionalParameterTestFixture):
  """Set IPV4_DHCP_MODE command with no data."""
  PID = 'IPV4_DHCP_MODE'


class SetIPv4DHCPModeWithExtraData(TestMixins.SetWithDataMixin,
                                   OptionalParameterTestFixture):
  """Send a SET IPV4_DHCP_MODE command with extra data."""
  PID = 'IPV4_DHCP_MODE'
  DATA = 'foobar'


# IPV4_ZEROCONF_MODE
# -----------------------------------------------------------------------------
class AllSubDevicesGetIPv4ZeroconfMode(TestMixins.AllSubDevicesGetMixin,
                                       OptionalParameterTestFixture):
  """Send a get IPV4_ZEROCONF_MODE to ALL_SUB_DEVICES."""
  PID = 'IPV4_ZEROCONF_MODE'
  DATA = [0x00000001]


# class GetIPv4ZeroconfMode(TestMixins.,
#                           OptionalParameterTestFixture):
#   CATEGORY = TestCategory.IP_DNS_CONFIGURATION
#   PID = 'IPV4_ZEROCONF_MODE'
# TODO(peter): Test get


class GetZeroIPv4ZeroconfMode(TestMixins.GetZeroUInt32Mixin,
                              OptionalParameterTestFixture):
  """GET IPV4_ZEROCONF_MODE for interface identifier 0."""
  PID = 'IPV4_ZEROCONF_MODE'


class GetIPv4ZeroconfModeWithNoData(TestMixins.GetWithNoDataMixin,
                                    OptionalParameterTestFixture):
  """GET IPV4_ZEROCONF_MODE with no argument given."""
  PID = 'IPV4_ZEROCONF_MODE'


class GetIPv4ZeroconfModeWithExtraData(TestMixins.GetWithDataMixin,
                                       OptionalParameterTestFixture):
  """GET IPV4_ZEROCONF_MODE with more than 4 bytes of data."""
  PID = 'IPV4_ZEROCONF_MODE'
  DATA = 'foobar'


# class SetIPv4ZeroconfMode(TestMixins.,
#                           OptionalParameterTestFixture):
#   CATEGORY = TestCategory.IP_DNS_CONFIGURATION
#   PID = 'IPV4_ZEROCONF_MODE'
# TODO(peter): Test set


# class SetZeroIPv4ZeroconfMode(TestMixins.,
#                               OptionalParameterTestFixture):
#   """SET IPV4_ZEROCONF_MODE to interface identifier 0."""
#   CATEGORY = TestCategory.ERROR_CONDITIONS
#   PID = 'IPV4_ZEROCONF_MODE'
# TODO(peter): Test set zero


class SetIPv4ZeroconfModeWithNoData(TestMixins.SetWithNoDataMixin,
                                    OptionalParameterTestFixture):
  """Set IPV4_ZEROCONF_MODE command with no data."""
  PID = 'IPV4_ZEROCONF_MODE'


class SetIPv4ZeroconfModeWithExtraData(TestMixins.SetWithDataMixin,
                                       OptionalParameterTestFixture):
  """Send a SET IPV4_ZEROCONF_MODE command with extra data."""
  PID = 'IPV4_ZEROCONF_MODE'
  DATA = 'foobar'


# IPV4_CURRENT_ADDRESS
# -----------------------------------------------------------------------------
class AllSubDevicesGetIPv4CurrentAddress(TestMixins.AllSubDevicesGetMixin,
                                         OptionalParameterTestFixture):
  """Send a get IPV4_CURRENT_ADDRESS to ALL_SUB_DEVICES."""
  PID = 'IPV4_CURRENT_ADDRESS'
  DATA = [0x00000001]


# class GetIPv4CurrentAddress(TestMixins.,
#                             OptionalParameterTestFixture):
#   CATEGORY = TestCategory.IP_DNS_CONFIGURATION
#   PID = 'IPV4_CURRENT_ADDRESS'
# TODO(peter): Test get


class GetZeroIPv4CurrentAddress(TestMixins.GetZeroUInt32Mixin,
                                OptionalParameterTestFixture):
  """GET IPV4_CURRENT_ADDRESS for interface identifier 0."""
  PID = 'IPV4_CURRENT_ADDRESS'


class GetIPv4CurrentAddressWithNoData(TestMixins.GetWithNoDataMixin,
                                      OptionalParameterTestFixture):
  """GET IPV4_CURRENT_ADDRESS with no argument given."""
  PID = 'IPV4_CURRENT_ADDRESS'


class GetIPv4CurrentAddressWithExtraData(TestMixins.GetWithDataMixin,
                                         OptionalParameterTestFixture):
  """GET IPV4_CURRENT_ADDRESS with more than 4 bytes of data."""
  PID = 'IPV4_CURRENT_ADDRESS'
  DATA = 'foobar'


class SetIPv4CurrentAddress(TestMixins.UnsupportedSetMixin,
                            OptionalParameterTestFixture):
  """Attempt to SET IPV4_CURRENT_ADDRESS."""
  PID = 'IPV4_CURRENT_ADDRESS'


class SetIPv4CurrentAddressWithData(TestMixins.UnsupportedSetWithDataMixin,
                                    OptionalParameterTestFixture):
  """Attempt to SET IPV4_CURRENT_ADDRESS with data."""
  PID = 'IPV4_CURRENT_ADDRESS'


# IPV4_STATIC_ADDRESS
# -----------------------------------------------------------------------------
class AllSubDevicesGetIPv4StaticAddress(TestMixins.AllSubDevicesGetMixin,
                                        OptionalParameterTestFixture):
  """Send a get IPV4_STATIC_ADDRESS to ALL_SUB_DEVICES."""
  PID = 'IPV4_STATIC_ADDRESS'
  DATA = [0x00000001]


# class GetIPv4StaticAddress(TestMixins.,
#                            OptionalParameterTestFixture):
#   CATEGORY = TestCategory.IP_DNS_CONFIGURATION
#   PID = 'IPV4_STATIC_ADDRESS'
# TODO(peter): Test get


class GetZeroIPv4StaticAddress(TestMixins.GetZeroUInt32Mixin,
                               OptionalParameterTestFixture):
  """GET IPV4_STATIC_ADDRESS for interface identifier 0."""
  PID = 'IPV4_STATIC_ADDRESS'


class GetIPv4StaticAddressWithNoData(TestMixins.GetWithNoDataMixin,
                                     OptionalParameterTestFixture):
  """GET IPV4_STATIC_ADDRESS with no argument given."""
  PID = 'IPV4_STATIC_ADDRESS'


class GetIPv4StaticAddressWithExtraData(TestMixins.GetWithDataMixin,
                                        OptionalParameterTestFixture):
  """GET IPV4_STATIC_ADDRESS with more than 4 bytes of data."""
  PID = 'IPV4_STATIC_ADDRESS'
  DATA = 'foobar'


# class SetIPv4StaticAddress(TestMixins.,
#                            OptionalParameterTestFixture):
#   CATEGORY = TestCategory.IP_DNS_CONFIGURATION
#   PID = 'IPV4_STATIC_ADDRESS'
# TODO(peter): Test set


# class SetZeroIPv4StaticAddress(TestMixins.,
#                                OptionalParameterTestFixture):
#   """SET IPV4_STATIC_ADDRESS to interface identifier 0."""
#   CATEGORY = TestCategory.ERROR_CONDITIONS
#   PID = 'IPV4_STATIC_ADDRESS'
# TODO(peter): Test set zero


class SetIPv4StaticAddressWithNoData(TestMixins.SetWithNoDataMixin,
                                     OptionalParameterTestFixture):
  """Set IPV4_STATIC_ADDRESS command with no data."""
  PID = 'IPV4_STATIC_ADDRESS'


class SetIPv4StaticAddressWithExtraData(TestMixins.SetWithDataMixin,
                                        OptionalParameterTestFixture):
  """Send a SET IPV4_STATIC_ADDRESS command with extra data."""
  PID = 'IPV4_STATIC_ADDRESS'
  DATA = 'foobarbazqux'


# INTERFACE_RENEW_DHCP
# -----------------------------------------------------------------------------
class AllSubDevicesGetInterfaceRenewDHCP(
        TestMixins.AllSubDevicesUnsupportedGetMixin,
        OptionalParameterTestFixture):
  """Attempt to send a get INTERFACE_RENEW_DHCP to ALL_SUB_DEVICES."""
  PID = 'INTERFACE_RENEW_DHCP'


class GetInterfaceRenewDHCP(TestMixins.UnsupportedGetMixin,
                            OptionalParameterTestFixture):
  """Attempt to GET INTERFACE_RENEW_DHCP."""
  PID = 'INTERFACE_RENEW_DHCP'


class GetInterfaceRenewDHCPWithData(TestMixins.UnsupportedGetWithDataMixin,
                                    OptionalParameterTestFixture):
  """GET INTERFACE_RENEW_DHCP with data."""
  PID = 'INTERFACE_RENEW_DHCP'


# class SetInterfaceRenewDHCP(TestMixins.,
#                             OptionalParameterTestFixture):
#   CATEGORY = TestCategory.IP_DNS_CONFIGURATION
#   PID = 'INTERFACE_RENEW_DHCP'
# TODO(peter): Test set


class SetZeroInterfaceRenewDHCP(TestMixins.SetZeroUInt32Mixin,
                                OptionalParameterTestFixture):
  """SET INTERFACE_RENEW_DHCP to interface identifier 0."""
  PID = 'INTERFACE_RENEW_DHCP'


class SetInterfaceRenewDHCPWithNoData(TestMixins.SetWithNoDataMixin,
                                      OptionalParameterTestFixture):
  """Set INTERFACE_RENEW_DHCP command with no data."""
  PID = 'INTERFACE_RENEW_DHCP'


class SetInterfaceRenewDHCPWithExtraData(TestMixins.SetWithDataMixin,
                                         OptionalParameterTestFixture):
  """Send a SET INTERFACE_RENEW_DHCP command with extra data."""
  PID = 'INTERFACE_RENEW_DHCP'
  DATA = 'foobar'


# INTERFACE_RELEASE_DHCP
# -----------------------------------------------------------------------------
class AllSubDevicesGetInterfaceReleaseDHCP(
        TestMixins.AllSubDevicesUnsupportedGetMixin,
        OptionalParameterTestFixture):
  """Attempt to send a get INTERFACE_RELEASE_DHCP to ALL_SUB_DEVICES."""
  PID = 'INTERFACE_RELEASE_DHCP'


class GetInterfaceReleaseDHCP(TestMixins.UnsupportedGetMixin,
                              OptionalParameterTestFixture):
  """Attempt to GET INTERFACE_RELEASE_DHCP."""
  PID = 'INTERFACE_RELEASE_DHCP'


class GetInterfaceReleaseDHCPWithData(TestMixins.UnsupportedGetWithDataMixin,
                                      OptionalParameterTestFixture):
  """GET INTERFACE_RELEASE_DHCP with data."""
  PID = 'INTERFACE_RELEASE_DHCP'


# class SetInterfaceReleaseDHCP(TestMixins.,
#                               OptionalParameterTestFixture):
#   CATEGORY = TestCategory.IP_DNS_CONFIGURATION
#   PID = 'INTERFACE_RELEASE_DHCP'
# TODO(peter): Test set


class SetZeroInterfaceReleaseDHCP(TestMixins.SetZeroUInt32Mixin,
                                  OptionalParameterTestFixture):
  """SET INTERFACE_RELEASE_DHCP to interface identifier 0."""
  PID = 'INTERFACE_RELEASE_DHCP'


class SetInterfaceReleaseDHCPWithNoData(TestMixins.SetWithNoDataMixin,
                                        OptionalParameterTestFixture):
  """Set INTERFACE_RELEASE_DHCP command with no data."""
  PID = 'INTERFACE_RELEASE_DHCP'


class SetInterfaceReleaseDHCPWithExtraData(TestMixins.SetWithDataMixin,
                                           OptionalParameterTestFixture):
  """Send a SET INTERFACE_RELEASE_DHCP command with extra data."""
  PID = 'INTERFACE_RELEASE_DHCP'
  DATA = 'foobar'


# INTERFACE_APPLY_CONFIGURATION
# -----------------------------------------------------------------------------
class AllSubDevicesGetInterfaceApplyConfiguration(
        TestMixins.AllSubDevicesUnsupportedGetMixin,
        OptionalParameterTestFixture):
  """Attempt to send a get INTERFACE_APPLY_CONFIGURATION to ALL_SUB_DEVICES."""
  PID = 'INTERFACE_APPLY_CONFIGURATION'


class GetInterfaceApplyConfiguration(TestMixins.UnsupportedGetMixin,
                                     OptionalParameterTestFixture):
  """Attempt to GET INTERFACE_APPLY_CONFIGURATION."""
  PID = 'INTERFACE_APPLY_CONFIGURATION'


class GetInterfaceApplyConfigurationWithData(
        TestMixins.UnsupportedGetWithDataMixin,
        OptionalParameterTestFixture):
  """GET INTERFACE_APPLY_CONFIGURATION with data."""
  PID = 'INTERFACE_APPLY_CONFIGURATION'


# class SetInterfaceApplyConfiguration(TestMixins.,
#                                      OptionalParameterTestFixture):
#   CATEGORY = TestCategory.IP_DNS_CONFIGURATION
#   PID = 'INTERFACE_APPLY_CONFIGURATION'
# TODO(peter): Test set


class SetZeroInterfaceApplyConfiguration(TestMixins.SetZeroUInt32Mixin,
                                         OptionalParameterTestFixture):
  """SET INTERFACE_APPLY_CONFIGURATION to interface identifier 0."""
  PID = 'INTERFACE_APPLY_CONFIGURATION'


class SetInterfaceApplyConfigurationWithNoData(TestMixins.SetWithNoDataMixin,
                                               OptionalParameterTestFixture):
  """Set INTERFACE_APPLY_CONFIGURATION command with no data."""
  PID = 'INTERFACE_APPLY_CONFIGURATION'


class SetInterfaceApplyConfigurationWithExtraData(TestMixins.SetWithDataMixin,
                                                  OptionalParameterTestFixture):
  """Send a SET INTERFACE_APPLY_CONFIGURATION command with extra data."""
  PID = 'INTERFACE_APPLY_CONFIGURATION'
  DATA = 'foobar'


# Interface label
# -----------------------------------------------------------------------------
class GetInterfaceLabels(TestMixins.GetSettingDescriptionsListMixin,
                         OptionalParameterTestFixture):
  """Get the interface labels for all defined interfaces."""
  CATEGORY = TestCategory.IP_DNS_CONFIGURATION
  PID = 'INTERFACE_LABEL'
  REQUIRES = ['interface_list']
  EXPECTED_FIELDS = ['interface_identifier']
  DESCRIPTION_FIELD = 'interface_label'


class GetInterfaceLabelWithNoData(TestMixins.GetWithNoDataMixin,
                                  OptionalParameterTestFixture):
  """Get the interface label with no interface id specified."""
  PID = 'INTERFACE_LABEL'


class GetInterfaceLabelWithExtraData(TestMixins.GetWithDataMixin,
                                     OptionalParameterTestFixture):
  """Get the interface label with more than 4 bytes of data."""
  PID = 'INTERFACE_LABEL'
  DATA = 'foobar'


class GetZeroInterfaceLabel(TestMixins.GetZeroUInt32Mixin,
                            OptionalParameterTestFixture):
  """GET INTERFACE_LABEL for interface 0."""
  PID = 'INTERFACE_LABEL'


class SetInterfaceLabel(TestMixins.UnsupportedSetMixin,
                        OptionalParameterTestFixture):
  """Attempt to SET the interface label with no data."""
  PID = 'INTERFACE_LABEL'


class SetInterfaceLabelWithData(TestMixins.UnsupportedSetWithDataMixin,
                                OptionalParameterTestFixture):
  """SET the interface label with data."""
  PID = 'INTERFACE_LABEL'


class AllSubDevicesGetInterfaceLabel(TestMixins.AllSubDevicesGetMixin,
                                     OptionalParameterTestFixture):
  """Send a get INTERFACE_LABEL to ALL_SUB_DEVICES."""
<<<<<<< HEAD
  PID = 'INTERFACE_LABEL'
  DATA = [0x00000001]
=======
  CATEGORY = TestCategory.SUB_DEVICES
  PID = 'INTERFACE_LABEL'
  DATA = [1]
>>>>>>> 4de46e6a


# Interface hardware address type 1
# -----------------------------------------------------------------------------
class AllSubDevicesGetInterfaceHardwareAddressType1(
        TestMixins.AllSubDevicesGetMixin,
        OptionalParameterTestFixture):
  """Send a get INTERFACE_HARDWARE_ADDRESS_TYPE1 to ALL_SUB_DEVICES."""
  PID = 'INTERFACE_HARDWARE_ADDRESS_TYPE1'
  DATA = [0x00000001]

# class GetInterfaceHardwareAddressType1(TestMixins.,
#                                        OptionalParameterTestFixture):
# TODO(peter): Test get


class GetInterfaceHardwareAddressType1WithNoData(TestMixins.GetWithNoDataMixin,
                                                 OptionalParameterTestFixture):
  """GET INTERFACE_HARDWARE_ADDRESS_TYPE1 with no argument given."""
  PID = 'INTERFACE_HARDWARE_ADDRESS_TYPE1'


class GetInterfaceHardwareAddressType1WithExtraData(
        TestMixins.GetWithDataMixin,
        OptionalParameterTestFixture):
  """GET INTERFACE_HARDWARE_ADDRESS_TYPE1 with more than 4 bytes of data."""
  PID = 'INTERFACE_HARDWARE_ADDRESS_TYPE1'
  DATA = 'foobar'


class GetZeroInterfaceHardwareAddressType1(TestMixins.GetZeroUInt32Mixin,
                                           OptionalParameterTestFixture):
  """GET INTERFACE_HARDWARE_ADDRESS_TYPE1 for interface 0."""
  PID = 'INTERFACE_HARDWARE_ADDRESS_TYPE1'


class SetInterfaceHardwareAddressType1(TestMixins.UnsupportedSetMixin,
                                       OptionalParameterTestFixture):
  """SET INTERFACE_HARDWARE_ADDRESS_TYPE1."""
  PID = 'INTERFACE_HARDWARE_ADDRESS_TYPE1'


# Cross check the control fields with various other properties
# -----------------------------------------------------------------------------
class SubDeviceControlField(TestFixture):
  """Check that the sub device control field is correct."""
  CATEGORY = TestCategory.CORE
  REQUIRES = ['mute_control_fields', 'sub_device_count']

  def PidRequired(self):
    return False

  def Test(self):
    sub_device_field = self.Property('mute_control_fields') & 0x02
    if self.Property('sub_device_count') > 0:
      if sub_device_field == 0:
        self.SetFailed('Sub devices reported but control field not set')
        return
    else:
      if sub_device_field:
        self.SetFailed('No Sub devices reported but control field is set')
        return
    self.SetPassed()


class ProxiedDevicesControlField(OptionalParameterTestFixture):
  """Check that the proxied devices control field is correct."""
  PID = 'PROXIED_DEVICES'
  CATEGORY = TestCategory.CORE
  REQUIRES = ['mute_control_fields']

  def Test(self):
    managed_proxy_field = self.Property('mute_control_fields') & 0x01

    if self.PidSupported() and managed_proxy_field == 0:
      self.AddWarning(
          "Support for PROXIED_DEVICES declared but the managed "
          "proxy control field isn't set")
      return
    elif not self.PidSupported() and managed_proxy_field == 1:
      self.SetFailed(
          "Managed proxy control bit is set, but proxied devices isn't "
          "supported")
      return
    self.SetPassed()<|MERGE_RESOLUTION|>--- conflicted
+++ resolved
@@ -1021,21 +1021,13 @@
 class AllSubDevicesGetStatusIdDescription(TestMixins.AllSubDevicesGetMixin,
                                           OptionalParameterTestFixture):
   """Send a get STATUS_ID_DESCRIPTION to ALL_SUB_DEVICES."""
-<<<<<<< HEAD
-=======
-  CATEGORY = TestCategory.SUB_DEVICES
->>>>>>> 4de46e6a
   PID = 'STATUS_ID_DESCRIPTION'
   DATA = [0x0001]
 
 
 # class GetStatusIdDescription(TestMixins.,
 #                              OptionalParameterTestFixture):
-<<<<<<< HEAD
 #   CATEGORY = TestCategory.STATUS_COLLECTION
-=======
-#   CATEGORY = TestCategory.
->>>>>>> 4de46e6a
 #   PID = 'STATUS_ID_DESCRIPTION'
 # TODO(peter): Test get
 
@@ -2309,12 +2301,8 @@
                                    ResponderTestFixture):
   """Send a SET dmx start address with no data."""
   PID = 'DMX_START_ADDRESS'
-<<<<<<< HEAD
-  # We depend on dmx_address to make sure this runs after GetDMXStartAddress
-=======
   # We depend on GetDMXStartAddress to make sure this runs after it, while
   # still allowing this test to run if the other test fails.
->>>>>>> 4de46e6a
   DEPS = [GetDMXStartAddress]
   REQUIRES = ['dmx_footprint']
 
@@ -3199,11 +3187,7 @@
   PID = 'RECORD_SENSORS'
 
 
-<<<<<<< HEAD
 class SetRecordSensorsWithExtraData(TestMixins.SetWithDataMixin,
-=======
-class RecordSensorValueWithExtraData(TestMixins.SetWithDataMixin,
->>>>>>> 4de46e6a
                                      OptionalParameterTestFixture):
   """Send a SET RECORD_SENSORS command with extra data."""
   PID = 'RECORD_SENSORS'
@@ -4051,11 +4035,7 @@
 
 
 class SetIdentifyDeviceWithExtraData(ResponderTestFixture):
-<<<<<<< HEAD
-  """Set the identify state with no data."""
-=======
   """Set the identify state with extra data."""
->>>>>>> 4de46e6a
   CATEGORY = TestCategory.ERROR_CONDITIONS
   PID = 'IDENTIFY_DEVICE'
   REQUIRES = ['identify_state']
@@ -4240,11 +4220,7 @@
 
 class GetSelfTestDescriptionWithExtraData(TestMixins.GetWithDataMixin,
                                           OptionalParameterTestFixture):
-<<<<<<< HEAD
   """GET SELF_TEST_DESCRIPTION with more than 1 byte of data."""
-=======
-  """GET SELF_TEST_DESCRIPTION with more than 1 bytes of data."""
->>>>>>> 4de46e6a
   PID = 'SELF_TEST_DESCRIPTION'
 
 
@@ -6787,11 +6763,7 @@
   PID = 'PRESET_STATUS'
 
 
-<<<<<<< HEAD
 class SetPresetStatusPresetOff(TestMixins.SetOutOfRangePresetStatusMixin,
-=======
-class SetPresetStatusPresetOff(TestMixins.SetPresetStatusMixin,
->>>>>>> 4de46e6a
                                OptionalParameterTestFixture):
   """Set the PRESET_STATUS for PRESET_PLAYBACK_OFF."""
   # AKA SetZeroPresetStatus
@@ -7122,7 +7094,6 @@
   PID = 'LIST_INTERFACES'
 
 
-<<<<<<< HEAD
 class SetListInterfacesWithData(TestMixins.UnsupportedSetWithDataMixin,
                                 OptionalParameterTestFixture):
   """Attempt to SET LIST_INTERFACES with data."""
@@ -7132,12 +7103,6 @@
 class AllSubDevicesGetListInterfaces(TestMixins.AllSubDevicesGetMixin,
                                      OptionalParameterTestFixture):
   """Send a get LIST_INTERFACES to ALL_SUB_DEVICES."""
-=======
-class AllSubDevicesGetListInterfaces(TestMixins.AllSubDevicesGetMixin,
-                                     OptionalParameterTestFixture):
-  """Send a get LIST_INTERFACES to ALL_SUB_DEVICES."""
-  CATEGORY = TestCategory.SUB_DEVICES
->>>>>>> 4de46e6a
   PID = 'LIST_INTERFACES'
 
 
@@ -7737,14 +7702,8 @@
 class AllSubDevicesGetInterfaceLabel(TestMixins.AllSubDevicesGetMixin,
                                      OptionalParameterTestFixture):
   """Send a get INTERFACE_LABEL to ALL_SUB_DEVICES."""
-<<<<<<< HEAD
   PID = 'INTERFACE_LABEL'
   DATA = [0x00000001]
-=======
-  CATEGORY = TestCategory.SUB_DEVICES
-  PID = 'INTERFACE_LABEL'
-  DATA = [1]
->>>>>>> 4de46e6a
 
 
 # Interface hardware address type 1
