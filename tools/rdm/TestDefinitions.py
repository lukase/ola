# This program is free software; you can redistribute it and/or modify
# it under the terms of the GNU General Public License as published by
# the Free Software Foundation; either version 2 of the License, or
# (at your option) any later version.
#
# This program is distributed in the hope that it will be useful,
# but WITHOUT ANY WARRANTY; without even the implied warranty of
# MERCHANTABILITY or FITNESS FOR A PARTICULAR PURPOSE.  See the
# GNU Library General Public License for more details.
#
# You should have received a copy of the GNU General Public License
# along with this program; if not, write to the Free Software
# Foundation, Inc., 51 Franklin Street, Fifth Floor, Boston, MA 02110-1301 USA.
#
# TestDefinitions.py
# Copyright (C) 2010 Simon Newton

import datetime
import operator
import struct
from ExpectedResults import (AckGetResult, BroadcastResult, NackGetResult,
                             InvalidResponse, TimeoutResult, UnsupportedResult,
                             RDM_GET, RDM_SET)
from ResponderTest import ResponderTestFixture, TestFixture
from ResponderTest import (ParamDescriptionTestFixture,
                           OptionalParameterTestFixture)
from TestCategory import TestCategory
from ola import PidStore
from ola import RDMConstants
from ola.RDMConstants import (RDM_MIN_HOSTNAME_LENGTH, RDM_MAX_HOSTNAME_LENGTH,
                              RDM_MAX_DOMAIN_NAME_LENGTH,
                              RDM_MANUFACTURER_PID_MIN,
                              RDM_MANUFACTURER_PID_MAX, RDM_INTERFACE_INDEX_MIN,
                              RDM_INTERFACE_INDEX_MAX,
                              INTERFACE_HARDWARE_TYPE_ETHERNET,
                              RDM_ZERO_FOOTPRINT_DMX_ADDRESS,
                              RDM_MANUFACTURER_SD_MIN, RDM_MANUFACTURER_SD_MAX)
from ola.OlaClient import OlaClient, RDMNack
from ola.PidStore import ROOT_DEVICE
from ola.UID import UID
from TestHelpers import ContainsUnprintable
import TestMixins

'''This defines all the tests for RDM responders.'''

__author__ = 'nomis52@gmail.com (Simon Newton)'


MAX_PERSONALITY_NUMBER = 255


# Mute Tests
# -----------------------------------------------------------------------------
class MuteDevice(ResponderTestFixture):
  """Mute device and verify response."""
  CATEGORY = TestCategory.NETWORK_MANAGEMENT
  PID = 'DISC_MUTE'
  PROVIDES = ['mute_supported', 'mute_control_fields']

  def Test(self):
    self.AddExpectedResults([
      self.AckDiscoveryResult(),
      UnsupportedResult(
        warning='RDM Controller does not support DISCOVERY commands')
    ])
    self.SendDiscovery(ROOT_DEVICE, self.pid)

  def VerifyResult(self, response, fields):
    supported = (response.response_code !=
                 OlaClient.RDM_PLUGIN_DISCOVERY_NOT_SUPPORTED)
    self.SetProperty('mute_supported', supported)

    if supported:
      self.SetProperty('mute_control_fields', fields['control_field'])
      binding_uids = fields.get('binding_uid', [])
      if binding_uids:
        if (binding_uids[0]['binding_uid'].manufacturer_id !=
            self.uid.manufacturer_id):
          self.AddWarning(
            'Binding UID manufacturer ID 0x%04hx does not equal device '
            'manufacturer ID of 0x%04hx' % (
              binding_uids[0]['binding_uid'].manufacturer_id,
              self.uid.manufacturer_id))


class MuteDeviceWithData(ResponderTestFixture):
  """Mute device with param data."""
  CATEGORY = TestCategory.NETWORK_MANAGEMENT
  PID = 'DISC_MUTE'

  def Test(self):
    # Section 6.3.4 of E1.20
    self.AddExpectedResults([
      TimeoutResult(),
      UnsupportedResult()
    ])
    self.SendRawDiscovery(ROOT_DEVICE, self.pid, 'x')


class UnMuteDevice(ResponderTestFixture):
  """UnMute device and verify response."""
  CATEGORY = TestCategory.NETWORK_MANAGEMENT
  PID = 'DISC_UN_MUTE'
  PROVIDES = ['unmute_supported']
  REQUIRES = ['mute_control_fields']

  def Test(self):
    self.AddExpectedResults([
      self.AckDiscoveryResult(),
      UnsupportedResult()
    ])
    self.SendDiscovery(ROOT_DEVICE, self.pid)

  def VerifyResult(self, response, fields):
    supported = (response.response_code !=
                 OlaClient.RDM_PLUGIN_DISCOVERY_NOT_SUPPORTED)
    self.SetProperty('unmute_supported', supported)
    if supported:
      if fields['control_field'] != self.Property('mute_control_fields'):
        self.AddWarning(
            "Mute / Unmute control fields don't match. 0x%hx != 0x%hx" %
            (self.Property('mute_control_fields'), fields['control_field']))


class UnMuteDeviceWithData(ResponderTestFixture):
  """UnMute device info with param data."""
  CATEGORY = TestCategory.NETWORK_MANAGEMENT
  PID = 'DISC_UN_MUTE'

  def Test(self):
    # Section 6.3.4 of E1.20
    self.AddExpectedResults([
      TimeoutResult(),
      UnsupportedResult()
    ])
    self.SendRawDiscovery(ROOT_DEVICE, self.pid, 'x')


class RequestsWhileUnmuted(ResponderTestFixture):
  """Unmute the device, send a GET DEVICE_INFO request, mute device again."""
  CATEGORY = TestCategory.NETWORK_MANAGEMENT
  PID = 'DISC_UN_MUTE'
  # This requires sub_device_count so that we know DEVICE_INFO is supported
  REQUIRES = ['mute_supported', 'unmute_supported', 'sub_device_count']

  def Test(self):
    if not (self.Property('unmute_supported') and
            self.Property('mute_supported')):
      self.SetNotRun('Controller does not support mute / unmute commands')
      return

    self.AddExpectedResults(self.AckDiscoveryResult(action=self.GetDeviceInfo))
    self.SendDiscovery(ROOT_DEVICE, self.pid)

  def GetDeviceInfo(self):
    device_info_pid = self.LookupPid('DEVICE_INFO')
    self.AddExpectedResults(AckGetResult(device_info_pid.value))
    self.SendGet(ROOT_DEVICE, device_info_pid)

  def ResetState(self):
    # Mute the device again
    mute_pid = self.LookupPid('DISC_MUTE')
    self.SendDiscovery(ROOT_DEVICE, mute_pid)
    self._wrapper.Run()


# Invalid DISCOVERY_PIDs
# -----------------------------------------------------------------------------
class InvalidDiscoveryPID(ResponderTestFixture):
  """Send an invalid Discovery CC PID, see E1.20 6.3.4"""
  CATEGORY = TestCategory.ERROR_CONDITIONS

  def PidRequired(self):
    return False

  # We need to mock out a PID here
  class MockPid(object):
    def __init__(self):
      self.value = 0x000f

    def ValidateAddressing(request_params, request_type):
      return True

    def __str__(self):
      return '0x%04hx' % self.value

  def Test(self):
    mock_pid = self.MockPid()
    self.AddExpectedResults([
      TimeoutResult(),
      UnsupportedResult()
    ])
    self.SendRawDiscovery(ROOT_DEVICE, mock_pid)


# DUB Tests
# -----------------------------------------------------------------------------
class MuteAllDevices(ResponderTestFixture):
  """Mute all devices, so we can perform DUB tests"""
  PID = 'DISC_MUTE'
  REQUIRES = ['mute_supported']
  # This is a fake property used to ensure this tests runs before the DUB tests.
  PROVIDES = ['global_mute']

  def Test(self):
    # Set the fake property
    self.SetProperty(self.PROVIDES[0], True)
    if not (self.Property('mute_supported')):
      self.SetNotRun('RDM Controller does not support DISCOVERY commands')
      return

    self.AddExpectedResults([
      BroadcastResult(),
      UnsupportedResult()
    ])

    self.SendDirectedDiscovery(
        UID.AllDevices(),
        PidStore.ROOT_DEVICE,
        self.pid)


class DUBFullTree(TestMixins.DiscoveryMixin,
                  ResponderTestFixture):
  """Confirm the device responds within the entire DUB range."""
  CATEGORY = TestCategory.NETWORK_MANAGEMENT
  PROVIDES = ['dub_supported']

  def LowerBound(self):
    return UID(0, 0)

  def UpperBound(self):
    return UID.AllDevices()

  def DUBResponseCode(self, response_code):
    self.SetProperty(
        'dub_supported',
        response_code != OlaClient.RDM_PLUGIN_DISCOVERY_NOT_SUPPORTED)


class DUBManufacturerTree(TestMixins.DiscoveryMixin,
                          ResponderTestFixture):
  """Confirm the device responds within it's manufacturer DUB range."""
  CATEGORY = TestCategory.NETWORK_MANAGEMENT
  REQUIRES = ['dub_supported'] + TestMixins.DiscoveryMixin.REQUIRES

  def LowerBound(self):
    return UID(self.uid.manufacturer_id, 0)

  def UpperBound(self):
    return UID.VendorcastAddress(self.uid.manufacturer_id)


class DUBSingleUID(TestMixins.DiscoveryMixin,
                   ResponderTestFixture):
  """Confirm the device responds to just it's own range."""
  CATEGORY = TestCategory.NETWORK_MANAGEMENT
  CATEGORY = TestCategory.NETWORK_MANAGEMENT
  REQUIRES = ['dub_supported'] + TestMixins.DiscoveryMixin.REQUIRES

  def LowerBound(self):
    return self.uid

  def UpperBound(self):
    return self.uid


class DUBSingleLowerUID(TestMixins.DiscoveryMixin,
                        ResponderTestFixture):
  """DUB from <UID> - 1 to <UID> - 1."""
  CATEGORY = TestCategory.NETWORK_MANAGEMENT
  CATEGORY = TestCategory.NETWORK_MANAGEMENT
  REQUIRES = ['dub_supported'] + TestMixins.DiscoveryMixin.REQUIRES

  def LowerBound(self):
    return UID.PreviousUID(self.uid)

  def UpperBound(self):
    return UID.PreviousUID(self.uid)

  def ExpectResponse(self):
    return False


class DUBSingleUpperUID(TestMixins.DiscoveryMixin,
                        ResponderTestFixture):
  """DUB from <UID> + 1 to <UID> + 1."""
  CATEGORY = TestCategory.NETWORK_MANAGEMENT
  CATEGORY = TestCategory.NETWORK_MANAGEMENT
  REQUIRES = ['dub_supported'] + TestMixins.DiscoveryMixin.REQUIRES

  def LowerBound(self):
    return UID.NextUID(self.uid)

  def UpperBound(self):
    return UID.NextUID(self.uid)

  def ExpectResponse(self):
    return False


class DUBAffirmativeLowerBound(TestMixins.DiscoveryMixin,
                               ResponderTestFixture):
  """DUB from <UID> to ffff:ffffffff."""
  CATEGORY = TestCategory.NETWORK_MANAGEMENT
  REQUIRES = ['dub_supported'] + TestMixins.DiscoveryMixin.REQUIRES

  def LowerBound(self):
    return self.uid

  def UpperBound(self):
    return UID.AllDevices()


class DUBNegativeLowerBound(TestMixins.DiscoveryMixin,
                            ResponderTestFixture):
  """DUB from <UID> + 1 to ffff:ffffffff."""
  CATEGORY = TestCategory.NETWORK_MANAGEMENT
  REQUIRES = ['dub_supported'] + TestMixins.DiscoveryMixin.REQUIRES

  def LowerBound(self):
    return UID.NextUID(self.uid)

  def UpperBound(self):
    return UID.AllDevices()

  def ExpectResponse(self):
    return False


class DUBAffirmativeUpperBound(TestMixins.DiscoveryMixin,
                               ResponderTestFixture):
  """DUB from 0000:00000000 to <UID>."""
  CATEGORY = TestCategory.NETWORK_MANAGEMENT
  REQUIRES = ['dub_supported'] + TestMixins.DiscoveryMixin.REQUIRES

  def LowerBound(self):
    return UID(0, 0)

  def UpperBound(self):
    return self.uid


class DUBNegativeUpperBound(TestMixins.DiscoveryMixin,
                            ResponderTestFixture):
  """DUB from 0000:00000000 to <UID> - 1."""
  CATEGORY = TestCategory.NETWORK_MANAGEMENT
  REQUIRES = ['dub_supported'] + TestMixins.DiscoveryMixin.REQUIRES

  def LowerBound(self):
    return UID(0, 0)

  def UpperBound(self):
    return UID.PreviousUID(self.uid)

  def ExpectResponse(self):
    return False


class DUBDifferentManufacturer(TestMixins.DiscoveryMixin,
                               ResponderTestFixture):
  """DUB with a different manufacturer's range."""
  CATEGORY = TestCategory.NETWORK_MANAGEMENT
  REQUIRES = ['dub_supported'] + TestMixins.DiscoveryMixin.REQUIRES

  def LowerBound(self):
    return UID(self.uid.manufacturer_id - 1, 0)

  def UpperBound(self):
    return UID(self.uid.manufacturer_id - 1, 0xffffffff)

  def ExpectResponse(self):
    return False


class DUBSignedComparisons(TestMixins.DiscoveryMixin,
                           ResponderTestFixture):
  """DUB to check UIDs aren't using signed values."""
  CATEGORY = TestCategory.NETWORK_MANAGEMENT
  REQUIRES = ['dub_supported'] + TestMixins.DiscoveryMixin.REQUIRES

  def LowerBound(self):
    # Section 5.1 of E1.20 limits the manufacturer ID range to 0 - 0x7fff so
    # this should be safe for all cases.
    return UID(0x8000, 0)

  def UpperBound(self):
    return UID.AllDevices()

  def ExpectResponse(self):
    return False


class DUBNegativeVendorcast(TestMixins.DiscoveryMixin,
                            ResponderTestFixture):
  """DUB to another manufacturer's vendorcast address."""
  CATEGORY = TestCategory.NETWORK_MANAGEMENT
  REQUIRES = ['dub_supported'] + TestMixins.DiscoveryMixin.REQUIRES

  def LowerBound(self):
    return UID(0, 0)

  def UpperBound(self):
    return UID.AllDevices()

  def ExpectResponse(self):
    return False

  def Target(self):
    return UID(self.uid.manufacturer_id - 1, 0xffffffff)


class DUBPositiveVendorcast(TestMixins.DiscoveryMixin,
                            ResponderTestFixture):
  """DUB to this manufacturer's vendorcast address."""
  CATEGORY = TestCategory.NETWORK_MANAGEMENT
  REQUIRES = ['dub_supported'] + TestMixins.DiscoveryMixin.REQUIRES

  def LowerBound(self):
    return UID(0, 0)

  def UpperBound(self):
    return UID.AllDevices()

  def Target(self):
    return UID(self.uid.manufacturer_id, 0xffffffff)


class DUBPositiveUnicast(TestMixins.DiscoveryMixin,
                         ResponderTestFixture):
  """DUB to the device's address."""
  CATEGORY = TestCategory.NETWORK_MANAGEMENT
  REQUIRES = ['dub_supported'] + TestMixins.DiscoveryMixin.REQUIRES

  def LowerBound(self):
    return UID(0, 0)

  def UpperBound(self):
    return UID.AllDevices()

  def Target(self):
    return self.uid


class DUBInvertedFullTree(TestMixins.DiscoveryMixin,
                          ResponderTestFixture):
  """DUB from ffff:ffffffff to 0000:00000000."""
  CATEGORY = TestCategory.NETWORK_MANAGEMENT
  REQUIRES = ['dub_supported'] + TestMixins.DiscoveryMixin.REQUIRES

  def LowerBound(self):
    return UID.AllDevices()

  def UpperBound(self):
    return UID(0, 0)

  def ExpectResponse(self):
    return False


class DUBInvertedRange(TestMixins.DiscoveryMixin,
                       ResponderTestFixture):
  """DUB from <UID> + 1 to <UID> - 1."""
  CATEGORY = TestCategory.NETWORK_MANAGEMENT
  REQUIRES = ['dub_supported'] + TestMixins.DiscoveryMixin.REQUIRES

  def LowerBound(self):
    return UID.NextUID(self.uid)

  def UpperBound(self):
    return UID.PreviousUID(self.uid)

  def ExpectResponse(self):
    return False


class DUBInvertedLowerUID(TestMixins.DiscoveryMixin,
                          ResponderTestFixture):
  """DUB from <UID> to <UID> - 1."""
  CATEGORY = TestCategory.NETWORK_MANAGEMENT
  REQUIRES = ['dub_supported'] + TestMixins.DiscoveryMixin.REQUIRES

  def LowerBound(self):
    return self.uid

  def UpperBound(self):
    return UID.PreviousUID(self.uid)

  def ExpectResponse(self):
    return False


class DUBInvertedUpperUID(TestMixins.DiscoveryMixin,
                          ResponderTestFixture):
  """DUB from <UID> + 1 to <UID>."""
  CATEGORY = TestCategory.NETWORK_MANAGEMENT
  REQUIRES = ['dub_supported'] + TestMixins.DiscoveryMixin.REQUIRES

  def LowerBound(self):
    return UID.NextUID(self.uid)

  def UpperBound(self):
    return self.uid

  def ExpectResponse(self):
    return False


# Device Info tests
# -----------------------------------------------------------------------------
class DeviceInfoTest(object):
  """The base device info test class."""
  PID = 'DEVICE_INFO'

  FIELDS = ['device_model', 'product_category', 'software_version',
            'dmx_footprint', 'current_personality', 'personality_count',
            'dmx_start_address', 'sub_device_count', 'sensor_count']
  FIELD_VALUES = {
      'protocol_major': 1,
      'protocol_minor': 0,
  }


class GetDeviceInfo(DeviceInfoTest, ResponderTestFixture):
  """GET device info & verify."""
  CATEGORY = TestCategory.CORE

  PROVIDES = [
      'current_personality',
      'dmx_footprint',
      'dmx_start_address',
      'personality_count',
      'sensor_count',
      'software_version',
      'sub_device_count',
  ]

  def Test(self):
    self.AddExpectedResults(self.AckGetResult(
      field_names=self.FIELDS,
      field_values=self.FIELD_VALUES))
    self.SendGet(ROOT_DEVICE, self.pid)

  def VerifyResult(self, unused_response, fields):
    """Check the footprint, personalities & sub devices."""
    for property_name in self.PROVIDES:
      self.SetPropertyFromDict(fields, property_name)

    footprint = fields['dmx_footprint']
    if footprint > TestMixins.MAX_DMX_ADDRESS:
      self.AddWarning('DMX Footprint of %d, was more than 512' % footprint)
    if footprint > 0:
      personality_count = fields['personality_count']
      current_personality = fields['current_personality']
      if personality_count == 0:
        self.AddAdvisory('DMX Footprint non 0, but no personalities listed')
      if current_personality == 0:
        self.AddWarning('Current personality should be >= 1, was %d' %
                        current_personality)
      elif current_personality > personality_count:
        self.AddWarning('Current personality (%d) should be less than the '
                        'personality count (%d)' %
                        (current_personality, personality_count))

    start_address = fields['dmx_start_address']
    if (start_address == 0 or
        (start_address > TestMixins.MAX_DMX_ADDRESS and
         start_address != RDM_ZERO_FOOTPRINT_DMX_ADDRESS)):
      self.AddWarning('Invalid DMX address %d in DEVICE_INFO' % start_address)

    sub_devices = fields['sub_device_count']
    if sub_devices > 512:
      self.AddWarning('Sub device count > 512, was %d' % sub_devices)


class GetDeviceInfoWithData(DeviceInfoTest, ResponderTestFixture):
  """GET device info with param data."""
  CATEGORY = TestCategory.ERROR_CONDITIONS
  PROVIDES = ['supports_over_sized_pdl']

  def Test(self):
    self.AddExpectedResults([
      self.NackGetResult(RDMNack.NR_FORMAT_ERROR),
      self.AckGetResult(
        field_names=self.FIELDS,
        field_values=self.FIELD_VALUES,
        warning='Get %s with data returned an ack' % self.pid.name)
    ])
    self.SendRawGet(ROOT_DEVICE, self.pid, 'x')

  def VerifyResult(self, response, fields):
    self.SetProperty('supports_over_sized_pdl', True)


class GetMaxPacketSize(DeviceInfoTest, ResponderTestFixture):
  """Check if the responder can handle a packet of the maximum size."""
  CATEGORY = TestCategory.ERROR_CONDITIONS
  MAX_PDL = 231
  PROVIDES = ['supports_max_sized_pdl']

  def Test(self):
    self.AddExpectedResults([
      self.NackGetResult(RDMNack.NR_FORMAT_ERROR),
      self.NackGetResult(RDMNack.NR_PACKET_SIZE_UNSUPPORTED),
      self.AckGetResult(),  # Some crazy devices continue to ack
      InvalidResponse(
          advisory='Responder returned an invalid response to a command with '
                   'PDL of %d' % self.MAX_PDL
      ),
      TimeoutResult(
          advisory='Responder timed out to a command with PDL of %d' %
                   self.MAX_PDL),
    ])
    # Incrementing list, so we can find out which bit we have where in memory
    data = ''
    for i in xrange(0, self.MAX_PDL):
      data += chr(i)
    self.SendRawGet(ROOT_DEVICE, self.pid, data)

  def VerifyResult(self, response, fields):
    ok = response not in [OlaClient.RDM_INVALID_RESPONSE,
                          OlaClient.RDM_TIMEOUT]

    self.SetProperty('supports_max_sized_pdl', ok)


class DetermineMaxPacketSize(DeviceInfoTest, ResponderTestFixture):
  """Binary search the pdl length space to determine the max packet size."""
  CATEGORY = TestCategory.ERROR_CONDITIONS
  REQUIRES = ['supports_over_sized_pdl', 'supports_max_sized_pdl']

  def Test(self):
    if self.Property('supports_max_sized_pdl'):
      self.SetNotRun('Device supports full sized packet')
      return

    self._lower = 1
    self._upper = GetMaxPacketSize.MAX_PDL
    self.SendPacket()

  def SendPacket(self):
    if self._lower + 1 == self._upper:
      self.AddWarning('Max PDL supported is < %d, was %d' %
                      (GetMaxPacketSize.MAX_PDL, self._lower))
      self.Stop()
      return

    self._current = (self._lower + self._upper) / 2
    self.AddExpectedResults([
      self.NackGetResult(RDMNack.NR_FORMAT_ERROR, action=self.GetPassed),
      self.AckGetResult(action=self.GetPassed),
      InvalidResponse(action=self.GetFailed),
      TimeoutResult(action=self.GetFailed),
    ])
    self.SendRawGet(ROOT_DEVICE, self.pid, 'x' * self._current)

  def GetPassed(self):
    self._lower = self._current
    self.SendPacket()

  def GetFailed(self):
    self._upper = self._current
    self.SendPacket()


class SetDeviceInfo(TestMixins.UnsupportedSetMixin,
                    DeviceInfoTest,
                    ResponderTestFixture):
  """Attempt to SET device info with no data."""
  def Test(self):
    self.AddExpectedResults([
      self.NackSetResult(RDMNack.NR_UNSUPPORTED_COMMAND_CLASS),
      self.NackSetResult(RDMNack.NR_UNKNOWN_PID,
                         advisory='NR_UNSUPPORTED_COMMAND_CLASS would be more '
                                  'appropriate for a mandatory PID')
    ])
    self.SendRawSet(PidStore.ROOT_DEVICE, self.pid)


class SetDeviceInfoWithData(TestMixins.UnsupportedSetWithDataMixin,
                            DeviceInfoTest,
                            ResponderTestFixture):
  """SET device info with data."""
  def Test(self):
    self.AddExpectedResults([
      self.NackSetResult(RDMNack.NR_UNSUPPORTED_COMMAND_CLASS),
      self.NackSetResult(RDMNack.NR_UNKNOWN_PID,
                         advisory='NR_UNSUPPORTED_COMMAND_CLASS would be more '
                                  'appropriate for a mandatory PID')
    ])
    self.SendRawSet(PidStore.ROOT_DEVICE, self.pid, self.DATA)


class AllSubDevicesGetDeviceInfo(TestMixins.AllSubDevicesGetMixin,
                                 DeviceInfoTest,
                                 ResponderTestFixture):
  """Send a Get Device Info to ALL_SUB_DEVICES."""


# Supported Parameters Tests & Mixin
# -----------------------------------------------------------------------------
class GetSupportedParameters(ResponderTestFixture):
  """GET supported parameters."""
  CATEGORY = TestCategory.CORE
  PID = 'SUPPORTED_PARAMETERS'
  PROVIDES = ['manufacturer_parameters', 'supported_parameters',
              'acks_supported_parameters']

  # Declaring support for any of these is a warning:
  MANDATORY_PIDS = ['SUPPORTED_PARAMETERS',
                    'PARAMETER_DESCRIPTION',
                    'DEVICE_INFO',
                    'SOFTWARE_VERSION_LABEL',
                    'DMX_START_ADDRESS',
                    'IDENTIFY_DEVICE']

  # Banned PIDs, these are PID values that can not appear in the list of
  # supported parameters (these are used for discovery)
  BANNED_PIDS = ['DISC_UNIQUE_BRANCH',
                 'DISC_MUTE',
                 'DISC_UN_MUTE']

  # If responders support any of the PIDs in these groups, they should really
  # support all of them.
  PID_GROUPS = [
      ('PROXIED_DEVICE_COUNT', 'PROXIED_DEVICES'),
      ('LANGUAGE_CAPABILITIES', 'LANGUAGE'),
      ('DMX_PERSONALITY', 'DMX_PERSONALITY_DESCRIPTION'),
      ('SENSOR_DEFINITION', 'SENSOR_VALUE'),
      ('SELF_TEST_DESCRIPTION', 'PERFORM_SELFTEST'),
  ]

  # If the first PID is supported, the PIDs in the group must be.
  PID_DEPENDENCIES = [
      ('RECORD_SENSORS', ['SENSOR_VALUE']),
      ('DEFAULT_SLOT_VALUE', ['SLOT_DESCRIPTION']),
      ('CURVE', ['CURVE_DESCRIPTION']),
      ('OUTPUT_RESPONSE_TIME', ['OUTPUT_RESPONSE_TIME_DESCRIPTION']),
      ('MODULATION_FREQUENCY', ['MODULATION_FREQUENCY_DESCRIPTION']),
      ('LOCK_STATE', ['LOCK_STATE_DESCRIPTION']),
  ]

  # If any of the PIDs in the group are supported, the first one must be too.
  PID_REVERSE_DEPENDENCIES = [
      ('LIST_INTERFACES',
       ['INTERFACE_LABEL',
        'INTERFACE_HARDWARE_ADDRESS_TYPE1', 'IPV4_DHCP_MODE',
        'IPV4_ZEROCONF_MODE', 'IPV4_CURRENT_ADDRESS', 'IPV4_STATIC_ADDRESS',
        'INTERFACE_RENEW_DHCP', 'INTERFACE_RELEASE_DHCP',
        'INTERFACE_APPLY_CONFIGURATION', 'IPV4_DEFAULT_ROUTE',
        'DNS_IPV4_NAME_SERVER', 'DNS_HOSTNAME', 'DNS_DOMAIN_NAME']),
  ]

  def Test(self):
    self.AddExpectedResults([
      # TODO(simon): We should cross check this against support for anything
      # more than the required set of parameters at the end of all tests.
      self.NackGetResult(RDMNack.NR_UNKNOWN_PID),
      self.AckGetResult(),
    ])
    self.SendGet(ROOT_DEVICE, self.pid)

  def VerifyResult(self, response, fields):
    if not response.WasAcked():
      self.SetProperty('manufacturer_parameters', [])
      self.SetProperty('supported_parameters', [])
      self.SetProperty('acks_supported_parameters', False)
      return

    self.SetProperty('acks_supported_parameters', True)
    mandatory_pids = {}
    for p in self.MANDATORY_PIDS:
      pid = self.LookupPid(p)
      mandatory_pids[pid.value] = pid

    banned_pids = {}
    for p in self.BANNED_PIDS:
      pid = self.LookupPid(p)
      banned_pids[pid.value] = pid

    supported_parameters = []
    manufacturer_parameters = []
    count_by_pid = {}

    for item in fields['params']:
      param_id = item['param_id']
      count_by_pid[param_id] = count_by_pid.get(param_id, 0) + 1
      if param_id in banned_pids:
        self.AddWarning('%s listed in supported parameters' %
                        banned_pids[param_id].name)
        continue

      if param_id in mandatory_pids:
        self.AddAdvisory('%s listed in supported parameters' %
                         mandatory_pids[param_id].name)
        continue

      supported_parameters.append(param_id)
      if (param_id >= RDM_MANUFACTURER_PID_MIN and
          param_id <= RDM_MANUFACTURER_PID_MAX):
        manufacturer_parameters.append(param_id)

    # Check for duplicate PIDs
    for pid, count in count_by_pid.iteritems():
      if count > 1:
        pid_obj = self.LookupPidValue(pid)
        if pid_obj:
          self.AddAdvisory('%s listed %d times in supported parameters' %
                           (pid_obj, count))
        else:
          self.AddAdvisory('PID 0x%hx listed %d times in supported parameters' %
                           (pid, count))

    self.SetProperty('manufacturer_parameters', manufacturer_parameters)
    self.SetProperty('supported_parameters', supported_parameters)

    for pid_names in self.PID_GROUPS:
      supported_pids = []
      unsupported_pids = []
      for pid_name in pid_names:
        pid = self.LookupPid(pid_name)
        if pid.value in supported_parameters:
          supported_pids.append(pid.name)
        else:
          unsupported_pids.append(pid.name)

      if supported_pids and unsupported_pids:
        self.AddAdvisory(
            '%s supported but %s is not' %
            (','.join(supported_pids), ','.join(unsupported_pids)))

    for p, dependent_pids in self.PID_DEPENDENCIES:
      pid = self.LookupPid(p)
      if pid is None:
        self.SetBroken('Failed to lookup info for PID %s' % p)
        return

      if pid.value not in supported_parameters:
        continue

      unsupported_pids = []
      for pid_name in dependent_pids:
        pid = self.LookupPid(pid_name)
        if pid is None:
          self.SetBroken('Failed to lookup info for PID %s' % pid_name)
          return

        if pid.value not in supported_parameters:
          unsupported_pids.append(pid.name)
      if unsupported_pids:
        self.AddAdvisory('%s supported but %s is not' %
                         (p, ','.join(unsupported_pids)))

    for p, rev_dependent_pids in self.PID_REVERSE_DEPENDENCIES:
      if self.LookupPid(p).value in supported_parameters:
        continue

      dependent_pids = []
      for pid_name in rev_dependent_pids:
        pid = self.LookupPid(pid_name)
        if pid is None:
          self.SetBroken('Failed to lookup info for PID %s' % pid_name)
          return

        if pid.value in supported_parameters:
          dependent_pids.append(pid.name)
      if (dependent_pids and
         (self.LookupPid(p).value in supported_parameters)):
        self.AddAdvisory('%s supported but %s is not' %
                         (','.join(unsupported_pids), p))


class GetSupportedParametersWithData(TestMixins.GetWithDataMixin,
                                     ResponderTestFixture):
  """GET supported parameters with param data."""
  PID = 'SUPPORTED_PARAMETERS'
  REQUIRES = ['acks_supported_parameters']

  def Test(self):
    if self.Property('acks_supported_parameters'):
      self.AddExpectedResults([
        self.NackGetResult(RDMNack.NR_FORMAT_ERROR),
        self.AckGetResult(
          warning='Get %s with data returned an ack' % self.pid.name)
      ])
    else:
      self.AddExpectedResults(self.NackGetResult(RDMNack.NR_UNKNOWN_PID))
    self.SendRawGet(ROOT_DEVICE, self.pid, self.DATA)


class SetSupportedParameters(TestMixins.UnsupportedSetMixin,
                             ResponderTestFixture):
  """Attempt to SET supported parameters."""
  PID = 'SUPPORTED_PARAMETERS'


class SetSupportedParametersWithData(TestMixins.UnsupportedSetWithDataMixin,
                                     ResponderTestFixture):
  """SET supported parameters with data."""
  PID = 'SUPPORTED_PARAMETERS'


class AllSubDevicesGetSupportedParameters(TestMixins.AllSubDevicesGetMixin,
                                          ResponderTestFixture):
  """Send a Get SUPPORTED_PARAMETERS to ALL_SUB_DEVICES."""
  PID = 'SUPPORTED_PARAMETERS'


class GetSubDeviceSupportedParameters(ResponderTestFixture):
  """Check that SUPPORTED_PARAMETERS is consistent across sub devices."""
  CATEGORY = TestCategory.SUB_DEVICES
  PID = 'SUPPORTED_PARAMETERS'
  REQUIRES = ['sub_device_addresses']
  PROVIDES = ['sub_device_supported_parameters']

  # E1.37, 2.1 Sub devices are required to support these.
  MANDATORY_PIDS = ['SUPPORTED_PARAMETERS',
                    'DEVICE_INFO',
                    'SOFTWARE_VERSION_LABEL',
                    'IDENTIFY_DEVICE']

  def Test(self):
    self._sub_devices = self.Property('sub_device_addresses').keys()
    self._sub_devices.reverse()
    self._params = {}
    self._GetSupportedParams()

  def _GetSupportedParams(self):
    if not self._sub_devices:
      self._CheckForConsistency()
      self.Stop()
      return

    self.AddExpectedResults(self.AckGetResult(action=self._GetSupportedParams))
    self.SendGet(self._sub_devices[-1], self.pid)

  def VerifyResult(self, response, fields):
    sub_device = self._sub_devices.pop()
    supported_params = set()
    for p in fields['params']:
      supported_params.add(p['param_id'])
    self._params[sub_device] = supported_params

  def _CheckForConsistency(self):
    if not self._params:
      return

    supported_pids = set()
    for pids in self._params.itervalues():
      if not supported_pids:
        supported_pids = pids
      elif supported_pids != pids:
        self.SetFailed('SUPPORTED_PARAMETERS for sub-devices do not match')
        return

    mandatory_pids = set(self.LookupPid(p).value for p in self.MANDATORY_PIDS)
    missing_pids = mandatory_pids - supported_pids
    if missing_pids:
      self.SetFailed("Missing PIDs %s from sub device's supported pid list " %
                     ', '.join('0x%04hx' % p for p in missing_pids))
      return

    self.SetProperty('sub_device_supported_parameters', supported_pids)


# Sub Devices Test
# -----------------------------------------------------------------------------
class FindSubDevices(ResponderTestFixture):
  """Locate the sub devices by sending DEVICE_INFO messages."""
  CATEGORY = TestCategory.SUB_DEVICES
  PID = 'DEVICE_INFO'
  PROVIDES = ['sub_device_addresses', 'sub_device_footprints']
  REQUIRES = ['sub_device_count']

  def Test(self):
    self._device_count = self.Property('sub_device_count')
    self._sub_device_addresses = {}  # Index to start address mapping
    self._sub_device_footprints = {}  # Index to footprint mapping
    self._current_index = 0  # the current sub device we're trying to query
    self._CheckForSubDevice()

  def _CheckForSubDevice(self):
    # For each supported param message we should either see a sub device out of
    # range or an ack
    if len(self._sub_device_addresses) == self._device_count:
      if self._device_count == 0:
        self.SetNotRun('No sub devices declared')
      self.SetProperty('sub_device_addresses', self._sub_device_addresses)
      self.SetProperty('sub_device_footprints', self._sub_device_footprints)
      self.Stop()
      return

    if self._current_index >= PidStore.MAX_VALID_SUB_DEVICE:
      self.SetFailed('Only found %d of %d sub devices' %
                     (len(self._sub_device_addresses), self._device_count))
      return

    self.AddExpectedResults([
      self.NackGetResult(RDMNack.NR_SUB_DEVICE_OUT_OF_RANGE,
                         action=self._CheckForSubDevice),
      self.AckGetResult(action=self._CheckForSubDevice)
    ])
    self._current_index += 1
    self.SendGet(self._current_index, self.pid)

  def VerifyResult(self, response, fields):
    if response.WasAcked():
      if fields['sub_device_count'] != self._device_count:
        self.SetFailed(
            'For sub-device %d, DEVICE_INFO reported %d sub devices '
            ' but the root device reported %s. See section 10.5.1' %
            (self._current_index, fields['sub_device_count'],
             self._device_count))
      self._sub_device_addresses[self._current_index] = (
          fields['dmx_start_address'])
      self._sub_device_footprints[self._current_index] = fields['dmx_footprint']


# Status ID Description
# -----------------------------------------------------------------------------
class AllSubDevicesGetStatusIdDescription(TestMixins.AllSubDevicesGetMixin,
                                          OptionalParameterTestFixture):
  """Send a get STATUS_ID_DESCRIPTION to ALL_SUB_DEVICES."""
  PID = 'STATUS_ID_DESCRIPTION'
  DATA = [0x0001]


# class GetStatusIdDescription(TestMixins.,
#                              OptionalParameterTestFixture):
#   CATEGORY = TestCategory.STATUS_COLLECTION
#   PID = 'STATUS_ID_DESCRIPTION'
# TODO(peter): Test get


class GetStatusIdDescriptionWithNoData(TestMixins.GetWithNoDataMixin,
                                       OptionalParameterTestFixture):
  """GET STATUS_ID_DESCRIPTION with no argument given."""
  PID = 'STATUS_ID_DESCRIPTION'


class GetStatusIdDescriptionWithExtraData(TestMixins.GetWithDataMixin,
                                          OptionalParameterTestFixture):
  """GET STATUS_ID_DESCRIPTION with more than 2 bytes of data."""
  PID = 'STATUS_ID_DESCRIPTION'


class SetStatusIdDescription(TestMixins.UnsupportedSetMixin,
                             OptionalParameterTestFixture):
  """Attempt to SET STATUS_ID_DESCRIPTION."""
  PID = 'STATUS_ID_DESCRIPTION'


class SetStatusIdDescriptionWithData(TestMixins.UnsupportedSetWithDataMixin,
                                     OptionalParameterTestFixture):
  """Attempt to SET STATUS_ID_DESCRIPTION with data."""
  PID = 'STATUS_ID_DESCRIPTION'


# Clear Status ID
# -----------------------------------------------------------------------------
class GetClearStatusMessages(TestMixins.UnsupportedGetMixin,
                             OptionalParameterTestFixture):
  """GET clear status id."""
  PID = 'CLEAR_STATUS_ID'


class ClearStatusMessagesWithData(TestMixins.SetWithDataMixin,
                                  OptionalParameterTestFixture):
  """Clear the status message queue with extra data."""
  PID = 'CLEAR_STATUS_ID'


class ClearStatusMessages(OptionalParameterTestFixture):
  """Clear the status message queue."""
  CATEGORY = TestCategory.STATUS_COLLECTION
  PID = 'CLEAR_STATUS_ID'

  def Test(self):
    # I don't believe there is a reliable way to check that the queue is
    # cleared. Note that this PID should only clear status messages, not
    # responses to ACK_TIMERS so we can't check if the message count is 0.
    self.AddIfSetSupported(self.AckSetResult())
    self.SendSet(ROOT_DEVICE, self.pid, [])


# Parameter Description
# -----------------------------------------------------------------------------
class GetParameterDescription(ParamDescriptionTestFixture):
  """Check that GET parameter description works for any manufacturer params."""
  CATEGORY = TestCategory.RDM_INFORMATION
  PID = 'PARAMETER_DESCRIPTION'
  REQUIRES = ['manufacturer_parameters']

  def Test(self):
    self.params = self.Property('manufacturer_parameters')[:]
    if len(self.params) == 0:
      self.SetNotRun('No manufacturer params found')
      # This case is tested in GetParamDescriptionForNonManufacturerPid
      return
    self._GetParam()

  def _GetParam(self):
    if len(self.params) == 0:
      self.Stop()
      return

    self.AddExpectedResults(
      self.AckGetResult(action=self._GetParam))
    self.current_param = self.params.pop()
    self.SendGet(ROOT_DEVICE, self.pid, [self.current_param])

  def VerifyResult(self, response, fields):
    if not response.WasAcked():
      return

    if self.current_param != fields['pid']:
      self.SetFailed('Request for pid 0x%hx returned pid 0x%hx' %
                     (self.current_param, fields['pid']))

    if fields['type'] != 0:
      self.AddWarning('type field in parameter description is not 0, was %d' %
                      fields['type'])

    if fields['command_class'] > 3:
      self.AddWarning(
          'command class field in parameter description should be 1, 2 or 3, '
          'was %d' % fields['command_class'])

    if ContainsUnprintable(fields['description']):
      self.AddAdvisory(
          'Description field in %s contains unprintable characters, was %s' %
          (self.pid.name, fields['description'].encode('string-escape')))


class GetParameterDescriptionForNonManufacturerPid(ParamDescriptionTestFixture):
  """GET parameter description for a non-manufacturer pid."""
  CATEGORY = TestCategory.ERROR_CONDITIONS
  PID = 'PARAMETER_DESCRIPTION'
  REQUIRES = ['manufacturer_parameters']

  def Test(self):
    device_info_pid = self.LookupPid('DEVICE_INFO')
    results = [
      self.NackGetResult(RDMNack.NR_UNKNOWN_PID),
      self.NackGetResult(
          RDMNack.NR_DATA_OUT_OF_RANGE,
          advisory='Parameter Description appears to be supported but no '
                   'manufacturer PIDs were declared'),
    ]
    if self.Property('manufacturer_parameters'):
      results = self.NackGetResult(RDMNack.NR_DATA_OUT_OF_RANGE)

    self.AddExpectedResults(results)
    self.SendGet(ROOT_DEVICE, self.pid, [device_info_pid.value])


class GetParameterDescriptionWithNoData(TestMixins.GetWithNoDataMixin,
                                        ParamDescriptionTestFixture):
  """GET PARAMETER_DESCRIPTION with no argument given."""
  PID = 'PARAMETER_DESCRIPTION'


class GetParameterDescriptionWithExtraData(TestMixins.GetWithDataMixin,
                                           ParamDescriptionTestFixture):
  """GET parameter description with extra param data."""
  PID = 'PARAMETER_DESCRIPTION'
  REQUIRES = ['manufacturer_parameters']

  def Test(self):
    results = [
      self.NackGetResult(RDMNack.NR_UNKNOWN_PID),
      self.NackGetResult(RDMNack.NR_FORMAT_ERROR,
                         advisory='Parameter Description appears to be '
                                  'supported but no manufacturer PIDs were '
                                  'declared'),
    ]
    if self.Property('manufacturer_parameters'):
      results = self.NackGetResult(RDMNack.NR_FORMAT_ERROR)
    self.AddExpectedResults(results)
    self.SendRawGet(ROOT_DEVICE, self.pid, self.DATA)


class SetParameterDescription(TestMixins.UnsupportedSetMixin,
                              ParamDescriptionTestFixture):
  """SET the parameter description."""
  PID = 'PARAMETER_DESCRIPTION'


class SetParameterDescriptionWithData(TestMixins.UnsupportedSetWithDataMixin,
                                      ParamDescriptionTestFixture):
  """SET the parameter description with data."""
  PID = 'PARAMETER_DESCRIPTION'


class AllSubDevicesGetParameterDescription(TestMixins.AllSubDevicesGetMixin,
                                           ParamDescriptionTestFixture):
  """Send a Get PARAMETER_DESCRIPTION to ALL_SUB_DEVICES."""
  PID = 'PARAMETER_DESCRIPTION'
  DATA = [0x8000]


# Proxied Device Count
# -----------------------------------------------------------------------------
class GetProxiedDeviceCount(OptionalParameterTestFixture):
  """GET the proxied device count."""
  CATEGORY = TestCategory.NETWORK_MANAGEMENT
  PID = 'PROXIED_DEVICE_COUNT'
  REQUIRES = ['proxied_devices']

  def Test(self):
    self.AddIfGetSupported(self.AckGetResult())
    self.SendGet(ROOT_DEVICE, self.pid)

  def VerifyResult(self, response, unpacked_data):
    if not response.WasAcked():
      return

    proxied_devices = self.Property('proxied_devices')
    if proxied_devices is None:
      self.AddWarning(
         'PROXIED_DEVICE_COUNT ack\'ed but PROXIED_DEVICES didn\'t')
      return

    if not unpacked_data['list_changed']:
      # We expect the count to match the length of the list previously returned
      if unpacked_data['device_count'] != len(proxied_devices):
        self.SetFailed(
           'Proxied device count doesn\'t match number of devices returned')


class GetProxiedDeviceCountWithData(TestMixins.GetWithDataMixin,
                                    OptionalParameterTestFixture):
  """GET the proxied device count with extra data."""
  PID = 'PROXIED_DEVICE_COUNT'


class SetProxiedDeviceCount(TestMixins.UnsupportedSetMixin,
                            OptionalParameterTestFixture):
  """SET the count of proxied devices."""
  PID = 'PROXIED_DEVICE_COUNT'


class SetProxiedDeviceCountWithData(TestMixins.UnsupportedSetWithDataMixin,
                                    OptionalParameterTestFixture):
  """SET the count of proxied devices with data."""
  PID = 'PROXIED_DEVICE_COUNT'


class AllSubDevicesGetProxiedDeviceCount(TestMixins.AllSubDevicesGetMixin,
                                         OptionalParameterTestFixture):
  """Send a Get PROXIED_DEVICE_COUNT to ALL_SUB_DEVICES."""
  PID = 'PROXIED_DEVICE_COUNT'


# Proxied Devices
# -----------------------------------------------------------------------------
class GetProxiedDevices(TestMixins.GetMixin, OptionalParameterTestFixture):
  """GET the list of proxied devices."""
  CATEGORY = TestCategory.NETWORK_MANAGEMENT
  PID = 'PROXIED_DEVICES'
  EXPECTED_FIELDS = ['uids']
  PROVIDES = ['proxied_devices']


class GetProxiedDevicesWithData(TestMixins.GetWithDataMixin,
                                OptionalParameterTestFixture):
  """GET the list of proxied devices with extra data."""
  PID = 'PROXIED_DEVICES'


class SetProxiedDevices(TestMixins.UnsupportedSetMixin,
                        OptionalParameterTestFixture):
  """SET the list of proxied devices."""
  PID = 'PROXIED_DEVICES'


class SetProxiedDevicesWithData(TestMixins.UnsupportedSetWithDataMixin,
                                OptionalParameterTestFixture):
  """SET the list of proxied devices with data."""
  PID = 'PROXIED_DEVICES'


class AllSubDevicesGetProxiedDevices(TestMixins.AllSubDevicesGetMixin,
                                     OptionalParameterTestFixture):
  """Send a Get PROXIED_DEVICES to ALL_SUB_DEVICES."""
  PID = 'PROXIED_DEVICES'


# Comms Status
# -----------------------------------------------------------------------------
class GetCommsStatus(OptionalParameterTestFixture):
  """GET the comms status."""
  CATEGORY = TestCategory.STATUS_COLLECTION
  PID = 'COMMS_STATUS'

  def Test(self):
    self.AddIfGetSupported(self.AckGetResult())
    self.SendGet(ROOT_DEVICE, self.pid)


class GetCommsStatusWithData(TestMixins.GetWithDataMixin,
                             OptionalParameterTestFixture):
  """GET the comms status with extra data."""
  PID = 'COMMS_STATUS'


class ClearCommsStatus(OptionalParameterTestFixture):
  """Clear the comms status."""
  CATEGORY = TestCategory.STATUS_COLLECTION
  PID = 'COMMS_STATUS'

  def Test(self):
    self.AddIfSetSupported(self.AckSetResult(action=self.VerifySet))
    self.SendSet(ROOT_DEVICE, self.pid)

  def VerifySet(self):
    self.AddIfGetSupported(
        self.AckGetResult(field_values={
            'short_message': 0,
            'length_mismatch': 0,
            'checksum_fail': 0
        }))
    self.SendGet(ROOT_DEVICE, self.pid)


class ClearCommsStatusWithData(TestMixins.SetWithDataMixin,
                               OptionalParameterTestFixture):
  """Clear the comms status with data."""
  PID = 'COMMS_STATUS'


class AllSubDevicesGetCommsStatus(TestMixins.AllSubDevicesGetMixin,
                                  OptionalParameterTestFixture):
  """Send a Get COMMS_STATUS to ALL_SUB_DEVICES."""
  PID = 'COMMS_STATUS'


# Product Detail Id List
# -----------------------------------------------------------------------------
class GetProductDetailIdList(OptionalParameterTestFixture):
  """GET the list of product detail ids."""
  CATEGORY = TestCategory.PRODUCT_INFORMATION
  PID = 'PRODUCT_DETAIL_ID_LIST'

  def Test(self):
    self.AddIfGetSupported(self.AckGetResult(field_names=['detail_ids']))
    self.SendGet(ROOT_DEVICE, self.pid)


class GetProductDetailIdListWithData(TestMixins.GetWithDataMixin,
                                     OptionalParameterTestFixture):
  """GET product detail id list with param data."""
  PID = 'PRODUCT_DETAIL_ID_LIST'


class SetProductDetailIdList(TestMixins.UnsupportedSetMixin,
                             OptionalParameterTestFixture):
  """SET product detail id list."""
  PID = 'PRODUCT_DETAIL_ID_LIST'


class SetProductDetailIdListWithData(TestMixins.UnsupportedSetWithDataMixin,
                                     OptionalParameterTestFixture):
  """SET product detail id list with data."""
  PID = 'PRODUCT_DETAIL_ID_LIST'


class AllSubDevicesGetProductDetailIdList(TestMixins.AllSubDevicesGetMixin,
                                          OptionalParameterTestFixture):
  """Send a Get PRODUCT_DETAIL_ID_LIST to ALL_SUB_DEVICES."""
  PID = 'PRODUCT_DETAIL_ID_LIST'


# Device Model Description
# -----------------------------------------------------------------------------
class GetDeviceModelDescription(TestMixins.GetStringMixin,
                                OptionalParameterTestFixture):
  """GET the device model description."""
  CATEGORY = TestCategory.PRODUCT_INFORMATION
  PID = 'DEVICE_MODEL_DESCRIPTION'
  EXPECTED_FIELDS = ['description']
  PROVIDES = ['model_description']


class GetDeviceModelDescriptionWithData(TestMixins.GetWithDataMixin,
                                        OptionalParameterTestFixture):
  """Get device model description with param data."""
  PID = 'DEVICE_MODEL_DESCRIPTION'


class SetDeviceModelDescription(TestMixins.UnsupportedSetMixin,
                                OptionalParameterTestFixture):
  """Attempt to SET the device model description with no data."""
  PID = 'DEVICE_MODEL_DESCRIPTION'


class SetDeviceModelDescriptionWithData(TestMixins.UnsupportedSetWithDataMixin,
                                        OptionalParameterTestFixture):
  """SET the device model description with data."""
  PID = 'DEVICE_MODEL_DESCRIPTION'


class AllSubDevicesGetDeviceModelDescription(TestMixins.AllSubDevicesGetMixin,
                                             OptionalParameterTestFixture):
  """Send a Get DEVICE_MODEL_DESCRIPTION to ALL_SUB_DEVICES."""
  PID = 'DEVICE_MODEL_DESCRIPTION'


# Manufacturer Label
# -----------------------------------------------------------------------------
class GetManufacturerLabel(TestMixins.GetStringMixin,
                           OptionalParameterTestFixture):
  """GET the manufacturer label."""
  CATEGORY = TestCategory.PRODUCT_INFORMATION
  PID = 'MANUFACTURER_LABEL'
  EXPECTED_FIELDS = ['label']
  PROVIDES = ['manufacturer_label']


class GetManufacturerLabelWithData(TestMixins.GetWithDataMixin,
                                   OptionalParameterTestFixture):
  """Get manufacturer label with param data."""
  PID = 'MANUFACTURER_LABEL'


class SetManufacturerLabel(TestMixins.UnsupportedSetMixin,
                           OptionalParameterTestFixture):
  """Attempt to SET the manufacturer label with no data."""
  PID = 'MANUFACTURER_LABEL'


class SetManufacturerLabelWithData(TestMixins.UnsupportedSetWithDataMixin,
                                   OptionalParameterTestFixture):
  """SET the manufacturer label with data."""
  PID = 'MANUFACTURER_LABEL'


class AllSubDevicesGetManufacturerLabel(TestMixins.AllSubDevicesGetMixin,
                                        OptionalParameterTestFixture):
  """Send a Get MANUFACTURER_LABEL to ALL_SUB_DEVICES."""
  PID = 'MANUFACTURER_LABEL'


# Device Label
# -----------------------------------------------------------------------------
class GetDeviceLabel(TestMixins.GetStringMixin,
                     OptionalParameterTestFixture):
  """GET the device label."""
  CATEGORY = TestCategory.PRODUCT_INFORMATION
  PID = 'DEVICE_LABEL'
  PROVIDES = ['device_label']
  EXPECTED_FIELDS = ['label']


class GetDeviceLabelWithData(TestMixins.GetWithDataMixin,
                             OptionalParameterTestFixture):
  """GET the device label with param data."""
  PID = 'DEVICE_LABEL'


class SetDeviceLabel(TestMixins.SetLabelMixin,
                     OptionalParameterTestFixture):
  """SET the device label."""
  CATEGORY = TestCategory.PRODUCT_INFORMATION
  PID = 'DEVICE_LABEL'
  REQUIRES = ['device_label']
  PROVIDES = ['set_device_label_supported']

  def OldValue(self):
    return self.Property('device_label')


class AllSubDevicesGetDeviceLabel(TestMixins.AllSubDevicesGetMixin,
                                  OptionalParameterTestFixture):
  """Send a Get DEVICE_LABEL to ALL_SUB_DEVICES."""
  PID = 'DEVICE_LABEL'


class SetVendorcastDeviceLabel(TestMixins.SetNonUnicastLabelMixin,
                               OptionalParameterTestFixture):
  """SET the device label using the vendorcast address."""
  CATEGORY = TestCategory.PRODUCT_INFORMATION
  PID = 'DEVICE_LABEL'
  REQUIRES = ['device_label', 'set_device_label_supported']
  TEST_LABEL = 'vendorcast label'

  def Uid(self):
    return UID.VendorcastAddress(self._uid.manufacturer_id)

  def OldValue(self):
    return self.Property('device_label')


class SetBroadcastDeviceLabel(TestMixins.SetNonUnicastLabelMixin,
                              OptionalParameterTestFixture):
  """SET the device label using the broadcast address."""
  CATEGORY = TestCategory.PRODUCT_INFORMATION
  PID = 'DEVICE_LABEL'
  REQUIRES = ['device_label', 'set_device_label_supported']
  TEST_LABEL = 'broadcast label'

  def Uid(self):
    return UID.AllDevices()

  def OldValue(self):
    return self.Property('device_label')


class SetFullSizeDeviceLabel(TestMixins.SetLabelMixin,
                             OptionalParameterTestFixture):
  """SET the device label."""
  CATEGORY = TestCategory.PRODUCT_INFORMATION
  PID = 'DEVICE_LABEL'
  REQUIRES = ['device_label']
  TEST_LABEL = 'this is a string with 32 charact'

  def OldValue(self):
    return self.Property('device_label')


class SetNonAsciiDeviceLabel(TestMixins.SetLabelMixin,
                             OptionalParameterTestFixture):
  """SET the device label to something that contains non-ascii data."""
  CATEGORY = TestCategory.PRODUCT_INFORMATION
  PID = 'DEVICE_LABEL'
  REQUIRES = ['device_label']
  TEST_LABEL = 'string with\x0d non ascii\xc0'

  def ExpectedResults(self):
    return [
      self.NackSetResult(RDMNack.NR_DATA_OUT_OF_RANGE),
      self.NackSetResult(RDMNack.NR_FORMAT_ERROR),
      self.NackSetResult(RDMNack.NR_UNSUPPORTED_COMMAND_CLASS),
      self.AckSetResult(action=self.VerifySet)
    ]

  def OldValue(self):
    return self.Property('device_label')


class SetEmptyDeviceLabel(TestMixins.SetLabelMixin,
                          OptionalParameterTestFixture):
  """SET the device label with no data."""
  CATEGORY = TestCategory.PRODUCT_INFORMATION
  PID = 'DEVICE_LABEL'
  REQUIRES = ['device_label']
  TEST_LABEL = ''

  def OldValue(self):
    return self.Property('device_label')


class SetOversizedDeviceLabel(TestMixins.SetOversizedLabelMixin,
                              OptionalParameterTestFixture):
  """SET the device label with more than 32 bytes of data."""
  REQUIRES = ['device_label']
  PID = 'DEVICE_LABEL'

  def OldValue(self):
    return self.Property('device_label')


# Language Capabilities
# -----------------------------------------------------------------------------
class GetLanguageCapabilities(OptionalParameterTestFixture):
  """GET the language capabilities pid."""
  CATEGORY = TestCategory.PRODUCT_INFORMATION
  PID = 'LANGUAGE_CAPABILITIES'
  PROVIDES = ['languages_capabilities']

  def Test(self):
    self.languages = []
    self.AddIfGetSupported(self.AckGetResult(field_names=['languages']))
    self.SendGet(ROOT_DEVICE, self.pid)

  def VerifyResult(self, response, fields):
    if not response.WasAcked():
      self.SetProperty('languages_capabilities', [])
      return

    self.languages = [f['language'] for f in fields['languages']]

    if len(self.languages) == 0:
      self.AddWarning('No languages returned for LANGUAGE_CAPABILITIES')

    language_set = set()
    for language in self.languages:
      if language in language_set:
        self.AddAdvisory('%s listed twice in language capabilities' % language)
      language_set.add(language)
      if ContainsUnprintable(language):
        self.AddAdvisory(
            'Language name in languague capabilities contains unprintable '
            'characters, was %s' % language.encode('string-escape'))

    self.SetProperty('languages_capabilities', language_set)


class GetLanguageCapabilitiesWithData(TestMixins.GetWithDataMixin,
                                      OptionalParameterTestFixture):
  """GET the language capabilities with extra data."""
  PID = 'LANGUAGE_CAPABILITIES'


class SetLanguageCapabilities(TestMixins.UnsupportedSetMixin,
                              OptionalParameterTestFixture):
  """Attempt to SET the language capabilities with no data."""
  PID = 'LANGUAGE_CAPABILITIES'


class SetLanguageCapabilitiesWithData(TestMixins.UnsupportedSetWithDataMixin,
                                      OptionalParameterTestFixture):
  """SET the language capabilities with data."""
  PID = 'LANGUAGE_CAPABILITIES'


class AllSubDevicesGetLanguageCapabilities(TestMixins.AllSubDevicesGetMixin,
                                           OptionalParameterTestFixture):
  """Send a Get LANGUAGE_CAPABILITIES to ALL_SUB_DEVICES."""
  PID = 'LANGUAGE_CAPABILITIES'


# Language
# -----------------------------------------------------------------------------
class GetLanguage(TestMixins.GetStringMixin, OptionalParameterTestFixture):
  """GET the language."""
  CATEGORY = TestCategory.PRODUCT_INFORMATION
  PID = 'LANGUAGE'
  PROVIDES = ['language']
  EXPECTED_FIELDS = ['language']
  MIN_LENGTH = 2
  MAX_LENGTH = 2
  # TODO(Peter): We should cross check this against the declared list of
  # supported languages, and also that the language is alpha only


class GetLanguageWithData(TestMixins.GetWithDataMixin,
                          OptionalParameterTestFixture):
  """GET the language with extra data."""
  PID = 'LANGUAGE'


class SetLanguage(OptionalParameterTestFixture):
  """SET the language."""
  CATEGORY = TestCategory.PRODUCT_INFORMATION
  PID = 'LANGUAGE'
  REQUIRES = ['language', 'languages_capabilities']

  def Test(self):
    ack = self.AckSetResult(action=self.VerifySet)
    nack = self.NackSetResult(RDMNack.NR_UNSUPPORTED_COMMAND_CLASS)

    available_langugages = list(self.Property('languages_capabilities'))
    if available_langugages:
      if len(available_langugages) > 1:
        # If the responder only supports 1 lang, we may not be able to set it
        self.AddIfSetSupported(ack)
        self.new_language = available_langugages[0]
        if self.new_language == self.Property('language'):
          self.new_language = available_langugages[1]
      else:
        self.new_language = available_langugages[0]
        self.AddIfSetSupported([ack, nack])
    else:
      # Get languages returned no languages so we expect a nack
      self.AddIfSetSupported(nack)
      self.new_language = 'en'

    self.SendSet(ROOT_DEVICE, self.pid, [self.new_language])

  def VerifySet(self):
    self.AddExpectedResults(
      self.AckGetResult(field_values={'language': self.new_language}))
    self.SendGet(ROOT_DEVICE, self.pid)


class SetNonAsciiLanguage(OptionalParameterTestFixture):
  """Try to set the language to non-ascii characters."""
  CATEGORY = TestCategory.PRODUCT_INFORMATION
  PID = 'LANGUAGE'

  def Test(self):
    self.AddIfSetSupported(self.NackSetResult(RDMNack.NR_DATA_OUT_OF_RANGE))
    self.SendSet(ROOT_DEVICE, self.pid, ['\x0d\xc0'])


class SetUnsupportedLanguage(OptionalParameterTestFixture):
  """Try to set a language that doesn't exist in Language Capabilities."""
  CATEGORY = TestCategory.ERROR_CONDITIONS
  PID = 'LANGUAGE'
  REQUIRES = ['languages_capabilities']

  def Test(self):
    if 'zz' in self.Property('languages_capabilities'):
      self.SetBroken('zz exists in the list of available languages')
      return

    self.AddIfSetSupported([
      self.NackSetResult(RDMNack.NR_UNSUPPORTED_COMMAND_CLASS),
      self.NackSetResult(RDMNack.NR_DATA_OUT_OF_RANGE),
    ])
    self.SendSet(ROOT_DEVICE, self.pid, ['zz'])


class SetLanguageWithNoData(TestMixins.SetWithNoDataMixin,
                            OptionalParameterTestFixture):
  """Set LANGUAGE command with no data."""
  PID = 'LANGUAGE'


class SetLanguageWithExtraData(TestMixins.SetWithDataMixin,
                               OptionalParameterTestFixture):
  """Send a SET LANGUAGE command with extra data."""
  PID = 'LANGUAGE'


class AllSubDevicesGetLanguage(TestMixins.AllSubDevicesGetMixin,
                               OptionalParameterTestFixture):
  """Send a Get LANGUAGE to ALL_SUB_DEVICES."""
  PID = 'LANGUAGE'


# Software Version Label
# -----------------------------------------------------------------------------
class GetSoftwareVersionLabel(TestMixins.GetRequiredStringMixin,
                              ResponderTestFixture):
  """GET the software version label."""
  CATEGORY = TestCategory.PRODUCT_INFORMATION
  PID = 'SOFTWARE_VERSION_LABEL'
  EXPECTED_FIELDS = ['label']


class GetSoftwareVersionLabelWithData(TestMixins.GetMandatoryPIDWithDataMixin,
                                      ResponderTestFixture):
  """GET the software_version_label with param data."""
  PID = 'SOFTWARE_VERSION_LABEL'


class SetSoftwareVersionLabel(TestMixins.UnsupportedSetMixin,
                              ResponderTestFixture):
  """Attempt to SET the software version label."""
  PID = 'SOFTWARE_VERSION_LABEL'


class SetSoftwareVersionLabelWithData(TestMixins.UnsupportedSetWithDataMixin,
                                      ResponderTestFixture):
  """Attempt to SET the software version label with data."""
  PID = 'SOFTWARE_VERSION_LABEL'


class AllSubDevicesGetSoftwareVersionLabel(TestMixins.AllSubDevicesGetMixin,
                                           ResponderTestFixture):
  """Send a Get SOFTWARE_VERSION_LABEL to ALL_SUB_DEVICES."""
  PID = 'SOFTWARE_VERSION_LABEL'


class GetSubDeviceSoftwareVersionLabel(ResponderTestFixture):
  """Check that SOFTWARE_VERSION_LABEL is supported on all sub devices."""
  CATEGORY = TestCategory.SUB_DEVICES
  PID = 'SOFTWARE_VERSION_LABEL'
  REQUIRES = ['sub_device_addresses']

  def Test(self):
    self._sub_devices = self.Property('sub_device_addresses').keys()
    self._sub_devices.reverse()
    self._GetSoftwareVersion()

  def _GetSoftwareVersion(self):
    if not self._sub_devices:
      self.Stop()
      return

    self.AddExpectedResults(self.AckGetResult(action=self._GetSoftwareVersion))
    sub_device = self._sub_devices.pop()
    self.SendGet(sub_device, self.pid)


# Boot Software Version
# -----------------------------------------------------------------------------
class GetBootSoftwareVersionId(OptionalParameterTestFixture):
  """GET the boot software version."""
  CATEGORY = TestCategory.PRODUCT_INFORMATION
  PID = 'BOOT_SOFTWARE_VERSION_ID'

  def Test(self):
    self.AddIfGetSupported(self.AckGetResult(field_names=['version']))
    self.SendGet(ROOT_DEVICE, self.pid)


class GetBootSoftwareVersionIdWithData(TestMixins.GetWithDataMixin,
                                       OptionalParameterTestFixture):
  """GET the boot software version with extra data."""
  PID = 'BOOT_SOFTWARE_VERSION_ID'


class SetBootSoftwareVersionId(TestMixins.UnsupportedSetMixin,
                               OptionalParameterTestFixture):
  """Attempt to SET the boot software version."""
  PID = 'BOOT_SOFTWARE_VERSION_ID'


class SetBootSoftwareVersionIdWithData(TestMixins.UnsupportedSetWithDataMixin,
                                       OptionalParameterTestFixture):
  """Attempt to SET the boot software version with data."""
  PID = 'BOOT_SOFTWARE_VERSION_ID'


class AllSubDevicesGetBootSoftwareVersionId(TestMixins.AllSubDevicesGetMixin,
                                            OptionalParameterTestFixture):
  """Send a Get BOOT_SOFTWARE_VERSION_ID to ALL_SUB_DEVICES."""
  PID = 'BOOT_SOFTWARE_VERSION_ID'


# Boot Software Version Label
# -----------------------------------------------------------------------------
class GetBootSoftwareVersionLabel(TestMixins.GetStringMixin,
                                  OptionalParameterTestFixture):
  """GET the boot software label."""
  CATEGORY = TestCategory.PRODUCT_INFORMATION
  PID = 'BOOT_SOFTWARE_VERSION_LABEL'
  EXPECTED_FIELDS = ['label']


class GetBootSoftwareVersionLabelWithData(TestMixins.GetWithDataMixin,
                                          OptionalParameterTestFixture):
  """GET the boot software label with param data."""
  PID = 'BOOT_SOFTWARE_VERSION_LABEL'


class SetBootSoftwareVersionLabel(TestMixins.UnsupportedSetMixin,
                                  OptionalParameterTestFixture):
  """SET the boot software label."""
  PID = 'BOOT_SOFTWARE_VERSION_LABEL'


class SetBootSoftwareVersionLabelWithData(
        TestMixins.UnsupportedSetWithDataMixin,
        OptionalParameterTestFixture):
  """SET the boot software label with data."""
  PID = 'BOOT_SOFTWARE_VERSION_LABEL'


class AllSubDevicesGetBootSoftwareVersionLabel(TestMixins.AllSubDevicesGetMixin,
                                               OptionalParameterTestFixture):
  """Send a Get BOOT_SOFTWARE_VERSION_LABEL to ALL_SUB_DEVICES."""
  PID = 'BOOT_SOFTWARE_VERSION_LABEL'


# DMX Personality
# -----------------------------------------------------------------------------
class GetDMXPersonality(OptionalParameterTestFixture):
  """Get the current personality settings."""
  CATEGORY = TestCategory.DMX_SETUP
  PID = 'DMX_PERSONALITY'
  REQUIRES = ['current_personality', 'personality_count']

  def Test(self):
    self.AddIfGetSupported(self.AckGetResult(
      field_names=['current_personality', 'personality_count']))
    self.SendGet(ROOT_DEVICE, self.pid)

  def VerifyResult(self, response, fields):
    if not response.WasAcked():
      return

    current_personality = self.Property('current_personality')
    personality_count = self.Property('personality_count')
    warning_str = ("Personality information in device info doesn't match that "
                   "in dmx_personality")

    if current_personality != fields['current_personality']:
      self.SetFailed('%s: current_personality %d != %d' % (
        warning_str, current_personality, fields['current_personality']))

    if personality_count != fields['personality_count']:
      self.SetFailed('%s: personality_count %d != %d' % (
        warning_str, personality_count, fields['personality_count']))


class GetDMXPersonalityWithData(TestMixins.GetWithDataMixin,
                                OptionalParameterTestFixture):
  """Get DMX_PERSONALITY with invalid data."""
  PID = 'DMX_PERSONALITY'


class SetDMXPersonality(OptionalParameterTestFixture):
  """Set the personality."""
  CATEGORY = TestCategory.DMX_SETUP
  PID = 'DMX_PERSONALITY'
  REQUIRES = ['current_personality', 'personalities']

  def Test(self):
    self._personalities = list(self.Property('personalities'))
    self._consumes_slots = False
    for personality in self._personalities:
      if personality['slots_required'] > 0:
        self._consumes_slots = True
        break

    if len(self._personalities) > 0:
      self._CheckPersonality()
      return

    # Check we get a NR_UNKNOWN_PID
    self.AddExpectedResults(self.NackSetResult(RDMNack.NR_UNKNOWN_PID))
    self.new_personality = {'personality': 1}  # can use anything here really
    self.SendSet(ROOT_DEVICE, self.pid, [1])

  def _CheckPersonality(self):
    if not self._personalities:
      # End of the list, we're done
      self.Stop()
      return

    self.AddIfSetSupported(self.AckSetResult(action=self.VerifySet))
    self.SendSet(ROOT_DEVICE,
                 self.pid,
                 [self._personalities[0]['personality']])

  def VerifySet(self):
    self.AddIfGetSupported(
      self.AckGetResult(
        field_values={
          'current_personality': self._personalities[0]['personality'],
        },
        action=self.VerifyDeviceInfo))
    self.SendGet(ROOT_DEVICE, self.pid)

  def VerifyDeviceInfo(self):
    device_info_pid = self.LookupPid('DEVICE_INFO')

    next_action = self.NextPersonality
    if self._personalities[0]['slots_required'] == 0:
      # If this personality has a footprint of 0, verify the start address is
      # 0xffff
      next_action = self.VerifyFootprint0DMXStartAddress

    self.AddExpectedResults(
      AckGetResult(
        device_info_pid.value,
        field_values={
          'current_personality': self._personalities[0]['personality'],
          'dmx_footprint': self._personalities[0]['slots_required'],
        },
        action=next_action))
    self.SendGet(ROOT_DEVICE, device_info_pid)

  def VerifyFootprint0DMXStartAddress(self):
    address_pid = self.LookupPid('DMX_START_ADDRESS')
    expected_results = [
      AckGetResult(
        address_pid.value,
        field_values={'dmx_address': RDM_ZERO_FOOTPRINT_DMX_ADDRESS},
        action=self.NextPersonality),
    ]
    if not self._consumes_slots:
      expected_results.append(
        NackGetResult(address_pid.value,
                      RDMNack.NR_UNKNOWN_PID,
                      action=self.NextPersonality)
      )
    self.AddExpectedResults(expected_results)
    self.SendGet(ROOT_DEVICE, address_pid)

  def NextPersonality(self):
    self._personalities = self._personalities[1:]
    self._CheckPersonality()

  def ResetState(self):
    # Reset back to the old value
    personality = self.Property('current_personality')
    if personality == 0 or personality > 255:
      return

    self.SendSet(ROOT_DEVICE,
                 self.pid,
                 [self.Property('current_personality')])
    self._wrapper.Run()


class SetZeroDMXPersonality(TestMixins.SetZeroUInt8Mixin,
                            OptionalParameterTestFixture):
  """Set DMX_PERSONALITY for personality 0."""
  PID = 'DMX_PERSONALITY'


class SetOutOfRangeDMXPersonality(TestMixins.SetOutOfRangeByteMixin,
                                  OptionalParameterTestFixture):
  """Set DMX_PERSONALITY to an out-of-range value."""
  PID = 'DMX_PERSONALITY'
  REQUIRES = ['personality_count']
  LABEL = 'personalities'


class SetDMXPersonalityWithExtraData(TestMixins.SetWithDataMixin,
                                     OptionalParameterTestFixture):
  """Send a SET DMX_PERSONALITY command with extra data."""
  PID = 'DMX_PERSONALITY'


class SetDMXPersonalityWithNoData(TestMixins.SetWithNoDataMixin,
                                  OptionalParameterTestFixture):
  """Set DMX_PERSONALITY with no data."""
  PID = 'DMX_PERSONALITY'


class AllSubDevicesGetDMXPersonality(TestMixins.AllSubDevicesGetMixin,
                                     OptionalParameterTestFixture):
  """Send a Get DMX_PERSONALITY to ALL_SUB_DEVICES."""
  PID = 'DMX_PERSONALITY'


# DMX Personality Description
# -----------------------------------------------------------------------------
class GetZeroDMXPersonalityDescription(TestMixins.GetZeroUInt8Mixin,
                                       OptionalParameterTestFixture):
  """GET DMX_PERSONALITY_DESCRIPTION for personality 0."""
  PID = 'DMX_PERSONALITY_DESCRIPTION'


class GetOutOfRangeDMXPersonalityDescription(TestMixins.GetOutOfRangeByteMixin,
                                             OptionalParameterTestFixture):
  """GET the personality description for the N + 1 personality."""
  PID = 'DMX_PERSONALITY_DESCRIPTION'
  REQUIRES = ['personality_count']
  LABEL = 'personalities'


class AllSubDevicesGetDMXPersonalityDescription(
        TestMixins.AllSubDevicesGetMixin,
        OptionalParameterTestFixture):
  """Send a Get DMX_PERSONALITY_DESCRIPTION to ALL_SUB_DEVICES."""
  PID = 'DMX_PERSONALITY_DESCRIPTION'
  DATA = [1]


class GetDMXPersonalityDescription(OptionalParameterTestFixture):
  """GET the personality description for the current personality."""
  CATEGORY = TestCategory.DMX_SETUP
  PID = 'DMX_PERSONALITY_DESCRIPTION'
  REQUIRES = ['current_personality', 'dmx_footprint', 'personality_count']

  def Test(self):
    personality_count = self.Property('personality_count')
    current_personality = self.Property('current_personality')
    if current_personality == 0 and personality_count > 0:
      # It's probably off by one, so fix it
      current_personality = 1

    if personality_count > 0:
      # Cross check against what we got from device info
      self.AddIfGetSupported(self.AckGetResult(field_values={
          'personality': current_personality,
          'slots_required': self.Property('dmx_footprint'),
        }))
      self.SendGet(ROOT_DEVICE, self.pid, [current_personality])
    else:
      self.AddIfGetSupported(self.NackGetResult(RDMNack.NR_DATA_OUT_OF_RANGE))
      self.SendGet(ROOT_DEVICE, self.pid, [1])

  def VerifyResult(self, response, fields):
    if not response.WasAcked():
      return

    if ContainsUnprintable(fields['name']):
      self.AddAdvisory(
          'Name field in %s contains unprintable characters, was %s' %
          (self.pid.name, fields['name'].encode('string-escape')))


class GetDMXPersonalityDescriptions(OptionalParameterTestFixture):
  """Get information about all the personalities."""
  CATEGORY = TestCategory.DMX_SETUP
  PID = 'DMX_PERSONALITY_DESCRIPTION'
  REQUIRES = ['personality_count']
  PROVIDES = ['personalities']

  def Test(self):
    self._personalities = []
    self._personality_count = self.Property('personality_count')
    self._current_index = 0
    self._GetPersonality()

  def _GetPersonality(self):
    self._current_index += 1
    if self._current_index > self._personality_count:
      if self._personality_count == 0:
        self.SetNotRun('No personalities declared')
      self.SetProperty('personalities', self._personalities)
      self.Stop()
      return

    if self._current_index >= MAX_PERSONALITY_NUMBER:
      # This should never happen because personality_count is a uint8
      self.SetFailed('Could not find all personalities')
<<<<<<< HEAD
      self.Stop()
=======
>>>>>>> 21d60a52
      return

    self.AddIfGetSupported(self.AckGetResult(
        field_names=['slots_required', 'name'],
        field_values={'personality': self._current_index},
        action=self._GetPersonality))
    self.SendGet(ROOT_DEVICE, self.pid, [self._current_index])

  def VerifyResult(self, response, fields):
    """Save the personality for other tests to use."""
    if response.WasAcked():
      self._personalities.append(fields)

      if ContainsUnprintable(fields['name']):
        self.AddAdvisory(
            'Name field in %s contains unprintable characters, was %s' %
            (self.pid.name, fields['name'].encode('string-escape')))


class GetDMXPersonalityDescriptionWithNoData(TestMixins.GetWithNoDataMixin,
                                             OptionalParameterTestFixture):
  """GET DMX_PERSONALITY_DESCRIPTION with no argument given."""
  PID = 'DMX_PERSONALITY_DESCRIPTION'


class GetDMXPersonalityDescriptionWithExtraData(TestMixins.GetWithDataMixin,
                                                OptionalParameterTestFixture):
  """GET DMX_PERSONALITY_DESCRIPTION with more than 1 byte of data."""
  PID = 'DMX_PERSONALITY_DESCRIPTION'


class SetDMXPersonalityDescription(TestMixins.UnsupportedSetMixin,
                                   OptionalParameterTestFixture):
  """Attempt to SET DMX_PERSONALITY_DESCRIPTION."""
  PID = 'DMX_PERSONALITY_DESCRIPTION'


class SetDMXPersonalityDescriptionWithData(
        TestMixins.UnsupportedSetWithDataMixin,
        OptionalParameterTestFixture):
  """Attempt to SET DMX_PERSONALITY_DESCRIPTION with data."""
  PID = 'DMX_PERSONALITY_DESCRIPTION'


# DMX Start Address tests
# -----------------------------------------------------------------------------
class GetDMXStartAddress(ResponderTestFixture):
  """GET the DMX start address."""
  CATEGORY = TestCategory.DMX_SETUP
  PID = 'DMX_START_ADDRESS'
  REQUIRES = ['dmx_footprint', 'dmx_start_address']
  PROVIDES = ['dmx_address']

  def Test(self):
    if self.Property('dmx_footprint') > 0:
      results = self.AckGetResult(field_names=['dmx_address'])
    else:
      results = [
        self.AckGetResult(field_values={
            'dmx_address': RDM_ZERO_FOOTPRINT_DMX_ADDRESS}),
        self.NackGetResult(RDMNack.NR_UNKNOWN_PID),
        self.NackGetResult(RDMNack.NR_DATA_OUT_OF_RANGE),
      ]
    self.AddExpectedResults(results)
    self.SendGet(ROOT_DEVICE, self.pid)

  def VerifyResult(self, response, fields):
    if not response.WasAcked():
      self.SetProperty('dmx_address', None)
      return

    if self.Property('dmx_start_address') != fields['dmx_address']:
      self.SetFailed(
          'DMX_START_ADDRESS (%d) doesn\'t match what was in DEVICE_INFO (%d)'
          % (fields['dmx_address'], self.Property('dmx_start_address')))
    self.SetPropertyFromDict(fields, 'dmx_address')


class GetDMXStartAddressWithData(TestMixins.GetWithDataMixin,
                                 ResponderTestFixture):
  """GET the DMX start address with data."""
  PID = 'DMX_START_ADDRESS'
  REQUIRES = ['dmx_footprint']

  def Test(self):
    if self.Property('dmx_footprint') > 0:
      # If we have a footprint, PID must return something as this PID is
      # required (can't return unsupported)
      results = [
        self.NackGetResult(RDMNack.NR_FORMAT_ERROR),
        self.AckGetResult(
          warning='Get %s with data returned an ack' % self.pid.name)
      ]
    else:
      # If we don't have a footprint, PID may return something, or may return
      # unsupported, as this PID becomes optional
      results = [
        self.NackGetResult(RDMNack.NR_UNKNOWN_PID),
        self.NackGetResult(RDMNack.NR_FORMAT_ERROR),
        self.AckGetResult(
          warning='Get %s with data returned an ack' % self.pid.name),
      ]
    self.AddExpectedResults(results)
    self.SendRawGet(PidStore.ROOT_DEVICE, self.pid, self.DATA)


class SetDMXStartAddress(TestMixins.SetDMXStartAddressMixin,
                         ResponderTestFixture):
  """Set the DMX start address."""
  CATEGORY = TestCategory.DMX_SETUP
  PID = 'DMX_START_ADDRESS'
  REQUIRES = ['dmx_footprint', 'dmx_address']
  PROVIDES = ['set_dmx_address_supported']

  def Test(self):
    footprint = self.Property('dmx_footprint')
    current_address = self.Property('dmx_address')

    if footprint == 0 or current_address == RDM_ZERO_FOOTPRINT_DMX_ADDRESS:
      results = [
        self.NackSetResult(RDMNack.NR_UNKNOWN_PID),
        self.NackSetResult(RDMNack.NR_UNSUPPORTED_COMMAND_CLASS),
        self.NackSetResult(RDMNack.NR_DATA_OUT_OF_RANGE)
      ]
    else:
      self.start_address = self.CalculateNewAddress(current_address, footprint)
      results = self.AckSetResult(action=self.VerifySet)

    self._test_state = self.SET
    self.AddExpectedResults(results)
    self.SendSet(ROOT_DEVICE, self.pid, [self.start_address])

  def VerifyResult(self, response, fields):
    if self._test_state == self.SET:
      self.SetProperty(self.PROVIDES[0], response.WasAcked())


class SetVendorcastDMXStartAddress(TestMixins.SetNonUnicastDMXStartAddressMixin,
                                   ResponderTestFixture):
  """SET the DMX start address using the vendorcast address."""
  CATEGORY = TestCategory.DMX_SETUP
  PID = 'DMX_START_ADDRESS'
  REQUIRES = ['dmx_footprint', 'dmx_address', 'set_dmx_address_supported']

  def Uid(self):
    return UID.VendorcastAddress(self._uid.manufacturer_id)


class SetBroadcastDMXStartAddress(TestMixins.SetNonUnicastDMXStartAddressMixin,
                                  ResponderTestFixture):
  """SET the dmx start address using the broadcast address."""
  CATEGORY = TestCategory.DMX_SETUP
  PID = 'DMX_START_ADDRESS'
  REQUIRES = ['dmx_footprint', 'dmx_address', 'set_dmx_address_supported']

  def Uid(self):
    return UID.AllDevices()


class SetOutOfRangeDMXStartAddress(ResponderTestFixture):
  """Check that the DMX address can't be set to > 512."""
  CATEGORY = TestCategory.ERROR_CONDITIONS
  PID = 'DMX_START_ADDRESS'
  # We depend on GetDMXStartAddress to make sure this runs after it, while
  # still allowing this test to run if the other test fails.
  DEPS = [GetDMXStartAddress]
  REQUIRES = ['dmx_footprint']

  def Test(self):
    if self.Property('dmx_footprint') > 0:
      self.AddExpectedResults(self.NackSetResult(RDMNack.NR_DATA_OUT_OF_RANGE))
    else:
      self.AddExpectedResults([
          self.NackSetResult(RDMNack.NR_UNKNOWN_PID),
          self.NackSetResult(RDMNack.NR_UNSUPPORTED_COMMAND_CLASS),
          self.NackSetResult(RDMNack.NR_DATA_OUT_OF_RANGE)
      ])
    data = struct.pack('!H', TestMixins.MAX_DMX_ADDRESS + 1)
    self.SendRawSet(ROOT_DEVICE, self.pid, data)


class SetZeroDMXStartAddress(ResponderTestFixture):
  """Check the DMX address can't be set to 0."""
  CATEGORY = TestCategory.ERROR_CONDITIONS
  PID = 'DMX_START_ADDRESS'
  # We depend on GetDMXStartAddress to make sure this runs after it, while
  # still allowing this test to run if the other test fails.
  DEPS = [GetDMXStartAddress]
  REQUIRES = ['dmx_footprint']

  def Test(self):
    if self.Property('dmx_footprint') > 0:
      self.AddExpectedResults(self.NackSetResult(RDMNack.NR_DATA_OUT_OF_RANGE))
    else:
      self.AddExpectedResults([
          self.NackSetResult(RDMNack.NR_UNKNOWN_PID),
          self.NackSetResult(RDMNack.NR_UNSUPPORTED_COMMAND_CLASS),
          self.NackSetResult(RDMNack.NR_DATA_OUT_OF_RANGE)
      ])
    data = struct.pack('!H', 0)
    self.SendRawSet(ROOT_DEVICE, self.pid, data)


class SetDMXStartAddressWithNoData(TestMixins.SetWithNoDataMixin,
                                   ResponderTestFixture):
  """Send a SET dmx start address with no data."""
  PID = 'DMX_START_ADDRESS'
<<<<<<< HEAD
  # We depend on dmx_address to make sure this runs after GetDMXStartAddress
=======
  # We depend on GetDMXStartAddress to make sure this runs after it, while
  # still allowing this test to run if the other test fails.
>>>>>>> 21d60a52
  DEPS = [GetDMXStartAddress]
  REQUIRES = ['dmx_footprint']

  def Test(self):
    if self.Property('dmx_footprint') > 0:
      self.AddExpectedResults(self.NackSetResult(RDMNack.NR_FORMAT_ERROR))
    else:
      self.AddExpectedResults([
          self.NackSetResult(RDMNack.NR_UNKNOWN_PID),
          self.NackSetResult(RDMNack.NR_UNSUPPORTED_COMMAND_CLASS),
          self.NackSetResult(RDMNack.NR_FORMAT_ERROR),
      ])
    self.SendRawSet(ROOT_DEVICE, self.pid, '')


class SetDMXStartAddressWithExtraData(TestMixins.SetWithDataMixin,
                                      ResponderTestFixture):
  """Send a SET dmx start address with extra data."""
  PID = 'DMX_START_ADDRESS'
  # We depend on GetDMXStartAddress to make sure this runs after it, while
  # still allowing this test to run if the other test fails.
  DEPS = [GetDMXStartAddress]
  REQUIRES = ['dmx_footprint']

  def Test(self):
    if self.Property('dmx_footprint') > 0:
      self.AddExpectedResults(self.NackSetResult(RDMNack.NR_FORMAT_ERROR))
    else:
      self.AddExpectedResults([
          self.NackSetResult(RDMNack.NR_UNKNOWN_PID),
          self.NackSetResult(RDMNack.NR_UNSUPPORTED_COMMAND_CLASS),
          self.NackSetResult(RDMNack.NR_FORMAT_ERROR),
      ])
    self.SendRawSet(ROOT_DEVICE, self.pid, self.DATA)


class AllSubDevicesGetDMXStartAddress(TestMixins.AllSubDevicesGetMixin,
                                      OptionalParameterTestFixture):
  """Send a Get DMX_START_ADDRESS to ALL_SUB_DEVICES."""
  PID = 'DMX_START_ADDRESS'


# Slot Info
# -----------------------------------------------------------------------------
class GetSlotInfo(OptionalParameterTestFixture):
  """Get SLOT_INFO."""
  CATEGORY = TestCategory.DMX_SETUP
  PID = 'SLOT_INFO'
  PROVIDES = ['defined_slots', 'undefined_definition_slots',
              'undefined_type_sec_slots']

  def Test(self):
    self.AddIfGetSupported(self.AckGetResult())
    self.SendGet(ROOT_DEVICE, self.pid)

  def VerifyResult(self, response, fields):
    if not response.WasAcked():
      self.SetProperty('defined_slots', set())
      self.SetProperty('undefined_definition_slots', [])
      self.SetProperty('undefined_type_sec_slots', [])
      return

    slots = [d['slot_offset'] for d in fields['slots']]
    self.SetProperty('defined_slots', set(slots))
    undefined_definition_slots = []
    undefined_type_sec_slots = []

    for slot in fields['slots']:
      if slot['slot_type'] not in RDMConstants.SLOT_TYPE_TO_NAME:
        self.AddWarning('Unknown slot type %d for slot %d' %
                        (slot['slot_type'], slot['slot_offset']))

      if slot['slot_type'] == RDMConstants.SLOT_TYPES['ST_PRIMARY']:
        # slot_label_id must be valid
        if ((slot['slot_label_id'] not in
             RDMConstants.SLOT_DEFINITION_TO_NAME) and
            (slot['slot_label_id'] < RDM_MANUFACTURER_SD_MIN or
             slot['slot_label_id'] > RDM_MANUFACTURER_SD_MAX)):
          self.AddWarning('Unknown slot id %d for slot %d' %
                          (slot['slot_label_id'], slot['slot_offset']))
        if (slot['slot_label_id'] ==
            RDMConstants.SLOT_DEFINITIONS['SD_UNDEFINED']):
          undefined_definition_slots.append(slot['slot_offset'])
      else:
        # slot_label_id must reference a defined slot
        if slot['slot_label_id'] not in slots:
          self.AddWarning(
              'Slot %d is of type secondary and references an unknown slot %d'
              % (slot['slot_offset'], slot['slot_label_id']))
        if slot['slot_type'] == RDMConstants.SLOT_TYPES['ST_SEC_UNDEFINED']:
          undefined_type_sec_slots.append(slot['slot_offset'])

    self.SetProperty('undefined_definition_slots', undefined_definition_slots)
    self.SetProperty('undefined_type_sec_slots', undefined_type_sec_slots)


class GetSlotInfoWithData(TestMixins.GetWithDataMixin,
                          OptionalParameterTestFixture):
  """Get SLOT_INFO with invalid data."""
  PID = 'SLOT_INFO'


class SetSlotInfo(TestMixins.UnsupportedSetMixin,
                  OptionalParameterTestFixture):
  """Set SLOT_INFO."""
  PID = 'SLOT_INFO'


class SetSlotInfoWithData(TestMixins.UnsupportedSetWithDataMixin,
                          OptionalParameterTestFixture):
  """Attempt to SET SLOT_INFO with data."""
  PID = 'SLOT_INFO'


class AllSubDevicesGetSlotInfo(TestMixins.AllSubDevicesGetMixin,
                               OptionalParameterTestFixture):
  """Send a Get SLOT_INFO to ALL_SUB_DEVICES."""
  PID = 'SLOT_INFO'


# Slot Description
# -----------------------------------------------------------------------------
class GetSlotDescriptions(TestMixins.GetSettingDescriptionsRangeMixin,
                          OptionalParameterTestFixture):
  """Get the slot descriptions for all defined slots."""
  CATEGORY = TestCategory.DMX_SETUP
  PID = 'SLOT_DESCRIPTION'
  REQUIRES = ['dmx_footprint']
  FIRST_INDEX_OFFSET = 0
  EXPECTED_FIELDS = ['slot_number']
  DESCRIPTION_FIELD = 'name'
  ALLOWED_NACKS = [RDMNack.NR_DATA_OUT_OF_RANGE]


class GetSlotDescriptionWithNoData(TestMixins.GetWithNoDataMixin,
                                   OptionalParameterTestFixture):
  """Get the slot description with no slot number specified."""
  PID = 'SLOT_DESCRIPTION'


class GetSlotDescriptionWithExtraData(TestMixins.GetWithDataMixin,
                                      OptionalParameterTestFixture):
  """Get the slot description with more than 2 bytes of data."""
  PID = 'SLOT_DESCRIPTION'


class GetUndefinedSlotDefinitionDescriptions(OptionalParameterTestFixture):
  """Get the slot description for all slots with undefined definition."""
  CATEGORY = TestCategory.DMX_SETUP
  PID = 'SLOT_DESCRIPTION'
  REQUIRES = ['undefined_definition_slots']

  def Test(self):
    self.undef_slots = self.Property('undefined_definition_slots')[:]
    if len(self.undef_slots) == 0:
      self.SetNotRun('No undefined definition slots found')
      return
    self._GetSlotDescription()

  def _GetSlotDescription(self):
    if len(self.undef_slots) == 0:
      self.Stop()
      return

    self.AddExpectedResults([
      self.AckGetResult(action=self._GetSlotDescription),
      self.NackGetResult(RDMNack.NR_UNKNOWN_PID,
                         action=self._GetSlotDescription),
      self.NackGetResult(RDMNack.NR_DATA_OUT_OF_RANGE,
                         action=self._GetSlotDescription)
    ])
    self.current_slot = self.undef_slots.pop()
    self.SendGet(ROOT_DEVICE, self.pid, [self.current_slot])

  def VerifyResult(self, response, fields):
    if not response.WasAcked():
      if response.nack_reason == RDMNack.NR_UNKNOWN_PID:
        self.AddWarning(
            '%s not supported for slot %d with undefined '
            'definition' %
            (self.pid.name, self.current_slot))
      if response.nack_reason == RDMNack.NR_DATA_OUT_OF_RANGE:
        self.AddWarning(
            'Slot description for slot %d with undefined definition was missing'
            % (self.current_slot))
      return

    if not fields['name']:
      self.AddWarning(
          'Slot description for slot %d with undefined definition was blank' %
          (self.current_slot))
      return


class GetUndefinedSecondarySlotTypeDescriptions(OptionalParameterTestFixture):
  """Get the slot description for all secondary slots with an undefined type."""
  CATEGORY = TestCategory.DMX_SETUP
  PID = 'SLOT_DESCRIPTION'
  REQUIRES = ['undefined_type_sec_slots']

  def Test(self):
    self.undef_sec_slots = self.Property('undefined_type_sec_slots')[:]
    if len(self.undef_sec_slots) == 0:
      self.SetNotRun('No undefined type secondary slots found')
      return
    self._GetSlotDescription()

  def _GetSlotDescription(self):
    if len(self.undef_sec_slots) == 0:
      self.Stop()
      return

    self.AddExpectedResults([
      self.AckGetResult(action=self._GetSlotDescription),
      self.NackGetResult(RDMNack.NR_UNKNOWN_PID,
                         action=self._GetSlotDescription),
      self.NackGetResult(RDMNack.NR_DATA_OUT_OF_RANGE,
                         action=self._GetSlotDescription)
    ])
    self.current_slot = self.undef_sec_slots.pop()
    self.SendGet(ROOT_DEVICE, self.pid, [self.current_slot])

  def VerifyResult(self, response, fields):
    if not response.WasAcked():
      if response.nack_reason == RDMNack.NR_UNKNOWN_PID:
        self.AddAdvisory(
            '%s not supported for secondary slot %d with undefined type' %
            (self.pid.name, self.current_slot))
      if response.nack_reason == RDMNack.NR_DATA_OUT_OF_RANGE:
        self.AddAdvisory(
            'Slot description for secondary slot %d with undefined type was '
            'missing'
            % (self.current_slot))
      return

    if not fields['name']:
      self.AddAdvisory(
          'Slot description for secondary slot %d with undefined type was '
          'blank' %
          (self.current_slot))
      return


class SetSlotDescription(TestMixins.UnsupportedSetMixin,
                         OptionalParameterTestFixture):
  """Set SLOT_DESCRIPTION."""
  PID = 'SLOT_DESCRIPTION'


class SetSlotDescriptionWithData(TestMixins.UnsupportedSetWithDataMixin,
                                 OptionalParameterTestFixture):
  """Attempt to SET SLOT_DESCRIPTION with data."""
  PID = 'SLOT_DESCRIPTION'


class AllSubDevicesGetSlotDescription(TestMixins.AllSubDevicesGetMixin,
                                      OptionalParameterTestFixture):
  """Send a Get SLOT_DESCRIPTION to ALL_SUB_DEVICES."""
  PID = 'SLOT_DESCRIPTION'
  DATA = [1]


# Default Slot Value
# -----------------------------------------------------------------------------
class GetDefaultSlotValues(OptionalParameterTestFixture):
  """Get DEFAULT_SLOT_VALUE."""
  CATEGORY = TestCategory.DMX_SETUP
  PID = 'DEFAULT_SLOT_VALUE'
  REQUIRES = ['defined_slots']

  def Test(self):
    self.AddIfGetSupported(self.AckGetResult())
    self.SendGet(ROOT_DEVICE, self.pid)

  def VerifyResult(self, response, fields):
    if not response.WasAcked():
      return

    defined_slots = self.Property('defined_slots')
    default_slots = set()

    for slot in fields['slot_values']:
      if slot['slot_offset'] not in defined_slots:
        self.AddWarning(
          "DEFAULT_SLOT_VALUE contained slot %d, which wasn't in SLOT_INFO" %
          slot['slot_offset'])
      default_slots.add(slot['slot_offset'])

    for slot_offset in defined_slots:
      if slot_offset not in default_slots:
        self.AddAdvisory(
          "SLOT_INFO contained slot %d, which wasn't in DEFAULT_SLOT_VALUE" %
          slot_offset)


class GetDefaultSlotValueWithData(TestMixins.GetWithDataMixin,
                                  OptionalParameterTestFixture):
  """Get DEFAULT_SLOT_VALUE with invalid data."""
  PID = 'DEFAULT_SLOT_VALUE'


class SetDefaultSlotValue(TestMixins.UnsupportedSetMixin,
                          OptionalParameterTestFixture):
  """Set DEFAULT_SLOT_VALUE."""
  PID = 'DEFAULT_SLOT_VALUE'


class SetDefaultSlotValueWithData(TestMixins.UnsupportedSetWithDataMixin,
                                  OptionalParameterTestFixture):
  """Attempt to SET DEFAULT_SLOT_VALUE with data."""
  PID = 'DEFAULT_SLOT_VALUE'


class AllSubDevicesGetDefaultSlotValue(TestMixins.AllSubDevicesGetMixin,
                                       OptionalParameterTestFixture):
  """Send a Get DEFAULT_SLOT_VALUE to ALL_SUB_DEVICES."""
  PID = 'DEFAULT_SLOT_VALUE'
  DATA = [1]


# Sensor Consistency Checks
# -----------------------------------------------------------------------------
class CheckSensorConsistency(ResponderTestFixture):
  """Check that sensor support is consistent."""
  CATEGORY = TestCategory.SENSORS
  REQUIRES = ['sensor_count', 'sensor_recording_supported',
              'supported_parameters']

  def PidRequired(self):
    return False

  def IsSupported(self, pid):
    return pid.value in self.Property('supported_parameters')

  def CheckConsistency(self, pid_name, check_for_support=True):
    pid = self.LookupPid(pid_name)
    if (check_for_support and
        (not self.IsSupported(pid)) and
        self.Property('sensor_count')) > 0:
      self.AddAdvisory('%s not supported but sensor count was > 0' % pid)
    if self.IsSupported(pid) and self.Property('sensor_count') == 0:
      self.AddAdvisory('%s supported but sensor count was 0' % pid)

  def Test(self):
    self.CheckConsistency('SENSOR_DEFINITION')
    self.CheckConsistency('SENSOR_VALUE')
    self.CheckConsistency('RECORD_SENSORS',
                          self.Property('sensor_recording_supported'))
    self.SetPassed()


# Sensor Definition
# -----------------------------------------------------------------------------
class GetSensorDefinition(OptionalParameterTestFixture):
  """Fetch all the sensor definitions."""
  CATEGORY = TestCategory.SENSORS
  PID = 'SENSOR_DEFINITION'
  REQUIRES = ['sensor_count']
  PROVIDES = ['sensor_definitions', 'sensor_recording_supported']
  MAX_SENSOR_INDEX = 0xfe
  RECORDED_VALUE_MASK = 0x01

  PREDICATE_DICT = {
      '==': operator.eq,
      '<': operator.lt,
      '>': operator.gt,
  }

  def Test(self):
    # Default to false
    self._sensors = {}  # Stores the discovered sensors
    self._current_index = -1  # The current sensor we're trying to query
    self._sensor_holes = []  # Indices of sensors that are missing

    self._CheckForSensor()

  def _MissingSensorWarning(self):
    max_sensor = max(self._sensors.keys())
    missing_sensors = [i for i in self._sensor_holes if i < max_sensor]
    if missing_sensors:
      self.AddWarning('Sensors missing in positions %s' % missing_sensors)

  def _CheckForSensor(self):
    if self.PidSupported():
      # If this PID is supported we attempt to locate all sensors
      if self._current_index == self.MAX_SENSOR_INDEX:
        if len(self._sensors) < self.Property('sensor_count'):
          self.AddWarning('Only found %d/%d sensors' %
                          (len(self._sensors), self.Property('sensor_count')))
        elif len(self._sensors) > self.Property('sensor_count'):
          self.AddWarning('Found too many %d/%d sensors' %
                          (len(self._sensors), self.Property('sensor_count')))

        self.SetProperty('sensor_definitions', self._sensors)

        supports_recording = False
        for sensor_def in self._sensors.itervalues():
          supports_recording |= (
              sensor_def['supports_recording'] & self.RECORDED_VALUE_MASK)
        self.SetProperty('sensor_recording_supported', supports_recording)

        self._MissingSensorWarning()
        self.Stop()
        return

      # For each message we should either see a NR_DATA_OUT_OF_RANGE or an ack
      self.AddExpectedResults([
        self.NackGetResult(RDMNack.NR_DATA_OUT_OF_RANGE,
                           action=self._AddToHoles),
        self.AckGetResult(action=self._CheckForSensor)
      ])
    else:
      # Not supported, just check we get a NR_UNKNOWN_PID
      self.AddExpectedResults(self.NackGetResult(RDMNack.NR_UNKNOWN_PID))
      self.SetProperty('sensor_definitions', {})

    self._current_index += 1
    self.SendGet(ROOT_DEVICE, self.pid, [self._current_index])

  def _AddToHoles(self):
    self._sensor_holes.append(self._current_index)
    self._CheckForSensor()

  def VerifyResult(self, response, fields):
    if not response.WasAcked():
      return

    sensor_number = fields['sensor_number']
    if self._current_index != sensor_number:
      self.AddWarning(
          'Requested sensor %d, message returned sensor %d' %
          (self._current_index, fields['sensor_number']))
      return

    self._sensors[self._current_index] = fields

    # Perform sanity checks on the sensor infomation
    if fields['type'] not in RDMConstants.SENSOR_TYPE_TO_NAME:
      if fields['type'] >= 0x80:
        self.AddAdvisory('Using a manufacturer specific type %d for sensor %d,'
                         ' is there no suitable defined type?' %
                         (fields['type'], sensor_number))
      else:
        self.AddWarning('Unknown type %d for sensor %d' %
                        (fields['type'], sensor_number))

    if fields['unit'] not in RDMConstants.UNIT_TO_NAME:
      if fields['unit'] >= 0x80:
        self.AddAdvisory('Using a manufacturer specific unit %d for sensor %d,'
                         ' is there no suitable defined unit?' %
                         (fields['unit'], sensor_number))
      else:
        self.AddWarning('Unknown unit %d for sensor %d' %
                        (fields['unit'], sensor_number))

    if fields['prefix'] not in RDMConstants.PREFIX_TO_NAME:
      self.AddWarning('Unknown prefix %d for sensor %d' %
                      (fields['prefix'], sensor_number))

    self.CheckCondition(sensor_number, fields, 'range_min', '>', 'range_max')
    self.CheckCondition(sensor_number, fields, 'range_min', '==', 'range_max')

    self.CheckCondition(sensor_number, fields, 'normal_min', '>', 'normal_max')
    self.CheckCondition(sensor_number, fields, 'normal_min', '==',
                        'normal_max')

    self.CheckCondition(sensor_number, fields, 'normal_min', '<', 'range_min')
    self.CheckCondition(sensor_number, fields, 'normal_max', '>', 'range_max')

    if fields['supports_recording'] & 0xfc:
      self.AddWarning('bits 7-2 in the recorded message support fields are set'
                      ' for sensor %d' % sensor_number)

    if ContainsUnprintable(fields['name']):
      self.AddAdvisory(
          'Name field in sensor definition for sensor %d  contains unprintable'
          ' characters, was %s' % (self._current_index,
                                   fields['name'].encode('string-escape')))

  def CheckCondition(self, sensor_number, fields, lhs, predicate_str, rhs):
    """Check for a condition and add a warning if it isn't true."""
    predicate = self.PREDICATE_DICT[predicate_str]
    if predicate(fields[lhs], fields[rhs]):
      self.AddAdvisory(
          'Sensor %d, %s (%d) %s %s (%d)' %
          (sensor_number, lhs, fields[lhs], predicate_str, rhs, fields[rhs]))


class GetSensorDefinitionWithNoData(TestMixins.GetWithNoDataMixin,
                                    OptionalParameterTestFixture):
  """Get the sensor definition with no data."""
  PID = 'SENSOR_DEFINITION'


class GetSensorDefinitionWithExtraData(TestMixins.GetWithDataMixin,
                                       OptionalParameterTestFixture):
  """Get the sensor definition with more than 1 byte of data."""
  PID = 'SENSOR_DEFINITION'


class GetInvalidSensorDefinition(OptionalParameterTestFixture):
  """Get the sensor definition with the all sensor value (0xff)."""
  CATEGORY = TestCategory.ERROR_CONDITIONS
  PID = 'SENSOR_DEFINITION'

  def Test(self):
    self.AddIfGetSupported(self.NackGetResult(RDMNack.NR_DATA_OUT_OF_RANGE))
    data = struct.pack('!B', 0xff)
    self.SendRawGet(ROOT_DEVICE, self.pid, data)


class SetSensorDefinition(TestMixins.UnsupportedSetMixin,
                          OptionalParameterTestFixture):
  """SET the sensor definition."""
  PID = 'SENSOR_DEFINITION'


class SetSensorDefinitionWithData(TestMixins.UnsupportedSetWithDataMixin,
                                  OptionalParameterTestFixture):
  """Attempt to SET SENSOR_DEFINITION with data."""
  PID = 'SENSOR_DEFINITION'


class AllSubDevicesGetSensorDefinition(TestMixins.AllSubDevicesGetMixin,
                                       OptionalParameterTestFixture):
  """Send a Get SENSOR_DEFINITION to ALL_SUB_DEVICES."""
  PID = 'SENSOR_DEFINITION'
  DATA = [1]


# Sensor Value
# -----------------------------------------------------------------------------
class GetSensorValues(OptionalParameterTestFixture):
  """Get values for all defined sensors."""
  CATEGORY = TestCategory.SENSORS
  PID = 'SENSOR_VALUE'
  REQUIRES = ['sensor_definitions']
  PROVIDES = ['sensor_values']

  HIGHEST_LOWEST_MASK = 0x02
  RECORDED_VALUE_MASK = 0x01

  def Test(self):
    # The head of the list is the current sensor we're querying
    self._sensors = self.Property('sensor_definitions').values()
    self._sensor_values = []

    if self._sensors:
      # Loop and get all values
      self._GetSensorValue()
    else:
      # No sensors found, make sure we get a NR_DATA_OUT_OF_RANGE
      self.AddIfGetSupported(self.NackGetResult(RDMNack.NR_DATA_OUT_OF_RANGE))
      self.SendGet(ROOT_DEVICE, self.pid, [0])

  def _GetSensorValue(self):
    if not self._sensors:
      # Finished
      self.SetProperty('sensor_values', self._sensor_values)
      self.Stop()
      return

    sensor_index = self._sensors[0]['sensor_number']
    self.AddExpectedResults([
      self.AckGetResult(action=self._GetNextSensor),
      self.NackGetResult(
        RDMNack.NR_HARDWARE_FAULT,
        advisory="Sensor %d NACK'ed GET SENSOR_VALUE with NR_HARDWARE_FAULT" %
                 sensor_index,
        action=self._GetNextSensor)
    ])
    self.SendGet(ROOT_DEVICE, self.pid, [sensor_index])

  def _GetNextSensor(self):
    self._sensors.pop(0)
    self._GetSensorValue()

  def VerifyResult(self, response, fields):
    if not response.WasAcked():
      return

    sensor_def = self._sensors[0]
    sensor_number = fields['sensor_number']
    if sensor_def['sensor_number'] != sensor_number:
      self.AddWarning(
          'Requested sensor value for %d, message returned sensor %d' %
          (sensor_def['sensor_number'], fields['sensor_number']))
      return

    self._sensor_values.append(fields)
    range_min = sensor_def['range_min']
    range_max = sensor_def['range_max']

    # Perform sanity checks on the sensor infomation
    self._CheckValueWithinRange(sensor_number, fields, 'present_value',
                                range_min, range_max)

    if sensor_def['supports_recording'] & self.HIGHEST_LOWEST_MASK:
      self._CheckValueWithinRange(sensor_number, fields, 'lowest',
                                  range_min, range_max)
      self._CheckValueWithinRange(sensor_number, fields, 'highest',
                                  range_min, range_max)
    else:
      self._CheckForZeroField(sensor_number, fields, 'lowest')
      self._CheckForZeroField(sensor_number, fields, 'highest')

    if sensor_def['supports_recording'] & self.RECORDED_VALUE_MASK:
      self._CheckValueWithinRange(sensor_number, fields, 'recorded',
                                  range_min, range_max)
    else:
      self._CheckForZeroField(sensor_number, fields, 'recorded')

  def _CheckValueWithinRange(self, sensor_number, fields, name, min, max):
    if fields[name] < min or fields[name] > max:
      self.AddWarning(
        '%s for sensor %d not within range %d - %d, was %d' %
        (name, sensor_number, min, max, fields[name]))

  def _CheckForZeroField(self, sensor_number, fields, name):
    if fields[name]:
      self.AddWarning(
        '%s value for sensor %d non-0, but support not declared, was %d' %
        (name, sensor_number, fields[name]))


class GetUndefinedSensorValues(OptionalParameterTestFixture):
  """Attempt to get sensor values for all sensors that weren't defined."""
  CATEGORY = TestCategory.ERROR_CONDITIONS
  PID = 'SENSOR_VALUE'
  REQUIRES = ['sensor_definitions']

  def Test(self):
    sensors = self.Property('sensor_definitions')
    self._missing_sensors = []
    for i in xrange(0, 0xff):
      if i not in sensors:
        self._missing_sensors.append(i)

    if self._missing_sensors:
      # Loop and get all values
      self._GetSensorValue()
    else:
      self.SetNotRun('All sensors declared')
      return

  def _GetSensorValue(self):
    if not self._missing_sensors:
      self.Stop()
      return

    self.AddIfGetSupported(
        self.NackGetResult(RDMNack.NR_DATA_OUT_OF_RANGE,
                           action=self._GetSensorValue))
    self.SendGet(ROOT_DEVICE, self.pid, [self._missing_sensors.pop(0)])


class GetInvalidSensorValue(OptionalParameterTestFixture):
  """Get the sensor value with the all sensor value (0xff)."""
  CATEGORY = TestCategory.ERROR_CONDITIONS
  PID = 'SENSOR_VALUE'

  def Test(self):
    self.AddIfGetSupported(self.NackGetResult(RDMNack.NR_DATA_OUT_OF_RANGE))
    data = struct.pack('!B', 0xff)
    self.SendRawGet(ROOT_DEVICE, self.pid, data)


class GetSensorValueWithNoData(TestMixins.GetWithNoDataMixin,
                               OptionalParameterTestFixture):
  """GET sensor value without any sensor number."""
  PID = 'SENSOR_VALUE'


class GetSensorValueWithExtraData(TestMixins.GetWithDataMixin,
                                  OptionalParameterTestFixture):
  """GET SENSOR_VALUE with more than 1 byte of data."""
  PID = 'SENSOR_VALUE'


class ResetSensorValue(OptionalParameterTestFixture):
  """Reset sensor values for all defined sensors."""
  CATEGORY = TestCategory.SENSORS
  PID = 'SENSOR_VALUE'
  REQUIRES = ['sensor_definitions']

  def Test(self):
    # The head of the list is the current sensor we're querying
    self._sensors = self.Property('sensor_definitions').values()
    self._sensor_values = []

    if self._sensors:
      # Loop and get all values
      self._ResetSensor()
    else:
      # No sensors found, make sure we get a NR_DATA_OUT_OF_RANGE
      self.AddIfSetSupported([
          self.NackSetResult(RDMNack.NR_DATA_OUT_OF_RANGE),
          self.NackSetResult(RDMNack.NR_UNSUPPORTED_COMMAND_CLASS),
      ])
      self.SendSet(ROOT_DEVICE, self.pid, [0])

  def _ResetSensor(self):
    if not self._sensors:
      # Finished
      self.Stop()
      return

    sensor_index = self._sensors[0]['sensor_number']
    self.AddExpectedResults([
        self.AckSetResult(action=self._ResetNextSensor),
        self.NackSetResult(RDMNack.NR_UNSUPPORTED_COMMAND_CLASS,
                           action=self._ResetNextSensor),
        self.NackSetResult(
          RDMNack.NR_HARDWARE_FAULT,
          advisory="Sensor %d NACK'ed Set SENSOR_VALUE with NR_HARDWARE_FAULT" %
                   sensor_index,
          action=self._ResetNextSensor)
    ])
    self.SendSet(ROOT_DEVICE, self.pid, [sensor_index])

  def _ResetNextSensor(self):
    self._sensors.pop(0)
    self._ResetSensor()

  def VerifyResult(self, response, fields):
    # It's not clear at all what to expect in this case.
    # See http://www.rdmprotocol.org/showthread.php?p=2160
    # TODO(simonn, E1.20 task group): figure this out
    pass


class ResetAllSensorValues(OptionalParameterTestFixture):
  """Set SENSOR_VALUE with sensor number set to 0xff."""
  CATEGORY = TestCategory.SENSORS
  PID = 'SENSOR_VALUE'
  REQUIRES = ['sensor_definitions']

  RECORDED_VALUE_MASK = 0x01
  ALL_SENSORS = 0xff

  def Test(self):
    supports_recording = False
    for sensor_def in self.Property('sensor_definitions').values():
      supports_recording |= (
          sensor_def['supports_recording'] & self.RECORDED_VALUE_MASK)

    # Some devices don't have set
    results = [self.NackSetResult(RDMNack.NR_UNSUPPORTED_COMMAND_CLASS)]
    if supports_recording:
      results = [
        self.AckSetResult(),
        self.NackSetResult(
            RDMNack.NR_UNSUPPORTED_COMMAND_CLASS,
            warning="One or more recorded sensors found but Set SENSOR_VALUE "
                    "wasn't supported")
      ]
    else:
      results = [
        self.AckSetResult(),
        self.NackSetResult(RDMNack.NR_UNSUPPORTED_COMMAND_CLASS)
      ]
    self.AddIfSetSupported(results)
    self.SendSet(ROOT_DEVICE, self.pid, [self.ALL_SENSORS])


class ResetUndefinedSensorValues(TestMixins.SetUndefinedSensorValues,
                                 OptionalParameterTestFixture):
  """Attempt to reset sensor values for all sensors that weren't defined."""
  CATEGORY = TestCategory.ERROR_CONDITIONS
  PID = 'SENSOR_VALUE'
  REQUIRES = ['sensor_definitions']


class SetSensorValueWithNoData(TestMixins.SetWithNoDataMixin,
                                 OptionalParameterTestFixture):
  """SET sensor value without any sensor number."""
  PID = 'SENSOR_VALUE'
  ALLOWED_NACKS = [RDMNack.NR_UNSUPPORTED_COMMAND_CLASS]


class SetSensorValueWithExtraData(TestMixins.SetWithDataMixin,
                                    OptionalParameterTestFixture):
  """Send a SET SENSOR_VALUE command with extra data."""
  PID = 'SENSOR_VALUE'


class AllSubDevicesGetSensorValue(TestMixins.AllSubDevicesGetMixin,
                                  OptionalParameterTestFixture):
  """Send a Get SENSOR_VALUE to ALL_SUB_DEVICES."""
  PID = 'SENSOR_VALUE'
  DATA = [1]


# Record Sensors
# -----------------------------------------------------------------------------
class GetRecordSensors(TestMixins.UnsupportedGetMixin,
                       OptionalParameterTestFixture):
  """GET record sensors."""
  PID = 'RECORD_SENSORS'


class GetRecordSensorsWithData(TestMixins.UnsupportedGetWithDataMixin,
                               OptionalParameterTestFixture):
  """GET RECORD_SENSORS with data."""
  PID = 'RECORD_SENSORS'


class RecordSensorValues(OptionalParameterTestFixture):
  """Record values for all defined sensors."""
  CATEGORY = TestCategory.SENSORS
  PID = 'RECORD_SENSORS'
  REQUIRES = ['sensor_definitions']

  RECORDED_VALUE_MASK = 0x01

  def Test(self):
    # The head of the list is the current sensor we're querying
    self._sensors = self.Property('sensor_definitions').values()
    self._sensor_values = []

    if self._sensors:
      # Loop and get all values
      self._RecordSensor()
    else:
      # No sensors found, make sure we get a NR_DATA_OUT_OF_RANGE
      self.AddIfSetSupported(self.NackSetResult(RDMNack.NR_DATA_OUT_OF_RANGE))
      self.SendSet(ROOT_DEVICE, self.pid, [0])

  def _RecordSensor(self):
    if not self._sensors:
      # Finished
      self.Stop()
      return

    sensor_def = self._sensors[0]
    if sensor_def['supports_recording'] & self.RECORDED_VALUE_MASK:
      self.AddExpectedResults(self.AckSetResult(action=self._RecordNextSensor))
    else:
      message = ("Sensor %d ack'ed RECORD_SENSOR but recorded support was not "
                 "declared" % sensor_def['sensor_number'])
      self.AddIfSetSupported([
          self.NackSetResult(RDMNack.NR_DATA_OUT_OF_RANGE,
                             action=self._RecordNextSensor),
          self.AckSetResult(action=self._RecordNextSensor,
                            advisory=message),

      ])
    self.SendSet(ROOT_DEVICE, self.pid, [self._sensors[0]['sensor_number']])

  def _RecordNextSensor(self):
    self._sensors.pop(0)
    self._RecordSensor()


class RecordAllSensorValues(OptionalParameterTestFixture):
  """Set RECORD_SENSORS with sensor number set to 0xff."""
  CATEGORY = TestCategory.SENSORS
  PID = 'RECORD_SENSORS'
  REQUIRES = ['sensor_recording_supported']

  ALL_SENSORS = 0xff

  def Test(self):
    if self.Property('sensor_recording_supported'):
      self.AddIfSetSupported(self.AckSetResult())
    else:
      self.AddIfSetSupported(self.NackSetResult(RDMNack.NR_DATA_OUT_OF_RANGE))
    self.SendSet(ROOT_DEVICE, self.pid, [self.ALL_SENSORS])


class RecordUndefinedSensorValues(TestMixins.SetUndefinedSensorValues,
                                  OptionalParameterTestFixture):
  """Attempt to reset sensor values for all sensors that weren't defined."""
  CATEGORY = TestCategory.ERROR_CONDITIONS
  PID = 'RECORD_SENSORS'
  REQUIRES = ['sensor_definitions']


class SetRecordSensorsWithNoData(TestMixins.SetWithNoDataMixin,
                                 OptionalParameterTestFixture):
  """SET record sensors without any sensor number."""
  PID = 'RECORD_SENSORS'


class SetRecordSensorsWithExtraData(TestMixins.SetWithDataMixin,
                                     OptionalParameterTestFixture):
  """Send a SET RECORD_SENSORS command with extra data."""
  PID = 'RECORD_SENSORS'


class AllSubDevicesGetRecordSensors(TestMixins.AllSubDevicesUnsupportedGetMixin,
                                    OptionalParameterTestFixture):
  """Attempt to send a get RECORD_SENSORS to ALL_SUB_DEVICES."""
  PID = 'RECORD_SENSORS'


# Device Hours
# -----------------------------------------------------------------------------
class GetDeviceHours(TestMixins.GetMixin, OptionalParameterTestFixture):
  """GET the device hours."""
  CATEGORY = TestCategory.POWER_LAMP_SETTINGS
  PID = 'DEVICE_HOURS'
  EXPECTED_FIELDS = ['hours']
  PROVIDES = ['device_hours']


class GetDeviceHoursWithData(TestMixins.GetWithDataMixin,
                             OptionalParameterTestFixture):
  """GET the device hours with extra data."""
  PID = 'DEVICE_HOURS'


class SetDeviceHours(TestMixins.SetUInt32Mixin,
                     OptionalParameterTestFixture):
  """Attempt to SET the device hours."""
  CATEGORY = TestCategory.POWER_LAMP_SETTINGS
  PID = 'DEVICE_HOURS'
  EXPECTED_FIELDS = ['hours']
  PROVIDES = ['set_device_hours_supported']
  REQUIRES = ['device_hours']

  def OldValue(self):
    return self.Property('device_hours')

  def VerifyResult(self, response, fields):
    if response.command_class == PidStore.RDM_SET:
      set_supported = (
          response.WasAcked() or
          response.nack_reason != RDMNack.NR_UNSUPPORTED_COMMAND_CLASS)
      self.SetProperty('set_device_hours_supported', set_supported)


class SetDeviceHoursWithNoData(TestMixins.SetWithNoDataMixin,
                               OptionalParameterTestFixture):
  """Set the device hours with no param data."""
  PID = 'DEVICE_HOURS'
  REQUIRES = ['set_device_hours_supported']

  def Test(self):
    if self.Property('set_device_hours_supported'):
      expected_result = RDMNack.NR_FORMAT_ERROR
    else:
      expected_result = RDMNack.NR_UNSUPPORTED_COMMAND_CLASS
    self.AddIfSetSupported(self.NackSetResult(expected_result))
    self.SendRawSet(ROOT_DEVICE, self.pid, '')


class SetDeviceHoursWithExtraData(TestMixins.SetWithDataMixin,
                                  OptionalParameterTestFixture):
  """Send a SET DEVICE_HOURS command with extra data."""
  PID = 'DEVICE_HOURS'
  DATA = 'foobar'


class AllSubDevicesGetDeviceHours(TestMixins.AllSubDevicesGetMixin,
                                  OptionalParameterTestFixture):
  """Send a Get DEVICE_HOURS to ALL_SUB_DEVICES."""
  PID = 'DEVICE_HOURS'


# Lamp Hours
# -----------------------------------------------------------------------------
class GetLampHours(TestMixins.GetMixin, OptionalParameterTestFixture):
  """GET the device hours."""
  CATEGORY = TestCategory.POWER_LAMP_SETTINGS
  PID = 'LAMP_HOURS'
  EXPECTED_FIELDS = ['hours']
  PROVIDES = ['lamp_hours']


class GetLampHoursWithData(TestMixins.GetWithDataMixin,
                           OptionalParameterTestFixture):
  """GET the device hours with extra data."""
  PID = 'LAMP_HOURS'


class SetLampHours(TestMixins.SetUInt32Mixin,
                   OptionalParameterTestFixture):
  """Attempt to SET the device hours."""
  CATEGORY = TestCategory.POWER_LAMP_SETTINGS
  PID = 'LAMP_HOURS'
  EXPECTED_FIELDS = ['hours']
  PROVIDES = ['set_lamp_hours_supported']
  REQUIRES = ['lamp_hours']

  def OldValue(self):
    return self.Property('lamp_hours')

  def VerifyResult(self, response, fields):
    if response.command_class == PidStore.RDM_SET:
      set_supported = (
          response.WasAcked() or
          response.nack_reason != RDMNack.NR_UNSUPPORTED_COMMAND_CLASS)
      self.SetProperty('set_lamp_hours_supported', set_supported)


class SetLampHoursWithNoData(TestMixins.SetWithNoDataMixin,
                             OptionalParameterTestFixture):
  """Set the device hours with no param data."""
  PID = 'LAMP_HOURS'
  REQUIRES = ['set_lamp_hours_supported']

  def Test(self):
    if self.Property('set_lamp_hours_supported'):
      expected_result = RDMNack.NR_FORMAT_ERROR
    else:
      expected_result = RDMNack.NR_UNSUPPORTED_COMMAND_CLASS
    self.AddIfSetSupported(self.NackSetResult(expected_result))
    self.SendRawSet(ROOT_DEVICE, self.pid, '')


class SetLampHoursWithExtraData(TestMixins.SetWithDataMixin,
                                OptionalParameterTestFixture):
  """Send a SET LAMP_HOURS command with extra data."""
  PID = 'LAMP_HOURS'
  DATA = 'foobar'


class AllSubDevicesGetLampHours(TestMixins.AllSubDevicesGetMixin,
                                OptionalParameterTestFixture):
  """Send a Get LAMP_HOURS to ALL_SUB_DEVICES."""
  PID = 'LAMP_HOURS'


# Lamp Strikes
# -----------------------------------------------------------------------------
class GetLampStrikes(TestMixins.GetMixin, OptionalParameterTestFixture):
  """GET the lamp strikes."""
  CATEGORY = TestCategory.POWER_LAMP_SETTINGS
  PID = 'LAMP_STRIKES'
  EXPECTED_FIELDS = ['strikes']
  PROVIDES = ['lamp_strikes']


class GetLampStrikesWithData(TestMixins.GetWithDataMixin,
                             OptionalParameterTestFixture):
  """GET the lamp strikes with extra data."""
  PID = 'LAMP_STRIKES'


class SetLampStrikes(TestMixins.SetUInt32Mixin, OptionalParameterTestFixture):
  """Attempt to SET the lamp strikes."""
  CATEGORY = TestCategory.POWER_LAMP_SETTINGS
  PID = 'LAMP_STRIKES'
  EXPECTED_FIELDS = ['strikes']
  PROVIDES = ['set_lamp_strikes_supported']
  REQUIRES = ['lamp_strikes']

  def OldValue(self):
    return self.Property('lamp_strikes')

  def VerifyResult(self, response, fields):
    if response.command_class == PidStore.RDM_SET:
      set_supported = (
          response.WasAcked() or
          response.nack_reason != RDMNack.NR_UNSUPPORTED_COMMAND_CLASS)
      self.SetProperty('set_lamp_strikes_supported', set_supported)


class SetLampStrikesWithNoData(TestMixins.SetWithNoDataMixin,
                               OptionalParameterTestFixture):
  """Set the lamp strikes with no param data."""
  PID = 'LAMP_STRIKES'
  REQUIRES = ['set_lamp_strikes_supported']

  def Test(self):
    if self.Property('set_lamp_strikes_supported'):
      expected_result = RDMNack.NR_FORMAT_ERROR
    else:
      expected_result = RDMNack.NR_UNSUPPORTED_COMMAND_CLASS
    self.AddIfSetSupported(self.NackSetResult(expected_result))
    self.SendRawSet(ROOT_DEVICE, self.pid, '')


class SetLampStrikesWithExtraData(TestMixins.SetWithDataMixin,
                                  OptionalParameterTestFixture):
  """Send a SET LAMP_STRIKES command with extra data."""
  PID = 'LAMP_STRIKES'
  DATA = 'foobar'


class AllSubDevicesGetLampStrikes(TestMixins.AllSubDevicesGetMixin,
                                  OptionalParameterTestFixture):
  """Send a Get LAMP_STRIKES to ALL_SUB_DEVICES."""
  PID = 'LAMP_STRIKES'


# Lamp State
# -----------------------------------------------------------------------------
class GetLampState(TestMixins.GetMixin, OptionalParameterTestFixture):
  """GET the lamp state."""
  CATEGORY = TestCategory.POWER_LAMP_SETTINGS
  PID = 'LAMP_STATE'
  EXPECTED_FIELDS = ['state']
  PROVIDES = ['lamp_state']


class GetLampStateWithData(TestMixins.GetWithDataMixin,
                           OptionalParameterTestFixture):
  """GET the lamp state with extra data."""
  PID = 'LAMP_STATE'


class SetLampState(TestMixins.SetBoolMixin, OptionalParameterTestFixture):
  """Attempt to SET the lamp state."""
  CATEGORY = TestCategory.POWER_LAMP_SETTINGS
  PID = 'LAMP_STATE'
  EXPECTED_FIELDS = ['state']
  REQUIRES = ['lamp_state']

  def OldValue(self):
    # We use a bool here so we toggle between off and on
    # Some responders may not support standby & strike
    return bool(self.Property('lamp_state'))


class SetLampStateWithNoData(TestMixins.SetWithNoDataMixin,
                             OptionalParameterTestFixture):
  """Set the device state with no param data."""
  PID = 'LAMP_STATE'


class SetLampStateWithExtraData(TestMixins.SetWithDataMixin,
                                OptionalParameterTestFixture):
  """Send a SET LAMP_STATE command with extra data."""
  PID = 'LAMP_STATE'


class AllSubDevicesGetLampState(TestMixins.AllSubDevicesGetMixin,
                                OptionalParameterTestFixture):
  """Send a Get LAMP_STATE to ALL_SUB_DEVICES."""
  PID = 'LAMP_STATE'


# Lamp On Mode
# -----------------------------------------------------------------------------
class GetLampOnMode(TestMixins.GetMixin, OptionalParameterTestFixture):
  """GET the lamp on mode."""
  CATEGORY = TestCategory.POWER_LAMP_SETTINGS
  PID = 'LAMP_ON_MODE'
  EXPECTED_FIELDS = ['mode']
  PROVIDES = ['lamp_on_mode']


class GetLampOnModeWithData(TestMixins.GetWithDataMixin,
                            OptionalParameterTestFixture):
  """GET the lamp on mode with extra data."""
  PID = 'LAMP_ON_MODE'


class SetLampOnMode(TestMixins.SetMixin, OptionalParameterTestFixture):
  """Attempt to SET the lamp on mode."""
  CATEGORY = TestCategory.POWER_LAMP_SETTINGS
  PID = 'LAMP_ON_MODE'
  EXPECTED_FIELDS = ['mode']
  REQUIRES = ['lamp_on_mode']
  ALLOWED_MODES = [0, 1, 2]
  ALL_MODES = ALLOWED_MODES + [3] + range(0x80, 0xe0)

  def OldValue(self):
    old = self.Property('lamp_on_mode')
    if old in self.ALL_MODES:
      return old
    return self.ALL_MODES[0]

  def NewValue(self):
    old_value = self.OldValue()
    try:
      self.ALLOWED_MODES.index(old_value)
    except ValueError:
      return self.ALLOWED_MODES[0]
    return self.ALLOWED_MODES[(old_value + 1) % len(self.ALLOWED_MODES)]


class SetLampOnModeWithNoData(TestMixins.SetWithNoDataMixin,
                              OptionalParameterTestFixture):
  """Set the device on mode with no param data."""
  PID = 'LAMP_ON_MODE'


class SetLampOnModeWithExtraData(TestMixins.SetWithDataMixin,
                                 OptionalParameterTestFixture):
  """Send a SET LAMP_ON_MODE command with extra data."""
  PID = 'LAMP_ON_MODE'


class AllSubDevicesGetLampOnMode(TestMixins.AllSubDevicesGetMixin,
                                 OptionalParameterTestFixture):
  """Send a Get LAMP_ON_MODE to ALL_SUB_DEVICES."""
  PID = 'LAMP_ON_MODE'


# Device Hours
# -----------------------------------------------------------------------------
class GetDevicePowerCycles(TestMixins.GetMixin, OptionalParameterTestFixture):
  """GET the device power_cycles."""
  CATEGORY = TestCategory.POWER_LAMP_SETTINGS
  PID = 'DEVICE_POWER_CYCLES'
  EXPECTED_FIELDS = ['power_cycles']
  PROVIDES = ['power_cycles']


class GetDevicePowerCyclesWithData(TestMixins.GetWithDataMixin,
                                   OptionalParameterTestFixture):
  """GET the device power_cycles with extra data."""
  PID = 'DEVICE_POWER_CYCLES'


class ResetDevicePowerCycles(TestMixins.SetUInt32Mixin,
                             OptionalParameterTestFixture):
  """Attempt to SET the device power_cycles to zero."""
  CATEGORY = TestCategory.POWER_LAMP_SETTINGS
  PID = 'DEVICE_POWER_CYCLES'
  EXPECTED_FIELDS = ['power_cycles']
  REQUIRES = ['power_cycles']
  PROVIDES = ['set_device_power_cycles_supported']

  def OldValue(self):
    return self.Property('power_cycles')

  def NewValue(self):
    return 0

  def VerifyResult(self, response, fields):
    if response.command_class == PidStore.RDM_SET:
      set_supported = (
          response.WasAcked() or
          response.nack_reason != RDMNack.NR_UNSUPPORTED_COMMAND_CLASS)
      self.SetProperty('set_device_power_cycles_supported', set_supported)


class SetDevicePowerCycles(TestMixins.SetUInt32Mixin,
                           OptionalParameterTestFixture):
  """Attempt to SET the device power_cycles."""
  CATEGORY = TestCategory.POWER_LAMP_SETTINGS
  PID = 'DEVICE_POWER_CYCLES'
  EXPECTED_FIELDS = ['power_cycles']
  REQUIRES = ['power_cycles']

  def OldValue(self):
    return self.Property('power_cycles')

  def Test(self):
    self.AddIfSetSupported([
      self.AckSetResult(action=self.VerifySet),
      self.NackSetResult(RDMNack.NR_DATA_OUT_OF_RANGE),
      self.NackSetResult(
        RDMNack.NR_UNSUPPORTED_COMMAND_CLASS,
        advisory='SET for %s returned unsupported command class' %
                 self.pid.name),
    ])
    self.SendSet(ROOT_DEVICE, self.pid, [self.NewValue()])


class SetDevicePowerCyclesWithNoData(TestMixins.SetWithNoDataMixin,
                                     OptionalParameterTestFixture):
  """Set the device power_cycles with no param data."""
  PID = 'DEVICE_POWER_CYCLES'
  REQUIRES = ['set_device_power_cycles_supported']

  def Test(self):
    if self.Property('set_device_power_cycles_supported'):
      expected_result = RDMNack.NR_FORMAT_ERROR
    else:
      expected_result = RDMNack.NR_UNSUPPORTED_COMMAND_CLASS
    self.AddIfSetSupported(self.NackSetResult(expected_result))
    self.SendRawSet(ROOT_DEVICE, self.pid, '')


class SetDevicePowerCyclesWithExtraData(TestMixins.SetWithDataMixin,
                                        OptionalParameterTestFixture):
  """Send a SET DEVICE_POWER_CYCLES command with extra data."""
  PID = 'DEVICE_POWER_CYCLES'
  DATA = 'foobar'


class AllSubDevicesGetDevicePowerCycles(TestMixins.AllSubDevicesGetMixin,
                                        OptionalParameterTestFixture):
  """Send a Get DEVICE_POWER_CYCLES to ALL_SUB_DEVICES."""
  PID = 'DEVICE_POWER_CYCLES'


# Display Invert
# -----------------------------------------------------------------------------
class GetDisplayInvert(TestMixins.GetMixin,
                       OptionalParameterTestFixture):
  """GET the display invert setting."""
  CATEGORY = TestCategory.DISPLAY_SETTINGS
  PID = 'DISPLAY_INVERT'
  EXPECTED_FIELDS = ['invert_status']
  PROVIDES = ['display_invert']


class GetDisplayInvertWithData(TestMixins.GetWithDataMixin,
                               OptionalParameterTestFixture):
  """GET the pan invert setting with extra data."""
  PID = 'DISPLAY_INVERT'


class SetDisplayInvert(TestMixins.SetMixin,
                       OptionalParameterTestFixture):
  """Attempt to SET the display invert setting."""
  CATEGORY = TestCategory.DISPLAY_SETTINGS
  PID = 'DISPLAY_INVERT'
  EXPECTED_FIELDS = ['invert_status']
  REQUIRES = ['display_invert']
  # Some devices can't do auto so we just use on and off here
  ALLOWED_MODES = [0, 1]
  ALL_MODES = ALLOWED_MODES + [2]

  def OldValue(self):
    old = self.Property('display_invert')
    if old in self.ALL_MODES:
      return old
    return self.ALL_MODES[0]

  def NewValue(self):
    old_value = self.OldValue()
    try:
      self.ALLOWED_MODES.index(old_value)
    except ValueError:
      return self.ALLOWED_MODES[0]
    return self.ALLOWED_MODES[(old_value + 1) % len(self.ALLOWED_MODES)]


class SetDisplayInvertWithNoData(TestMixins.SetWithNoDataMixin,
                                 OptionalParameterTestFixture):
  """Set the display invert with no param data."""
  PID = 'DISPLAY_INVERT'


class SetDisplayInvertWithExtraData(TestMixins.SetWithDataMixin,
                                    OptionalParameterTestFixture):
  """Send a SET DISPLAY_INVERT command with extra data."""
  PID = 'DISPLAY_INVERT'


class AllSubDevicesGetDisplayInvert(TestMixins.AllSubDevicesGetMixin,
                                    OptionalParameterTestFixture):
  """Send a Get DISPLAY_INVERT to ALL_SUB_DEVICES."""
  PID = 'DISPLAY_INVERT'


# Display Level
# -----------------------------------------------------------------------------
class GetDisplayLevel(TestMixins.GetMixin,
                      OptionalParameterTestFixture):
  """GET the display level setting."""
  CATEGORY = TestCategory.DISPLAY_SETTINGS
  PID = 'DISPLAY_LEVEL'
  EXPECTED_FIELDS = ['level']
  PROVIDES = ['display_level']


class GetDisplayLevelWithData(TestMixins.GetWithDataMixin,
                              OptionalParameterTestFixture):
  """GET the pan invert setting with extra data."""
  PID = 'DISPLAY_LEVEL'


class SetDisplayLevel(TestMixins.SetUInt8Mixin,
                      OptionalParameterTestFixture):
  """Attempt to SET the display level setting."""
  CATEGORY = TestCategory.DISPLAY_SETTINGS
  PID = 'DISPLAY_LEVEL'
  EXPECTED_FIELDS = ['level']
  REQUIRES = ['display_level']

  def OldValue(self):
    return self.Property('display_level')


class SetDisplayLevelWithNoData(TestMixins.SetWithNoDataMixin,
                                OptionalParameterTestFixture):
  """Set the display level with no param data."""
  PID = 'DISPLAY_LEVEL'


class SetDisplayLevelWithExtraData(TestMixins.SetWithDataMixin,
                                   OptionalParameterTestFixture):
  """Send a SET DISPLAY_LEVEL command with extra data."""
  PID = 'DISPLAY_LEVEL'


class AllSubDevicesGetDisplayLevel(TestMixins.AllSubDevicesGetMixin,
                                   OptionalParameterTestFixture):
  """Send a Get DISPLAY_LEVEL to ALL_SUB_DEVICES."""
  PID = 'DISPLAY_LEVEL'


# Pan Invert
# -----------------------------------------------------------------------------
class GetPanInvert(TestMixins.GetMixin, OptionalParameterTestFixture):
  """GET the pan invert setting."""
  CATEGORY = TestCategory.CONFIGURATION
  PID = 'PAN_INVERT'
  EXPECTED_FIELDS = ['invert']
  PROVIDES = ['pan_invert']


class GetPanInvertWithData(TestMixins.GetWithDataMixin,
                           OptionalParameterTestFixture):
  """GET the pan invert setting with extra data."""
  PID = 'PAN_INVERT'


class SetPanInvert(TestMixins.SetBoolMixin, OptionalParameterTestFixture):
  """Attempt to SET the pan invert setting."""
  CATEGORY = TestCategory.CONFIGURATION
  PID = 'PAN_INVERT'
  EXPECTED_FIELDS = ['invert']
  REQUIRES = ['pan_invert']

  def OldValue(self):
    return self.Property('pan_invert')


class SetPanInvertWithNoData(TestMixins.SetWithNoDataMixin,
                             OptionalParameterTestFixture):
  """Set the pan invert with no param data."""
  PID = 'PAN_INVERT'


class SetPanInvertWithExtraData(TestMixins.SetWithDataMixin,
                                OptionalParameterTestFixture):
  """Send a SET PAN_INVERT command with extra data."""
  PID = 'PAN_INVERT'


class AllSubDevicesGetPanInvert(TestMixins.AllSubDevicesGetMixin,
                                OptionalParameterTestFixture):
  """Send a Get PAN_INVERT to ALL_SUB_DEVICES."""
  PID = 'PAN_INVERT'


# Tilt Invert
# -----------------------------------------------------------------------------
class GetTiltInvert(TestMixins.GetMixin, OptionalParameterTestFixture):
  """GET the tilt invert setting."""
  CATEGORY = TestCategory.CONFIGURATION
  PID = 'TILT_INVERT'
  EXPECTED_FIELDS = ['invert']
  PROVIDES = ['tilt_invert']


class GetTiltInvertWithData(TestMixins.GetWithDataMixin,
                            OptionalParameterTestFixture):
  """GET the tilt invert setting with extra data."""
  PID = 'TILT_INVERT'


class SetTiltInvert(TestMixins.SetBoolMixin, OptionalParameterTestFixture):
  """Attempt to SET the tilt invert setting."""
  CATEGORY = TestCategory.CONFIGURATION
  PID = 'TILT_INVERT'
  EXPECTED_FIELDS = ['invert']
  REQUIRES = ['tilt_invert']

  def OldValue(self):
    return self.Property('tilt_invert')


class SetTiltInvertWithNoData(TestMixins.SetWithNoDataMixin,
                              OptionalParameterTestFixture):
  """Set the tilt invert with no param data."""
  PID = 'TILT_INVERT'


class SetTiltInvertWithExtraData(TestMixins.SetWithDataMixin,
                                 OptionalParameterTestFixture):
  """Send a SET TILT_INVERT command with extra data."""
  PID = 'TILT_INVERT'


class AllSubDevicesGetTiltInvert(TestMixins.AllSubDevicesGetMixin,
                                 OptionalParameterTestFixture):
  """Send a Get TILT_INVERT to ALL_SUB_DEVICES."""
  PID = 'TILT_INVERT'


# Pan Tilt Swap
# -----------------------------------------------------------------------------
class GetPanTiltSwap(TestMixins.GetMixin, OptionalParameterTestFixture):
  """GET the pan tilt swap setting."""
  CATEGORY = TestCategory.CONFIGURATION
  PID = 'PAN_TILT_SWAP'
  EXPECTED_FIELDS = ['swap']
  PROVIDES = ['pan_tilt_swap']


class GetPanTiltSwapWithData(TestMixins.GetWithDataMixin,
                             OptionalParameterTestFixture):
  """GET the pan tilt swap setting with extra data."""
  PID = 'PAN_TILT_SWAP'


class SetPanTiltSwap(TestMixins.SetBoolMixin, OptionalParameterTestFixture):
  """Attempt to SET the pan tilt swap setting."""
  CATEGORY = TestCategory.CONFIGURATION
  PID = 'PAN_TILT_SWAP'
  EXPECTED_FIELDS = ['swap']
  REQUIRES = ['pan_tilt_swap']

  def OldValue(self):
    return self.Property('pan_tilt_swap')


class SetPanTiltSwapWithNoData(TestMixins.SetWithNoDataMixin,
                               OptionalParameterTestFixture):
  """Set the pan tilt swap with no param data."""
  PID = 'PAN_TILT_SWAP'


class SetPanTiltSwapWithExtraData(TestMixins.SetWithDataMixin,
                                  OptionalParameterTestFixture):
  """Send a SET PAN_TILT_SWAP command with extra data."""
  PID = 'PAN_TILT_SWAP'


class AllSubDevicesGetPanTiltSwap(TestMixins.AllSubDevicesGetMixin,
                                  OptionalParameterTestFixture):
  """Send a Get PAN_TILT_SWAP to ALL_SUB_DEVICES."""
  PID = 'PAN_TILT_SWAP'


# Real time clock
# -----------------------------------------------------------------------------
class GetRealTimeClock(OptionalParameterTestFixture):
  """GET the real time clock setting."""
  CATEGORY = TestCategory.CONFIGURATION
  PID = 'REAL_TIME_CLOCK'

  ALLOWED_RANGES = {
      'year': (2003, 65535),
      'month': (1, 12),
      'day': (1, 31),
      'hour': (0, 23),
      'minute': (0, 59),
  }

  def Test(self):
    self.AddIfGetSupported(
      self.AckGetResult(field_names=self.ALLOWED_RANGES.keys() + ['second']))
    self.SendGet(ROOT_DEVICE, self.pid)

  def VerifyResult(self, response, fields):
    if not response.WasAcked():
      return

    for field, valid_range in self.ALLOWED_RANGES.iteritems():
      value = fields[field]
      if value < valid_range[0] or value > valid_range[1]:
        self.AddWarning('%s in GET %s is out of range, was %d, expected %s' %
                        (field, self.pid.name, value, valid_range))


class GetRealTimeClockWithData(TestMixins.GetWithDataMixin,
                               OptionalParameterTestFixture):
  """GET the teal time clock with data."""
  PID = 'REAL_TIME_CLOCK'


class SetRealTimeClock(OptionalParameterTestFixture):
  """Set the real time clock."""
  CATEGORY = TestCategory.CONFIGURATION
  PID = 'REAL_TIME_CLOCK'

  def Test(self):
    n = datetime.datetime.now()
    self.AddIfSetSupported([
        self.AckSetResult(),
        self.NackSetResult(RDMNack.NR_UNSUPPORTED_COMMAND_CLASS),
    ])
    args = [n.year, n.month, n.day, n.hour, n.minute, n.second]
    self.SendSet(ROOT_DEVICE, self.pid,
                 args)


class SetRealTimeClockWithNoData(OptionalParameterTestFixture):
  """Set the real time clock without any data."""
  CATEGORY = TestCategory.ERROR_CONDITIONS
  PID = 'REAL_TIME_CLOCK'

  def Test(self):
    self.AddIfSetSupported([
        self.NackSetResult(RDMNack.NR_UNSUPPORTED_COMMAND_CLASS),
        self.NackSetResult(RDMNack.NR_FORMAT_ERROR),
    ])
    self.SendRawSet(ROOT_DEVICE, self.pid, '')


class SetRealTimeClockWithExtraData(OptionalParameterTestFixture):
  """Send a SET REAL_TIME_CLOCK command with extra data."""
  CATEGORY = TestCategory.ERROR_CONDITIONS
  PID = 'REAL_TIME_CLOCK'
  DATA = 'foobarbaz'

  def Test(self):
    self.AddIfSetSupported([
        self.NackSetResult(RDMNack.NR_UNSUPPORTED_COMMAND_CLASS),
        self.NackSetResult(RDMNack.NR_FORMAT_ERROR),
    ])
    self.SendRawSet(ROOT_DEVICE, self.pid, self.DATA)


class AllSubDevicesGetRealTimeClock(TestMixins.AllSubDevicesGetMixin,
                                    OptionalParameterTestFixture):
  """Send a Get REAL_TIME_CLOCK to ALL_SUB_DEVICES."""
  PID = 'REAL_TIME_CLOCK'


# Identify Device
# -----------------------------------------------------------------------------
class GetIdentifyDevice(TestMixins.GetRequiredMixin, ResponderTestFixture):
  """Get the identify state."""
  CATEGORY = TestCategory.CONTROL
  PID = 'IDENTIFY_DEVICE'
  PROVIDES = ['identify_state']
  EXPECTED_FIELDS = ['identify_state']


class GetIdentifyDeviceWithData(TestMixins.GetMandatoryPIDWithDataMixin,
                                ResponderTestFixture):
  """Get the identify state with data."""
  PID = 'IDENTIFY_DEVICE'


class SetIdentifyDevice(ResponderTestFixture):
  """Set the identify state."""
  CATEGORY = TestCategory.CONTROL
  PID = 'IDENTIFY_DEVICE'
  REQUIRES = ['identify_state']

  def Test(self):
    self.identify_mode = self.Property('identify_state')
    self.new_mode = not self.identify_mode

    self.AddExpectedResults(
        self.AckSetResult(action=self.VerifyIdentifyMode))
    self.SendSet(ROOT_DEVICE, self.pid, [self.new_mode])

  def VerifyIdentifyMode(self):
    self.AddExpectedResults(
        self.AckGetResult(field_values={'identify_state': self.new_mode}))
    self.SendGet(ROOT_DEVICE, self.pid)

  def ResetState(self):
    # Reset back to the old value
    self.SendSet(ROOT_DEVICE, self.pid, [self.identify_mode])
    self._wrapper.Run()


class SetOutOfRangeIdentifyDevice(ResponderTestFixture):
  """Set the identify state to a value which is out of range."""
  CATEGORY = TestCategory.ERROR_CONDITIONS
  PID = 'IDENTIFY_DEVICE'
  REQUIRES = ['identify_state']

  def Test(self):
    self.AddExpectedResults(
        self.NackSetResult(RDMNack.NR_DATA_OUT_OF_RANGE))
    self.SendSet(ROOT_DEVICE, self.pid, [2])

  def ResetState(self):
    # Reset back to the old value
    self.SendSet(ROOT_DEVICE,
                 self.pid,
                 [self.Property('identify_state')])
    self._wrapper.Run()


class SetVendorcastIdentifyDevice(TestMixins.SetNonUnicastIdentifyMixin,
                                  ResponderTestFixture):
  """Set the identify state using the vendorcast uid."""
  CATEGORY = TestCategory.CONTROL
  PID = 'IDENTIFY_DEVICE'

  def Uid(self):
    return UID.VendorcastAddress(self._uid.manufacturer_id)


class SetBroadcastIdentifyDevice(TestMixins.SetNonUnicastIdentifyMixin,
                                 ResponderTestFixture):
  """Set the identify state using the broadcast uid."""
  CATEGORY = TestCategory.CONTROL
  PID = 'IDENTIFY_DEVICE'

  def Uid(self):
    return UID.AllDevices()


class SetOtherVendorcastIdentifyDevice(TestMixins.SetNonUnicastIdentifyMixin,
                                       ResponderTestFixture):
  """Send a vendorcast identify off to another manufacturer's ID."""
  CATEGORY = TestCategory.CONTROL
  PID = 'IDENTIFY_DEVICE'

  def States(self):
    return [
      self.TurnOn,
      self.VerifyOn,
      self.TurnOff,
      self.VerifyOn,
    ]

  def Uid(self):
    # Use a different vendor's vendorcast address
    vendorcast_id = self._uid.manufacturer_id
    if vendorcast_id == 0:
      vendorcast_id += 1
    else:
      vendorcast_id -= 1

    return UID(vendorcast_id, 0xffffffff)


class SetIdentifyDeviceWithNoData(ResponderTestFixture):
  """Set the identify state with no data."""
  CATEGORY = TestCategory.ERROR_CONDITIONS
  PID = 'IDENTIFY_DEVICE'
  REQUIRES = ['identify_state']

  def Test(self):
    self.AddExpectedResults(self.NackSetResult(RDMNack.NR_FORMAT_ERROR))
    self.SendRawSet(ROOT_DEVICE, self.pid, '')

  def ResetState(self):
    self.SendSet(ROOT_DEVICE, self.pid, [self.Property('identify_state')])
    self._wrapper.Run()


class SetIdentifyDeviceWithExtraData(ResponderTestFixture):
<<<<<<< HEAD
  """Set the identify state with no data."""
=======
  """Set the identify state with extra data."""
>>>>>>> 21d60a52
  CATEGORY = TestCategory.ERROR_CONDITIONS
  PID = 'IDENTIFY_DEVICE'
  REQUIRES = ['identify_state']

  def Test(self):
    self.AddExpectedResults(self.NackSetResult(RDMNack.NR_FORMAT_ERROR))
    self.SendRawSet(ROOT_DEVICE, self.pid, 'foo')

  def ResetState(self):
    self.SendSet(ROOT_DEVICE, self.pid, [self.Property('identify_state')])
    self._wrapper.Run()


class AllSubDevicesGetIdentifyDevice(TestMixins.AllSubDevicesGetMixin,
                                     ResponderTestFixture):
  """Send a Get IDENTIFY_DEVICE to ALL_SUB_DEVICES."""
  PID = 'IDENTIFY_DEVICE'


class GetSubDeviceIdentifyDevice(ResponderTestFixture):
  """Check that IDENTIFY_DEVICE is supported on all sub devices."""
  CATEGORY = TestCategory.SUB_DEVICES
  PID = 'IDENTIFY_DEVICE'
  REQUIRES = ['sub_device_addresses']

  def Test(self):
    self._sub_devices = self.Property('sub_device_addresses').keys()
    self._sub_devices.reverse()
    self._GetIdentifyDevice()

  def _GetIdentifyDevice(self):
    if not self._sub_devices:
      self.Stop()
      return

    self.AddExpectedResults(self.AckGetResult(action=self._GetIdentifyDevice))
    sub_device = self._sub_devices.pop()
    self.SendGet(sub_device, self.pid)


# Power State
# -----------------------------------------------------------------------------
class GetPowerState(TestMixins.GetMixin, OptionalParameterTestFixture):
  """Get the power state mode."""
  CATEGORY = TestCategory.CONTROL
  PID = 'POWER_STATE'
  PROVIDES = ['power_state']
  EXPECTED_FIELDS = ['power_state']

  # The allowed power states
  ALLOWED_STATES = [0, 1, 2, 0xff]

  def VerifyResult(self, response, fields):
    super(GetPowerState, self).VerifyResult(response, fields)
    if response.WasAcked():
      if fields['power_state'] not in self.ALLOWED_STATES:
        self.AddWarning('Power state of 0x%hx is not defined' %
                        fields['power_state'])


class GetPowerStateWithData(TestMixins.GetWithDataMixin,
                            OptionalParameterTestFixture):
  """Get the power state mode with data."""
  PID = 'POWER_STATE'


class SetPowerState(TestMixins.SetMixin, OptionalParameterTestFixture):
  """Set the power state."""
  CATEGORY = TestCategory.CONTROL
  PID = 'POWER_STATE'
  REQUIRES = ['power_state']
  EXPECTED_FIELDS = ['power_state']

  def OldValue(self):
    old = self.Property('power_state')
    if old in GetPowerState.ALLOWED_STATES:
      return old
    return GetPowerState.ALLOWED_STATES[0]

  def NewValue(self):
    old_value = self.Property('power_state')
    try:
      GetPowerState.ALLOWED_STATES.index(old_value)
    except ValueError:
      return GetPowerState.ALLOWED_STATES[0]

    length = len(GetPowerState.ALLOWED_STATES)
    return GetPowerState.ALLOWED_STATES[(old_value + 1) % length]


class SetPowerStateWithNoData(TestMixins.SetWithNoDataMixin,
                              OptionalParameterTestFixture):
  """Set the power state with no data."""
  PID = 'POWER_STATE'


class SetPowerStateWithExtraData(TestMixins.SetWithDataMixin,
                                 OptionalParameterTestFixture):
  """Send a SET POWER_STATE command with extra data."""
  PID = 'POWER_STATE'


class AllSubDevicesGetPowerState(TestMixins.AllSubDevicesGetMixin,
                                 OptionalParameterTestFixture):
  """Send a Get POWER_STATE to ALL_SUB_DEVICES."""
  PID = 'POWER_STATE'


# Self Test
# -----------------------------------------------------------------------------
class GetPerformSelfTest(TestMixins.GetMixin, OptionalParameterTestFixture):
  """Get the current self test settings."""
  CATEGORY = TestCategory.CONTROL
  PID = 'PERFORM_SELFTEST'
  EXPECTED_FIELDS = ['tests_active']


class GetPerformSelfTestWithData(TestMixins.GetWithDataMixin,
                                 OptionalParameterTestFixture):
  """Get the current self test settings with extra data."""
  PID = 'PERFORM_SELFTEST'


class SetPerformSelfTest(TestMixins.SetMixin,
                         OptionalParameterTestFixture):
  """Turn any running self tests off."""
  CATEGORY = TestCategory.CONTROL
  PID = 'PERFORM_SELFTEST'
  EXPECTED_FIELDS = ['tests_active']

  def NewValue(self):
    return False

  def ResetState(self):
    # Override this so we don't reset
    pass


class SetPerformSelfTestWithNoData(TestMixins.SetWithNoDataMixin,
                                   OptionalParameterTestFixture):
  """Set the perform self test setting but don't provide any data."""
  PID = 'PERFORM_SELFTEST'


class AllSubDevicesGetPerformSelfTest(TestMixins.AllSubDevicesGetMixin,
                                      OptionalParameterTestFixture):
  """Send a Get PERFORM_SELFTEST to ALL_SUB_DEVICES."""
  PID = 'PERFORM_SELFTEST'


# Self Test Description
# -----------------------------------------------------------------------------
class GetSelfTestDescription(OptionalParameterTestFixture):
  """Get the self test description."""
  CATEGORY = TestCategory.CONTROL
  PID = 'SELF_TEST_DESCRIPTION'

  def Test(self):
    self.AddIfGetSupported([
      self.AckGetResult(),
      self.NackGetResult(RDMNack.NR_DATA_OUT_OF_RANGE),
    ])
    # Try to get a description for the first self test
    self.SendGet(ROOT_DEVICE, self.pid, [1])

  def VerifyResult(self, response, fields):
    if not response.WasAcked():
      return

    if ContainsUnprintable(fields['description']):
      self.AddAdvisory(
          'Description field in self test description for test number %d '
          'contains unprintable characters, was %s' %
          (1, fields['description'].encode('string-escape')))


class GetSelfTestDescriptionWithNoData(TestMixins.GetWithNoDataMixin,
                                       OptionalParameterTestFixture):
  """Get the self test description with no data."""
  PID = 'SELF_TEST_DESCRIPTION'


class GetSelfTestDescriptionWithExtraData(TestMixins.GetWithDataMixin,
                                          OptionalParameterTestFixture):
  """GET SELF_TEST_DESCRIPTION with more than 1 byte of data."""
  PID = 'SELF_TEST_DESCRIPTION'


class FindSelfTests(OptionalParameterTestFixture):
  """Locate the self tests by sending SELF_TEST_DESCRIPTION messages."""
  CATEGORY = TestCategory.CONTROL
  PID = 'SELF_TEST_DESCRIPTION'
  PROVIDES = ['self_test_descriptions']

  def Test(self):
    self._self_tests = {}  # Stores the discovered self tests
    self._current_index = 0  # The current self test we're trying to query
    self._CheckForSelfTest()

  def _CheckForSelfTest(self):
    # For each message we should either see a NR_DATA_OUT_OF_RANGE or an ack
    if self._current_index == 255:
      self.SetProperty('self_test_descriptions', self._self_tests)
      self.Stop()
      return

    if self.PidSupported():
      self.AddExpectedResults([
        self.NackGetResult(RDMNack.NR_DATA_OUT_OF_RANGE,
                           action=self._CheckForSelfTest),
        self.AckGetResult(action=self._CheckForSelfTest)
      ])
    else:
      self.AddExpectedResults(self.NackGetResult(RDMNack.NR_UNKNOWN_PID))

    self._current_index += 1
    self.SendGet(ROOT_DEVICE, self.pid, [self._current_index])

  def VerifyResult(self, response, fields):
    if response.WasAcked():
      if self._current_index != fields['test_number']:
        self.AddWarning(
            'Requested self test %d, message returned self test %d' %
            (self._current_index, fields['test_number']))
      else:
        self._self_tests[self._current_index] = fields['description']

      if ContainsUnprintable(fields['description']):
        self.AddAdvisory(
            'Description field in self test description for test number %d '
            'contains unprintable characters, was %s' %
            (fields['test_number'],
             fields['description'].encode('string-escape')))


class SetSelfTestDescription(TestMixins.UnsupportedSetMixin,
                             OptionalParameterTestFixture):
  """Attempt to SET SELF_TEST_DESCRIPTION."""
  PID = 'SELF_TEST_DESCRIPTION'


class SetSelfTestDescriptionWithData(TestMixins.UnsupportedSetWithDataMixin,
                                     OptionalParameterTestFixture):
  """Attempt to SET SELF_TEST_DESCRIPTION with data."""
  PID = 'SELF_TEST_DESCRIPTION'


class AllSubDevicesGetSelfTestDescription(TestMixins.AllSubDevicesGetMixin,
                                          OptionalParameterTestFixture):
  """Send a Get SELF_TEST_DESCRIPTION to ALL_SUB_DEVICES."""
  PID = 'SELF_TEST_DESCRIPTION'
  DATA = [1]


# Factory Defaults
# -----------------------------------------------------------------------------
class GetFactoryDefaults(OptionalParameterTestFixture):
  """GET the factory defaults pid."""
  CATEGORY = TestCategory.PRODUCT_INFORMATION
  PID = 'FACTORY_DEFAULTS'

  def Test(self):
    self.AddIfGetSupported(self.AckGetResult(field_names=['using_defaults']))
    self.SendGet(ROOT_DEVICE, self.pid)


class GetFactoryDefaultsWithData(TestMixins.GetWithDataMixin,
                                 OptionalParameterTestFixture):
  """GET the factory defaults pid with extra data."""
  PID = 'FACTORY_DEFAULTS'


class ResetFactoryDefaults(OptionalParameterTestFixture):
  """Reset to factory defaults."""
  CATEGORY = TestCategory.PRODUCT_INFORMATION
  PID = 'FACTORY_DEFAULTS'
  # Dependencies so that we don't reset the fields before checking them.
  DEPS = [GetDMXStartAddress, GetDMXPersonality]

  def Test(self):
    self.AddIfSetSupported(self.AckSetResult(action=self.VerifySet))
    self.SendSet(ROOT_DEVICE, self.pid)

  def VerifySet(self):
    self.AddIfGetSupported(
      self.AckGetResult(field_values={'using_defaults': True}))
    self.SendGet(ROOT_DEVICE, self.pid)


class ResetFactoryDefaultsWithData(TestMixins.SetWithDataMixin,
                                   OptionalParameterTestFixture):
  """Reset to factory defaults with extra data."""
  PID = 'FACTORY_DEFAULTS'


class AllSubDevicesGetFactoryDefaults(TestMixins.AllSubDevicesGetMixin,
                                      OptionalParameterTestFixture):
  """Send a Get FACTORY_DEFAULTS to ALL_SUB_DEVICES."""
  PID = 'FACTORY_DEFAULTS'


# CAPTURE_PRESET
# -----------------------------------------------------------------------------
class GetCapturePreset(TestMixins.UnsupportedGetMixin,
                       OptionalParameterTestFixture):
  """GET capture preset."""
  PID = 'CAPTURE_PRESET'


class GetCapturePresetWithData(TestMixins.UnsupportedGetWithDataMixin,
                               OptionalParameterTestFixture):
  """GET CAPTURE_PRESET with data."""
  PID = 'CAPTURE_PRESET'


class SetCapturePreset(OptionalParameterTestFixture):
  """Set Capture preset information."""
  CATEGORY = TestCategory.CONTROL
  PID = 'CAPTURE_PRESET'

  def Test(self):
    # This test doesn't check much because the standard is rather vague in this
    # area. There is also no way to read back preset data so it's impossible to
    # tell if this worked.
    self.AddIfSetSupported(self.AckSetResult())
    # Scene 1, no timing information
    self.SendSet(ROOT_DEVICE, self.pid, [1, 0, 0, 0])


class SetZeroCapturePreset(OptionalParameterTestFixture):
  """SET CAPTURE_PRESET to scene 0 and expect a data out of range."""
  CATEGORY = TestCategory.ERROR_CONDITIONS
  PID = 'CAPTURE_PRESET'

  def Test(self):
    self.AddIfSetSupported(self.NackSetResult(RDMNack.NR_DATA_OUT_OF_RANGE))
    # Scene 0, no timing information
    data = struct.pack('!HHHH', 0, 0, 0, 0)
    self.SendRawSet(ROOT_DEVICE, self.pid, data)


class SetCapturePresetWithNoData(TestMixins.SetWithNoDataMixin,
                                 OptionalParameterTestFixture):
  """Set capture preset with no data."""
  PID = 'CAPTURE_PRESET'


class SetCapturePresetWithExtraData(TestMixins.SetWithDataMixin,
                                    OptionalParameterTestFixture):
  """Set capture preset with extra data."""
  PID = 'CAPTURE_PRESET'
  DATA = 'foobarbaz'


class AllSubDevicesGetCapturePreset(TestMixins.AllSubDevicesUnsupportedGetMixin,
                                    OptionalParameterTestFixture):
  """Attempt to send a get CAPTURE_PRESET to ALL_SUB_DEVICES."""
  PID = 'CAPTURE_PRESET'


# PRESET_PLAYBACK
# -----------------------------------------------------------------------------
class GetPresetPlaybackWithData(TestMixins.GetWithDataMixin,
                                OptionalParameterTestFixture):
  """Get the preset playback with extra data."""
  PID = 'PRESET_PLAYBACK'


class GetPresetPlayback(TestMixins.GetMixin, OptionalParameterTestFixture):
  """Get the preset playback."""
  CATEGORY = TestCategory.CONTROL
  PID = 'PRESET_PLAYBACK'
  EXPECTED_FIELDS = ['mode']


class SetPresetPlaybackWithNoData(TestMixins.SetWithNoDataMixin,
                                  OptionalParameterTestFixture):
  """Set preset playback with no data."""
  PID = 'PRESET_PLAYBACK'


class SetPresetPlaybackWithExtraData(TestMixins.SetWithDataMixin,
                                     OptionalParameterTestFixture):
  """Send a SET PRESET_PLAYBACK command with extra data."""
  PID = 'PRESET_PLAYBACK'
  DATA = 'foobar'


class SetPresetPlayback(OptionalParameterTestFixture):
  """Set the preset playback."""
  CATEGORY = TestCategory.CONTROL
  PID = 'PRESET_PLAYBACK'
  OFF = 0
  FULL = 0xff

  def Test(self):
    self.AddIfSetSupported(self.AckSetResult(action=self.VerifySet))
    self.SendSet(ROOT_DEVICE, self.pid, [self.OFF, self.FULL])

  def VerifySet(self):
    self.AddExpectedResults(
      self.AckGetResult(field_values={
        'mode': self.OFF,
        'level': self.FULL}))
    self.SendGet(ROOT_DEVICE, self.pid)


class AllSubDevicesGetPresetPlayback(TestMixins.AllSubDevicesGetMixin,
                                     OptionalParameterTestFixture):
  """Send a Get PRESET_PLAYBACK to ALL_SUB_DEVICES."""
  PID = 'PRESET_PLAYBACK'


# E1.37 PIDS
# =============================================================================

# IDENTIFY_MODE
# -----------------------------------------------------------------------------
class GetIdentifyMode(TestMixins.GetMixin, OptionalParameterTestFixture):
  """Get IDENTIFY_MODE."""
  CATEGORY = TestCategory.CONTROL
  PID = 'IDENTIFY_MODE'
  PROVIDES = ['identify_mode']
  EXPECTED_FIELDS = ['identify_mode']


class GetIdentifyModeWithData(TestMixins.GetWithDataMixin,
                              OptionalParameterTestFixture):
  """Get IDENTIFY_MODE with extra data."""
  PID = 'IDENTIFY_MODE'


class SetIdentifyMode(TestMixins.SetMixin, OptionalParameterTestFixture):
  """Set IDENTIFY_MODE with extra data."""
  CATEGORY = TestCategory.CONTROL
  PID = 'IDENTIFY_MODE'
  REQUIRES = ['identify_mode']
  LOUD = 0xff
  QUIET = 0x00
  EXPECTED_FIELDS = ['identify_mode']

  def OldValue(self):
    return self.Property('identify_mode')

  def NewValue(self):
    old_value = self.OldValue()
    if old_value is None:
      return self.QUIET

    if old_value:
      return self.QUIET
    else:
      return self.LOUD


class SetIdentifyModeWithNoData(TestMixins.SetWithNoDataMixin,
                                OptionalParameterTestFixture):
  """Set IDENTIFY_MODE with no data."""
  PID = 'IDENTIFY_MODE'


class SetIdentifyModeWithExtraData(TestMixins.SetWithDataMixin,
                                   OptionalParameterTestFixture):
  """Send a SET IDENTIFY_MODE command with extra data."""
  PID = 'IDENTIFY_MODE'


class AllSubDevicesGetIdentifyMode(TestMixins.AllSubDevicesGetMixin,
                                   OptionalParameterTestFixture):
  """Get IDENTIFY_MODE addressed to ALL_SUB_DEVICES."""
  PID = 'IDENTIFY_MODE'


# DMX_BLOCK_ADDRESS
# -----------------------------------------------------------------------------
class GetDMXBlockAddress(OptionalParameterTestFixture):
  """Get DMX_BLOCK_ADDRESS."""
  CATEGORY = TestCategory.DMX_SETUP
  PID = 'DMX_BLOCK_ADDRESS'
  PROVIDES = ['total_sub_device_footprint', 'base_dmx_address']
  REQUIRES = ['sub_device_addresses', 'sub_device_footprints']
  NON_CONTIGUOUS = 0xffff

  def Test(self):
    self.expected_footprint = sum(
        self.Property('sub_device_footprints').values())
    self.AddIfGetSupported(self.AckGetResult())
    self.SendGet(ROOT_DEVICE, self.pid)

  def VerifyResult(self, response, fields):
    footprint = None
    base_address = None
    if response.WasAcked():
      footprint = fields['sub_device_footprint']
      base_address = fields['base_dmx_address']

      if footprint > TestMixins.MAX_DMX_ADDRESS:
        self.AddWarning('Sub device footprint > 512, was %d' % footprint)

      if (base_address == 0 or
          (base_address > TestMixins.MAX_DMX_ADDRESS and
           base_address != self.NON_CONTIGUOUS)):
        self.AddWarning('Base DMX address is outside range 1-512, was %d' %
                        base_address)

      if footprint != self.expected_footprint:
        self.SetFailed(
            "Sub device footprint (%d) didn't match sum of sub-device "
            "footprints (%d)" %
            (fields['sub_device_footprint'], self.expected_footprint))

      is_contiguous = self.CheckForContiguousSubDevices()
      if is_contiguous and base_address == self.NON_CONTIGUOUS:
        self.SetFailed(
            'Sub device addresses are contiguous, but block address returned '
            '0xffff')
      elif not (is_contiguous or base_address == self.NON_CONTIGUOUS):
        self.SetFailed(
            "Sub device addresses aren't contiguous, but block address "
            "didn't return 0xffff")

    self.SetProperty('total_sub_device_footprint', footprint)
    self.SetProperty('base_dmx_address', base_address)

  def CheckForContiguousSubDevices(self):
    addresses = self.Property('sub_device_addresses')
    footprints = self.Property('sub_device_footprints')
    next_address = None
    for index in sorted(addresses):
      if next_address is None:
        next_address = addresses[index] + footprints[index]
      elif addresses[index] != next_address:
        return False
      else:
        next_address += footprints[index]
    return True


class CheckDMXBlockAddressConsistency(OptionalParameterTestFixture):
  """Check that the device has subdevices if DMX_BLOCK_ADDRESS is supported."""
  CATEGORY = TestCategory.CONTROL
  REQUIRES = ['sub_device_count']
  PID = 'DMX_BLOCK_ADDRESS'

  def Test(self):
    if (self.PidSupported() and self.Property('sub_device_count') == 0):
      self.AddAdvisory('DMX_BLOCK_ADDRESS supported but sub device count was 0')
    self.SetPassed()


class GetDMXBlockAddressWithData(TestMixins.GetWithDataMixin,
                                 OptionalParameterTestFixture):
  """Get DMX_BLOCK_ADDRESS with extra data."""
  PID = 'DMX_BLOCK_ADDRESS'


class SetDMXBlockAddress(TestMixins.SetMixin, OptionalParameterTestFixture):
  """SET the DMX_BLOCK_ADDRESS."""
  CATEGORY = TestCategory.DMX_SETUP
  PID = 'DMX_BLOCK_ADDRESS'
  REQUIRES = ['total_sub_device_footprint', 'base_dmx_address']
  EXPECTED_FIELDS = ['base_dmx_address']

  # TODO(Peter): Allow Nack write protect when 0 sub device footprint or no
  # addressable subs
  def NewValue(self):
    base_address = self.Property('base_dmx_address')
    footprint = self.Property('total_sub_device_footprint')

    if base_address is None or footprint is None:
      return 1

    if base_address == GetDMXBlockAddress.NON_CONTIGUOUS:
      return 1

    new_address = base_address + 1
    if new_address + footprint > TestMixins.MAX_DMX_ADDRESS:
      new_address = 1
    return new_address

  def ResetState(self):
    # We can't reset as the addresses may not have been contiguous
    pass


class SetZeroDMXBlockAddress(TestMixins.SetZeroUInt16Mixin,
                             OptionalParameterTestFixture):
  """Set DMX_BLOCK_ADDRESS to 0."""
  PID = 'DMX_BLOCK_ADDRESS'
  DEPS = [SetDMXBlockAddress]


class SetOutOfRangeDMXBlockAddress(OptionalParameterTestFixture):
  """Set DMX_BLOCK_ADDRESS to 513."""
  CATEGORY = TestCategory.ERROR_CONDITIONS
  PID = 'DMX_BLOCK_ADDRESS'
  DEPS = [SetDMXBlockAddress]

  def Test(self):
    self.AddIfSetSupported(self.NackSetResult(RDMNack.NR_DATA_OUT_OF_RANGE))
    data = struct.pack('!H', TestMixins.MAX_DMX_ADDRESS + 1)
    self.SendRawSet(ROOT_DEVICE, self.pid, data)


class SetDMXBlockAddressWithExtraData(TestMixins.SetWithDataMixin,
                                      OptionalParameterTestFixture):
  """Send a SET dmx block address with extra data."""
  PID = 'DMX_BLOCK_ADDRESS'
  DATA = 'foobar'


class SetDMXBlockAddressWithNoData(TestMixins.SetWithNoDataMixin,
                                   OptionalParameterTestFixture):
  """Set DMX_BLOCK_ADDRESS with no data."""
  PID = 'DMX_BLOCK_ADDRESS'


class AllSubDevicesGetDmxBlockAddress(TestMixins.AllSubDevicesGetMixin,
                                      OptionalParameterTestFixture):
  """Get DMX_BLOCK_ADDRESS addressed to ALL_SUB_DEVICES."""
  PID = 'DMX_BLOCK_ADDRESS'


# DMX_FAIL_MODE
# -----------------------------------------------------------------------------
class GetDMXFailMode(OptionalParameterTestFixture):
  """GET DMX_FAIL_MODE."""
  CATEGORY = TestCategory.DMX_SETUP
  PID = 'DMX_FAIL_MODE'
  PROVIDES = ['dmx_fail_settings']

  def Test(self):
    self.AddIfGetSupported(self.AckGetResult())
    self.SendGet(ROOT_DEVICE, self.pid)

  def VerifyResult(self, response, fields):
    if fields is None:
      fields = {}
    self.SetProperty('dmx_fail_settings', fields)


class GetDMXFailModeWithData(TestMixins.GetWithDataMixin,
                             OptionalParameterTestFixture):
  """GET DMX_FAIL_MODE with extra data."""
  PID = 'DMX_FAIL_MODE'


class SetDMXFailMode(OptionalParameterTestFixture):
  """Set DMX_FAIL_MODE without changing the settings."""
  CATEGORY = TestCategory.DMX_SETUP
  PID = 'DMX_FAIL_MODE'
  PROVIDES = ['set_dmx_fail_mode_supported']
  REQUIRES = ['dmx_fail_settings']

  def Test(self):
    settings = self.Property('dmx_fail_settings', {})

    self.AddIfSetSupported([
      self.AckSetResult(),
      self.NackSetResult(RDMNack.NR_UNSUPPORTED_COMMAND_CLASS),
    ])
    self.SendSet(
        ROOT_DEVICE, self.pid,
        [settings.get('scene_number', 0),
         settings.get('hold_time', 0),
         settings.get('loss_of_signal_delay', 0),
         settings.get('level', 0)]
    )

  def VerifyResult(self, response, fields):
    self.SetProperty('set_dmx_fail_mode_supported', response.WasAcked())


class SetDMXFailModeMinimumTime(TestMixins.SetDMXFailModeMixin,
                                OptionalParameterTestFixture):
  """Verify the minimum times in PRESET_INFO are supported in DMX_FAIL_MODE."""
  def Test(self):
    self.in_get = False

    if self.Property('set_dmx_fail_mode_supported'):
      self.AddIfSetSupported(self.AckSetResult(action=self.GetFailMode))
    else:
      self.AddIfSetSupported(
          self.NackSetResult(RDMNack.NR_UNSUPPORTED_COMMAND_CLASS))

    preset_info = self.Property('preset_info', {})
    self.known_limits = preset_info != {}
    self.delay_time = preset_info.get('min_fail_delay_time', 0)
    self.hold_time = preset_info.get('min_fail_hold_time', 0)

    self.SendSet(ROOT_DEVICE, self.pid,
                 [0, self.delay_time, self.hold_time, 255])

  def GetFailMode(self):
    self.in_get = True
    fields = {}
    if self.known_limits:
      fields['loss_of_signal_delay'] = self.delay_time
      fields['hold_time'] = self.hold_time

    self.AddIfGetSupported(self.AckGetResult(field_values=fields))
    self.SendGet(ROOT_DEVICE, self.pid)


class SetDMXFailModeMaximumTime(TestMixins.SetDMXFailModeMixin,
                                OptionalParameterTestFixture):
  """Verify the maximum times in PRESET_INFO are supported in DMX_FAIL_MODE."""
  def Test(self):
    self.in_get = False

    if self.Property('set_dmx_fail_mode_supported'):
      self.AddIfSetSupported(self.AckSetResult(action=self.GetFailMode))
    else:
      self.AddIfSetSupported(
          self.NackSetResult(RDMNack.NR_UNSUPPORTED_COMMAND_CLASS))

    preset_info = self.Property('preset_info', {})
    self.known_limits = preset_info != {}
    self.delay_time = preset_info.get('max_fail_delay_time', self.INFINITE_TIME)
    self.hold_time = preset_info.get('max_fail_hold_time', self.INFINITE_TIME)

    self.SendSet(ROOT_DEVICE, self.pid,
                 [0, self.delay_time, self.hold_time, 255])

  def GetFailMode(self):
    self.in_get = True
    fields = {}
    if self.known_limits:
      fields['loss_of_signal_delay'] = self.delay_time
      fields['hold_time'] = self.hold_time

    self.AddIfGetSupported(self.AckGetResult(field_values=fields))
    self.SendGet(ROOT_DEVICE, self.pid)


class SetDMXFailModeInfiniteTimes(TestMixins.SetDMXFailModeMixin,
                                  OptionalParameterTestFixture):
  """Check if infinite times are supported for DMX_FAIL_MODE."""
  def Test(self):
    self.in_get = False

    if self.Property('set_dmx_fail_mode_supported'):
      self.AddIfSetSupported(self.AckSetResult(action=self.GetFailMode))
    else:
      self.AddIfSetSupported(
          self.NackSetResult(RDMNack.NR_UNSUPPORTED_COMMAND_CLASS))

    self.SendSet(ROOT_DEVICE, self.pid,
                 [0, 'infinite', 'infinite', 255])

  def GetFailMode(self):
    self.in_get = True
    self.AddIfGetSupported(self.AckGetResult())
    self.SendGet(ROOT_DEVICE, self.pid)

  def VerifyResult(self, response, fields):
    if not response.WasAcked() or not self.in_get:
      return

    self.CheckField(
        'delay time',
        self.Property('preset_info', {}).get('fail_infinite_delay_supported'),
        fields['loss_of_signal_delay'])
    self.CheckField(
        'hold time',
        self.Property('preset_info', {}).get('fail_infinite_hold_supported'),
        fields['hold_time'])

  def CheckField(self, field_name, is_supported, new_value):
    if is_supported is None:
      # We can't tell is the new value is correct or not
      return

    if is_supported and new_value != self.INFINITE_TIME:
      self.SetFailed(
          'infinite %s was supported, but the value was truncated after a set.'
          ' Expected %d, got %d' %
          (field_name, self.INFINITE_TIME, new_value))
    elif not is_supported and new_value == self.INFINITE_TIME:
      self.SetFailed(
          'infinite %s was not supported, but the value was not truncated '
          'after a set.' % field_name)


class SetDMXFailModeOutOfRangeMaximumTime(TestMixins.SetDMXFailModeMixin,
                                          OptionalParameterTestFixture):
  """Check that the maximum times for DMX_FAIL_MODE are honored."""
  def Test(self):
    self.in_get = False
    preset_info = self.Property('preset_info', {})
    self.max_delay_time = preset_info.get('max_fail_delay_time')
    self.max_hold_time = preset_info.get('max_fail_hold_time')

    if self.max_delay_time is None or self.max_hold_time is None:
      self.SetNotRun("Max times unknown - PRESET_INFO wasn't acked")
      return

    delay_time = self.max_delay_time
    delay_time_field = self.pid.GetRequestField(RDM_SET,
                                                'loss_of_signal_delay')
    # 0xffff means 'fail mode not supported'
    if delay_time_field.RawValue(self.max_delay_time) < 0xffff - 1:
      delay_time = delay_time_field.DisplayValue(
          delay_time_field.RawValue(self.max_delay_time) + 1)  # Increment by 1

    hold_time = self.max_hold_time
    hold_time_field = self.pid.GetRequestField(RDM_SET, 'hold_time')
    # 0xffff means 'fail mode not supported'
    if hold_time_field.RawValue(self.max_hold_time) < 0xffff - 1:
      hold_time = hold_time_field.DisplayValue(
          hold_time_field.RawValue(self.max_hold_time) + 1)  # Increment by 1

    if self.Property('set_dmx_fail_mode_supported'):
      self.AddIfSetSupported(self.AckSetResult(action=self.GetFailMode))
    else:
      self.AddIfSetSupported(
          self.NackSetResult(RDMNack.NR_UNSUPPORTED_COMMAND_CLASS))

    self.SendSet(ROOT_DEVICE, self.pid,
                 [0, delay_time, hold_time, 255])

  def GetFailMode(self):
    self.in_get = True
    fields = {
      'loss_of_signal_delay': self.max_delay_time,
      'hold_time': self.max_hold_time,
    }
    self.AddIfGetSupported(self.AckGetResult(field_values=fields))
    self.SendGet(ROOT_DEVICE, self.pid)


class SetDMXFailModeOutOfRangeMinimumTime(TestMixins.SetDMXFailModeMixin,
                                          OptionalParameterTestFixture):
  """Check that the minimum times for DMX_FAIL_MODE are honored."""
  def Test(self):
    self.in_get = False
    preset_info = self.Property('preset_info', {})
    self.min_delay_time = preset_info.get('min_fail_delay_time')
    self.min_hold_time = preset_info.get('min_fail_hold_time')

    if self.min_delay_time is None or self.min_hold_time is None:
      self.SetNotRun("Max times unknown - PRESET_INFO wasn't acked")
      return

    delay_time = self.min_delay_time
    delay_time_field = self.pid.GetRequestField(RDM_SET,
                                                'loss_of_signal_delay')
    # 0xffff means 'fail mode not supported'
    if (delay_time_field.RawValue(self.min_delay_time) > 1 and
        delay_time_field.RawValue(self.min_delay_time) < 0xffff):
      delay_time = delay_time_field.DisplayValue(
          delay_time_field.RawValue(self.min_delay_time) - 1)  # Decrement by 1

    hold_time = self.min_hold_time
    hold_time_field = self.pid.GetRequestField(RDM_SET, 'hold_time')
    # 0xffff means 'fail mode not supported'
    if (hold_time_field.RawValue(self.min_hold_time) > 1 and
        hold_time_field.RawValue(self.min_hold_time) < 0xffff):
      hold_time = hold_time_field.DisplayValue(
          hold_time_field.RawValue(self.min_hold_time) - 1)  # Decrement by 1

    if self.Property('set_dmx_fail_mode_supported'):
      self.AddIfSetSupported(self.AckSetResult(action=self.GetFailMode))
    else:
      self.AddIfSetSupported(
          self.NackSetResult(RDMNack.NR_UNSUPPORTED_COMMAND_CLASS))

    self.SendSet(ROOT_DEVICE, self.pid,
                 [0, delay_time, hold_time, 255])

  def GetFailMode(self):
    self.in_get = True
    fields = {
      'loss_of_signal_delay': self.min_delay_time,
      'hold_time': self.min_hold_time,
    }
    self.AddIfGetSupported(self.AckGetResult(field_values=fields))
    self.SendGet(ROOT_DEVICE, self.pid)


class SetDMXFailModeWithNoData(TestMixins.SetWithNoDataMixin,
                               OptionalParameterTestFixture):
  """Set DMX_FAIL_MODE with no data."""
  PID = 'DMX_FAIL_MODE'


class SetDMXFailModeWithExtraData(TestMixins.SetWithDataMixin,
                                  OptionalParameterTestFixture):
  """Send a SET DMX_FAIL_MODE command with extra data."""
  PID = 'DMX_FAIL_MODE'


class AllSubDevicesGetDMXFailMode(TestMixins.AllSubDevicesGetMixin,
                                  OptionalParameterTestFixture):
  """Get DMX_FAIL_MODE addressed to ALL_SUB_DEVICES."""
  PID = 'DMX_FAIL_MODE'


# DMX_STARTUP_MODE
# -----------------------------------------------------------------------------
class GetDMXStartupMode(OptionalParameterTestFixture):
  """Get DMX_STARTUP_MODE."""
  CATEGORY = TestCategory.DMX_SETUP
  PID = 'DMX_STARTUP_MODE'
  PROVIDES = ['dmx_startup_settings']

  def Test(self):
    self.AddIfGetSupported(self.AckGetResult())
    self.SendGet(ROOT_DEVICE, self.pid)

  def VerifyResult(self, response, fields):
    if fields is None:
      fields = {}
    self.SetProperty('dmx_startup_settings', fields)


class GetDMXStartupModeWithData(TestMixins.GetWithDataMixin,
                                OptionalParameterTestFixture):
  """Get DMX_STARTUP_MODE with extra data."""
  PID = 'DMX_STARTUP_MODE'


class SetDMXStartupMode(OptionalParameterTestFixture):
  """Set DMX_STARTUP_MODE without changing the settings."""
  CATEGORY = TestCategory.DMX_SETUP
  PID = 'DMX_FAIL_MODE'
  PROVIDES = ['set_dmx_startup_mode_supported']
  REQUIRES = ['dmx_startup_settings']

  def Test(self):
    settings = self.Property('dmx_startup_settings', {})

    self.AddIfSetSupported([
      self.AckSetResult(),
      self.NackSetResult(RDMNack.NR_UNSUPPORTED_COMMAND_CLASS),
    ])
    self.SendSet(
        ROOT_DEVICE, self.pid,
        [settings.get('scene_number', 0),
         settings.get('hold_time', 0),
         settings.get('startup_delay', 0),
         settings.get('level', 0)]
    )

  def VerifyResult(self, response, fields):
    self.SetProperty('set_dmx_startup_mode_supported', response.WasAcked())


class SetDMXStartupModeMinimumTime(TestMixins.SetDMXStartupModeMixin,
                                   OptionalParameterTestFixture):
  """Verify DMX_STARTUP_MODE supports the min. times from PRESET_INFO."""
  def Test(self):
    self.in_get = False

    if self.Property('set_dmx_startup_mode_supported'):
      self.AddIfSetSupported(self.AckSetResult(action=self.GetStartupMode))
    else:
      self.AddIfSetSupported(
          self.NackSetResult(RDMNack.NR_UNSUPPORTED_COMMAND_CLASS))

    preset_info = self.Property('preset_info', {})
    self.known_limits = preset_info != {}
    self.delay_time = preset_info.get('min_startup_delay_time', 0)
    self.hold_time = preset_info.get('min_startup_hold_time', 0)

    self.SendSet(ROOT_DEVICE, self.pid,
                 [0, self.delay_time, self.hold_time, 255])

  def GetStartupMode(self):
    self.in_get = True
    fields = {}
    if self.known_limits:
      fields['startup_delay'] = self.delay_time
      fields['hold_time'] = self.hold_time

    self.AddIfGetSupported(self.AckGetResult(field_values=fields))
    self.SendGet(ROOT_DEVICE, self.pid)


class SetDMXStartupModeMaximumTime(TestMixins.SetDMXStartupModeMixin,
                                   OptionalParameterTestFixture):
  """Verify DMX_STARTUP_MODE supports the max. times from PRESET_INFO."""
  def Test(self):
    self.in_get = False

    if self.Property('set_dmx_startup_mode_supported'):
      self.AddIfSetSupported(self.AckSetResult(action=self.GetStartupMode))
    else:
      self.AddIfSetSupported(
          self.NackSetResult(RDMNack.NR_UNSUPPORTED_COMMAND_CLASS))

    preset_info = self.Property('preset_info', {})
    self.known_limits = preset_info != {}
    self.delay_time = preset_info.get('max_startup_delay_time',
                                      self.INFINITE_TIME)
    self.hold_time = preset_info.get('max_startup_hold_time',
                                     self.INFINITE_TIME)

    self.SendSet(ROOT_DEVICE, self.pid,
                 [0, self.delay_time, self.hold_time, 255])

  def GetStartupMode(self):
    self.in_get = True
    fields = {}
    if self.known_limits:
      fields['startup_delay'] = self.delay_time
      fields['hold_time'] = self.hold_time

    self.AddIfGetSupported(self.AckGetResult(field_values=fields))
    self.SendGet(ROOT_DEVICE, self.pid)


class SetDMXStartupModeInfiniteTimes(TestMixins.SetDMXStartupModeMixin,
                                     OptionalParameterTestFixture):
  """Check if infinite times are supported for DMX_STARTUP_MODE."""
  def Test(self):
    self.in_get = False

    if self.Property('set_dmx_startup_mode_supported'):
      self.AddIfSetSupported(self.AckSetResult(action=self.GetStartupMode))
    else:
      self.AddIfSetSupported(
          self.NackSetResult(RDMNack.NR_UNSUPPORTED_COMMAND_CLASS))

    self.SendSet(ROOT_DEVICE, self.pid,
                 [0, 'infinite', 'infinite', 255])

  def GetStartupMode(self):
    self.in_get = True
    self.AddIfGetSupported(self.AckGetResult())
    self.SendGet(ROOT_DEVICE, self.pid)

  def VerifyResult(self, response, fields):
    if not response.WasAcked() or not self.in_get:
      return

    self.CheckField(
        'delay time',
        self.Property('preset_info', {}).get(
           'startup_infinite_delay_supported'),
        fields['startup_delay'])
    self.CheckField(
        'hold time',
        self.Property('preset_info', {}).get('startup_infinite_hold_supported'),
        fields['hold_time'])

  def CheckField(self, field_name, is_supported, new_value):
    if is_supported is None:
      # We can't tell is the new value is correct or not
      return

    if is_supported and new_value != self.INFINITE_TIME:
      self.SetFailed(
          'infinite %s was supported, but the value was truncated after a set.'
          ' Expected %d, got %d' %
          (field_name, self.INFINITE_TIME, new_value))
    elif not is_supported and new_value == self.INFINITE_TIME:
      self.SetFailed(
          'infinite %s was not supported, but the value was not truncated '
          'after a set.' % field_name)


class SetDMXStartupModeOutOfRangeMaximumTime(TestMixins.SetDMXStartupModeMixin,
                                             OptionalParameterTestFixture):
  """Check that the maximum times for DMX_STARTUP_MODE are honored."""
  def Test(self):
    self.in_get = False
    preset_info = self.Property('preset_info', {})
    self.max_delay_time = preset_info.get('max_startup_delay_time')
    self.max_hold_time = preset_info.get('max_startup_hold_time')

    if self.max_delay_time is None or self.max_hold_time is None:
      self.SetNotRun("Max times unknown - PRESET_INFO wasn't acked")
      return

    delay_time = self.max_delay_time
    delay_time_field = self.pid.GetRequestField(RDM_SET, 'startup_delay')
    # 0xffff means 'startup mode not supported'
    if delay_time_field.RawValue(self.max_delay_time) < (0xffff - 1):
      delay_time = delay_time_field.DisplayValue(
          delay_time_field.RawValue(self.max_delay_time) + 1)  # Increment by 1

    hold_time = self.max_hold_time
    hold_time_field = self.pid.GetRequestField(RDM_SET, 'hold_time')
    # 0xffff means 'startup mode not supported'
    if hold_time_field.RawValue(self.max_hold_time) < (0xffff - 1):
      hold_time = hold_time_field.DisplayValue(
          hold_time_field.RawValue(self.max_hold_time) + 1)  # Increment by 1

    if self.Property('set_dmx_startup_mode_supported'):
      self.AddIfSetSupported(self.AckSetResult(action=self.GetStartupMode))
    else:
      self.AddIfSetSupported(
          self.NackSetResult(RDMNack.NR_UNSUPPORTED_COMMAND_CLASS))

    self.SendSet(ROOT_DEVICE, self.pid,
                 [0, delay_time, hold_time, 255])

  def GetStartupMode(self):
    self.in_get = True
    fields = {
      'startup_delay': self.max_delay_time,
      'hold_time': self.max_hold_time,
    }
    self.AddIfGetSupported(self.AckGetResult(field_values=fields))
    self.SendGet(ROOT_DEVICE, self.pid)


class SetDMXStartupModeOutOfRangeMinimumTime(TestMixins.SetDMXStartupModeMixin,
                                             OptionalParameterTestFixture):
  """Check that the minimum times for DMX_STARTUP_MODE are honored."""
  def Test(self):
    self.in_get = False
    preset_info = self.Property('preset_info', {})
    self.min_delay_time = preset_info.get('min_startup_delay_time')
    self.min_hold_time = preset_info.get('min_startup_hold_time')

    if self.min_delay_time is None or self.min_hold_time is None:
      self.SetNotRun("Max times unknown - PRESET_INFO wasn't acked")
      return

    delay_time = self.min_delay_time
    delay_time_field = self.pid.GetRequestField(RDM_SET, 'startup_delay')
    # 0xffff means 'startup mode not supported'
    if (delay_time_field.RawValue(self.min_delay_time) > 1 and
        delay_time_field.RawValue(self.min_delay_time) < 0xffff):
      delay_time = delay_time_field.DisplayValue(
          delay_time_field.RawValue(self.min_delay_time) - 1)  # Decrement by 1

    hold_time = self.min_hold_time
    hold_time_field = self.pid.GetRequestField(RDM_SET, 'hold_time')
    # 0xffff means 'startup mode not supported'
    if (hold_time_field.RawValue(self.min_hold_time) > 1 and
        hold_time_field.RawValue(self.min_hold_time) < 0xffff):
      hold_time = hold_time_field.DisplayValue(
          hold_time_field.RawValue(self.min_hold_time) - 1)  # Decrement by 1

    if self.Property('set_dmx_startup_mode_supported'):
      self.AddIfSetSupported(self.AckSetResult(action=self.GetStartupMode))
    else:
      self.AddIfSetSupported(
          self.NackSetResult(RDMNack.NR_UNSUPPORTED_COMMAND_CLASS))

    self.SendSet(ROOT_DEVICE, self.pid,
                 [0, delay_time, hold_time, 255])

  def GetStartupMode(self):
    self.in_get = True
    fields = {
      'startup_delay': self.min_delay_time,
      'hold_time': self.min_hold_time,
    }
    self.AddIfGetSupported(self.AckGetResult(field_values=fields))
    self.SendGet(ROOT_DEVICE, self.pid)


class SetDMXStartupModeWithNoData(TestMixins.SetWithNoDataMixin,
                                  OptionalParameterTestFixture):
  """Set DMX_STARTUP_MODE with no data."""
  PID = 'DMX_STARTUP_MODE'


class SetDMXStartupModeWithExtraData(TestMixins.SetWithDataMixin,
                                     OptionalParameterTestFixture):
  """Send a SET DMX_STARTUP_MODE command with extra data."""
  PID = 'DMX_STARTUP_MODE'


class AllSubDevicesGetDMXStartupMode(TestMixins.AllSubDevicesGetMixin,
                                     OptionalParameterTestFixture):
  """Get DMX_STARTUP_MODE addressed to ALL_SUB_DEVICES."""
  PID = 'DMX_STARTUP_MODE'


# POWER_ON_SELF_TEST
# -----------------------------------------------------------------------------
class GetPowerOnSelfTest(TestMixins.GetMixin, OptionalParameterTestFixture):
  """Get the POWER_ON_SELF_TEST."""
  CATEGORY = TestCategory.CONTROL
  PID = 'POWER_ON_SELF_TEST'
  EXPECTED_FIELDS = ['power_on_self_test']
  PROVIDES = ['power_on_self_test']


class GetPowerOnSelfTestWithData(TestMixins.GetWithDataMixin,
                                 OptionalParameterTestFixture):
  """Get the POWER_ON_SELF_TEST with extra data."""
  PID = 'POWER_ON_SELF_TEST'


class SetPowerOnSelfTest(TestMixins.SetBoolMixin,
                         OptionalParameterTestFixture):
  """Set POWER_ON_SELF_TEST."""
  CATEGORY = TestCategory.CONTROL
  PID = 'POWER_ON_SELF_TEST'
  EXPECTED_FIELDS = ['power_on_self_test']
  REQUIRES = ['power_on_self_test']

  def OldValue(self):
    return self.Property('power_on_self_test')


class SetPowerOnSelfTestWithNoData(TestMixins.SetWithNoDataMixin,
                                   OptionalParameterTestFixture):
  """Set the POWER_ON_SELF_TEST with no param data."""
  PID = 'POWER_ON_SELF_TEST'


class SetPowerOnSelfTestWithExtraData(TestMixins.SetWithDataMixin,
                                      OptionalParameterTestFixture):
  """Send a SET POWER_ON_SELF_TEST command with extra data."""
  PID = 'POWER_ON_SELF_TEST'


class AllSubDevicesGetPowerOnSelfTest(TestMixins.AllSubDevicesGetMixin,
                                      OptionalParameterTestFixture):
  """Get POWER_ON_SELF_TEST addressed to ALL_SUB_DEVICES."""
  PID = 'POWER_ON_SELF_TEST'


# LOCK_STATE
# -----------------------------------------------------------------------------
class GetLockState(TestMixins.GetMixin, OptionalParameterTestFixture):
  """Get LOCK_STATE."""
  CATEGORY = TestCategory.CONFIGURATION
  PID = "LOCK_STATE"
  PROVIDES = ['current_lock_state', 'number_of_lock_states']

  def Test(self):
    self.AddIfGetSupported(self.AckGetResult())
    self.SendGet(ROOT_DEVICE, self.pid)

  def VerifyResult(self, response, fields):
    if not response.WasAcked():
      for key in self.PROVIDES:
        self.SetProperty(key, None)
      return

    self.SetPropertyFromDict(fields, 'current_lock_state')
    self.SetPropertyFromDict(fields, 'number_of_lock_states')

    if fields['current_lock_state'] > fields['number_of_lock_states']:
      self.SetFailed('Lock State %d exceeded number of lock states %d' %
                     (fields['current_lock_state'],
                      fields['number_of_lock_states']))
      return


class GetLockStateWithData(TestMixins.GetWithDataMixin,
                           OptionalParameterTestFixture):
  """Get LOCK_STATE with extra data."""
  PID = 'LOCK_STATE'


class AllSubDevicesGetLockState(TestMixins.AllSubDevicesGetMixin,
                                OptionalParameterTestFixture):
  """Get LOCK_STATE addressed to ALL_SUB_DEVICES."""
  PID = 'LOCK_STATE'


class SetLockStateWithNoData(TestMixins.SetWithNoDataMixin,
                             OptionalParameterTestFixture):
  """Set LOCK_STATE without no data."""
  PID = 'LOCK_STATE'


class SetLockStateWithExtraData(TestMixins.SetWithDataMixin,
                                OptionalParameterTestFixture):
  """Send a SET LOCK_STATE command with extra data."""
  PID = 'LOCK_STATE'
  DATA = 'foobar'


class SetLockState(OptionalParameterTestFixture):
  """Set LOCK_STATE."""
  CATEGORY = TestCategory.CONFIGURATION
  PID = 'LOCK_STATE'
  REQUIRES = ['current_lock_state', 'pin_code']

  def Test(self):
    self.lock_state = self.Property('current_lock_state')
    if self.lock_state is None:
      self.SetNotRun('Unable to determine pin code')
      return

    self.pin = self.Property('pin_code')
    if self.pin is None:
      # Try setting to a static value, we make old and new the same just on the
      # off chance this is actually the pin
      # http://www.datagenetics.com/blog/september32012/
      self.AddIfSetSupported([
        self.AckSetResult(),
        self.NackSetResult(RDMNack.NR_DATA_OUT_OF_RANGE),
      ])
      self.SendSet(PidStore.ROOT_DEVICE, self.pid, [439, self.lock_state])

    else:
      self.AddIfSetSupported([
        self.AckSetResult(action=self.VerifySet),
        self.NackSetResult(
          RDMNack.NR_UNSUPPORTED_COMMAND_CLASS,
          advisory='SET for %s returned unsupported command class' %
                   self.pid.name),
      ])
      self.SendSet(PidStore.ROOT_DEVICE, self.pid, [self.pin, self.lock_state])

  def VerifySet(self):
    self.AddExpectedResults(
        self.AckGetResult(field_values={'current_lock_state': self.lock_state}))
    self.SendGet(PidStore.ROOT_DEVICE, self.pid)


# LOCK_STATE_DESCRIPTION
# -----------------------------------------------------------------------------
class GetLockStateDescription(TestMixins.GetSettingDescriptionsRangeMixin,
                              OptionalParameterTestFixture):
  """Get LOCK_STATE_DESCRIPTION for all known states."""
  CATEGORY = TestCategory.DIMMER_SETTINGS
  PID = 'LOCK_STATE_DESCRIPTION'
  REQUIRES = ['number_of_lock_states']
  EXPECTED_FIELDS = ['lock_state']
  DESCRIPTION_FIELD = 'lock_state_description'


class GetLockStateDescriptionWithNoData(TestMixins.GetWithNoDataMixin,
                                        OptionalParameterTestFixture):
  """Get LOCK_STATE_DESCRIPTION with no lock state specified."""
  PID = 'LOCK_STATE_DESCRIPTION'


class GetLockStateDescriptionWithExtraData(TestMixins.GetWithDataMixin,
                                           OptionalParameterTestFixture):
  """Get LOCK_STATE_DESCRIPTION with extra data."""
  PID = 'LOCK_STATE_DESCRIPTION'


class GetZeroLockStateDescription(TestMixins.GetZeroUInt8Mixin,
                                  OptionalParameterTestFixture):
  """Get LOCK_STATE_DESCRIPTION for lock state 0."""
  PID = 'LOCK_STATE_DESCRIPTION'


class GetOutOfRangeLockStateDescription(TestMixins.GetOutOfRangeByteMixin,
                                        OptionalParameterTestFixture):
  """Get LOCK_STATE_DESCRIPTION for an out-of-range lock state."""
  PID = 'LOCK_STATE_DESCRIPTION'
  REQUIRES = ['number_of_lock_states']
  LABEL = 'lock states'


class SetLockStateDescription(TestMixins.UnsupportedSetMixin,
                              OptionalParameterTestFixture):
  """Set the LOCK_STATE_DESCRIPTION."""
  PID = 'LOCK_STATE_DESCRIPTION'


class SetLockStateDescriptionWithData(TestMixins.UnsupportedSetWithDataMixin,
                                      OptionalParameterTestFixture):
  """Attempt to SET LOCK_STATE_DESCRIPTION with data."""
  PID = 'LOCK_STATE_DESCRIPTION'


class AllSubDevicesGetLockStateDescription(TestMixins.AllSubDevicesGetMixin,
                                           OptionalParameterTestFixture):
  """Get LOCK_STATE_DESCRIPTION addressed to ALL_SUB_DEVICES."""
  PID = 'LOCK_STATE_DESCRIPTION'
  DATA = [1]


# LOCK_PIN
# -----------------------------------------------------------------------------
class GetLockPin(TestMixins.GetMixin, OptionalParameterTestFixture):
  """Get LOCK_PIN."""
  CATEGORY = TestCategory.CONFIGURATION
  PID = 'LOCK_PIN'
  EXPECTED_FIELDS = ['pin_code']
  PROVIDES = ['pin_code']
  # Some responders may not let you GET the pin.
  ALLOWED_NACKS = [RDMNack.NR_UNSUPPORTED_COMMAND_CLASS]


class GetLockPinWithData(TestMixins.GetWithDataMixin,
                         OptionalParameterTestFixture):
  """Get LOCK_PIN with data."""
  PID = 'LOCK_PIN'
  # Some responders may not let you GET the pin.
  ALLOWED_NACKS = [RDMNack.NR_UNSUPPORTED_COMMAND_CLASS]


class AllSubDevicesGetLockPin(TestMixins.AllSubDevicesGetMixin,
                              OptionalParameterTestFixture):
  """Get LOCK_PIN addressed to ALL_SUB_DEVICES."""
  PID = 'LOCK_PIN'


class SetLockPinWithNoData(TestMixins.SetWithNoDataMixin,
                           OptionalParameterTestFixture):
  """Set LOCK_PIN with no param data."""
  PID = 'LOCK_PIN'


class SetLockPinWithExtraData(TestMixins.SetWithDataMixin,
                              OptionalParameterTestFixture):
  """Send a SET LOCK_PIN command with extra data."""
  PID = 'LOCK_PIN'


class SetLockPin(OptionalParameterTestFixture):
  """Set LOCK_PIN."""
  CATEGORY = TestCategory.CONFIGURATION
  PID = 'LOCK_PIN'
  REQUIRES = ['pin_code']

  def Test(self):
    self.pin = self.Property('pin_code')
    if self.pin is None:
      # Try setting to a static value, we make old and new the same just on the
      # off chance this is actually the pin
      # http://www.datagenetics.com/blog/september32012/
      self.AddIfSetSupported([
        self.AckSetResult(),
        self.NackSetResult(RDMNack.NR_DATA_OUT_OF_RANGE),
      ])
      self.SendSet(PidStore.ROOT_DEVICE, self.pid, [439, 439])

    else:
      self.AddIfSetSupported([
        self.AckSetResult(action=self.VerifySet),
        self.NackSetResult(
          RDMNack.NR_UNSUPPORTED_COMMAND_CLASS,
          advisory='SET for %s returned unsupported command class' %
                   self.pid.name),
      ])
      self.SendSet(PidStore.ROOT_DEVICE, self.pid, [self.pin, self.pin])

  def VerifySet(self):
    self.AddExpectedResults([
      self.AckGetResult(field_values={'pin_code': self.pin}),
      self.NackGetResult(RDMNack.NR_UNSUPPORTED_COMMAND_CLASS),
    ])
    self.SendGet(PidStore.ROOT_DEVICE, self.pid)


class SetInvalidLockPin(OptionalParameterTestFixture):
  """Set LOCK_PIN with the wrong pin code."""
  CATEGORY = TestCategory.ERROR_CONDITIONS
  PID = 'LOCK_PIN'

  REQUIRES = ['pin_code']

  def Test(self):
    self.pin = self.Property('pin_code')
    if self.pin is None:
      self.SetNotRun('Unable to determine pin code')
      return

    bad_pin = (self.pin + 1) % 10000
    self.AddIfSetSupported(self.NackSetResult(RDMNack.NR_DATA_OUT_OF_RANGE))
    self.SendSet(ROOT_DEVICE, self.pid, [0, bad_pin])


class SetOutOfRangeLockPin(OptionalParameterTestFixture):
  """Set LOCK_PIN with an out-of-range pin code."""
  CATEGORY = TestCategory.ERROR_CONDITIONS
  PID = 'LOCK_PIN'
  REQUIRES = ['pin_code']

  def Test(self):
    self.pin = self.Property('pin_code')
    if self.pin is None:
      self.SetNotRun('Unable to determine pin code')
      return

    # Section 3.9, out of range pins return NR_FORMAT_ERROR rather than
    # NR_DATA_OUT_OF_RANGE like one may expect. NR_DATA_OUT_OF_RANGE is
    # reserved for reporting when an incorrect PIN is used.
    self.AddIfSetSupported(self.NackSetResult(RDMNack.NR_FORMAT_ERROR))
    data = struct.pack('!HH', 10001, self.pin)
    self.SendRawSet(ROOT_DEVICE, self.pid, data)


# BURN_IN
# -----------------------------------------------------------------------------
class GetBurnIn(TestMixins.GetMixin, OptionalParameterTestFixture):
  """GET BURN_IN."""
  CATEGORY = TestCategory.POWER_LAMP_SETTINGS
  PID = 'BURN_IN'
  EXPECTED_FIELDS = ['hours_remaining']
  PROVIDES = ['burn_in_hours']


class GetBurnInWithData(TestMixins.GetWithDataMixin,
                        OptionalParameterTestFixture):
  """Get BURN_IN with extra data."""
  PID = 'BURN_IN'


class SetBurnIn(TestMixins.SetUInt8Mixin, OptionalParameterTestFixture):
  """Set BURN_IN."""
  CATEGORY = TestCategory.POWER_LAMP_SETTINGS
  PID = 'BURN_IN'
  EXPECTED_FIELDS = ['hours_remaining']
  REQUIRES = ['burn_in_hours']

  def OldValue(self):
    return self.Property('burn_in_hours')

  def VerifySet(self):
    new_value = self.NewValue()
    results = [
      self.AckGetResult(
          field_names=self.EXPECTED_FIELDS,
          field_values={self.EXPECTED_FIELDS[0]: self.NewValue()}),
    ]
    # Since this is hours remaining, it may be decremented before we can read
    # it back
    if new_value:
      results.append(
        self.AckGetResult(
            field_names=self.EXPECTED_FIELDS,
            field_values={self.EXPECTED_FIELDS[0]: new_value - 1}))
    self.AddExpectedResults(results)
    self.SendGet(ROOT_DEVICE, self.pid)


class SetBurnInWithNoData(TestMixins.SetWithNoDataMixin,
                          OptionalParameterTestFixture):
  """Set BURN_IN with no param data."""
  PID = 'BURN_IN'


class SetBurnInWithExtraData(TestMixins.SetWithDataMixin,
                             OptionalParameterTestFixture):
  """Send a SET BURN_IN command with extra data."""
  PID = 'BURN_IN'


class AllSubDevicesGetBurnIn(TestMixins.AllSubDevicesGetMixin,
                             OptionalParameterTestFixture):
  """Get BURN_IN addressed to ALL_SUB_DEVICES."""
  PID = 'BURN_IN'


# DIMMER_INFO
# -----------------------------------------------------------------------------
class GetDimmerInfo(OptionalParameterTestFixture):
  """GET dimmer info."""
  CATEGORY = TestCategory.DIMMER_SETTINGS
  PID = 'DIMMER_INFO'
  REQUIRES = ['supported_parameters']
  PROVIDES = ['minimum_level_lower', 'minimum_level_upper',
              'maximum_level_lower', 'maximum_level_upper',
              'number_curves_supported', 'levels_resolution',
              'split_levels_supported']

  def Test(self):
    self.AddIfGetSupported(self.AckGetResult())
    self.SendGet(ROOT_DEVICE, self.pid)

  def VerifyResult(self, response, fields):
    if not response.WasAcked():
      for field in self.PROVIDES:
        self.SetProperty(field, None)
      return

    if fields['minimum_level_lower'] > fields['minimum_level_upper']:
      self.AddAdvisory('minimum_level_lower (%d) > minimum_level_upper (%d)'
                       % (fields['minimum_level_lower'],
                          fields['minimum_level_upper']))

    if fields['maximum_level_lower'] > fields['maximum_level_upper']:
      self.AddAdvisory('maximum_level_lower (%d) > maximum_level_upper (%d)'
                       % (fields['maximum_level_lower'],
                          fields['maximum_level_upper']))

    self.SetPropertyFromDict(fields, 'minimum_level_lower')
    self.SetPropertyFromDict(fields, 'minimum_level_upper')
    self.SetPropertyFromDict(fields, 'maximum_level_lower')
    self.SetPropertyFromDict(fields, 'maximum_level_upper')
    self.SetPropertyFromDict(fields, 'number_curves_supported')
    self.SetPropertyFromDict(fields, 'levels_resolution')

    self.SetProperty('split_levels_supported', fields['split_levels_supported'])

    self.CheckFieldsAreUnsupported(
        'MINIMUM_LEVEL', fields,
        {'minimum_level_lower': 0, 'minimum_level_upper': 0,
         'split_levels_supported': 0})
    self.CheckFieldsAreUnsupported(
        'MAXIMUM_LEVEL', fields,
        {'maximum_level_lower': 0xffff, 'maximum_level_upper': 0xffff})

  def CheckFieldsAreUnsupported(self, pid_name, fields, keys):
    if self.LookupPid(pid_name).value in self.Property('supported_parameters'):
      return

    for key, expected_value in keys.iteritems():
      if fields[key] != expected_value:
        self.AddWarning(
            "%s isn't supported but %s in DIMMER_INFO was not %hx" %
            (pid_name, key, expected_value))


class GetDimmerInfoWithData(TestMixins.GetWithDataMixin,
                            OptionalParameterTestFixture):
  """Get DIMMER_INFO with extra data."""
  PID = 'DIMMER_INFO'


class SetDimmerInfo(TestMixins.UnsupportedSetMixin,
                    OptionalParameterTestFixture):
  """Set DIMMER_INFO."""
  PID = 'DIMMER_INFO'


class SetDimmerInfoWithData(TestMixins.UnsupportedSetWithDataMixin,
                            OptionalParameterTestFixture):
  """Attempt to SET DIMMER_INFO with data."""
  PID = 'DIMMER_INFO'


class AllSubDevicesGetDimmerInfo(TestMixins.AllSubDevicesGetMixin,
                                 OptionalParameterTestFixture):
  """Get DIMMER_INFO addressed to ALL_SUB_DEVICES."""
  PID = 'DIMMER_INFO'


# MINIMUM_LEVEL
# -----------------------------------------------------------------------------
class GetMinimumLevel(TestMixins.GetMixin, OptionalParameterTestFixture):
  """Get MINIMUM_LEVEL."""
  CATEGORY = TestCategory.DIMMER_SETTINGS
  PID = "MINIMUM_LEVEL"
  REQUIRES = ['minimum_level_lower', 'minimum_level_upper',
              'split_levels_supported']
  PROVIDES = ['minimum_level_settings']

  def Test(self):
    self.AddIfGetSupported(self.AckGetResult())
    self.SendGet(ROOT_DEVICE, self.pid)

  def VerifyResult(self, response, fields):
    if fields is None:
      fields = {}
    self.SetProperty('minimum_level_settings', fields)

    if not response.WasAcked():
      return

    min_increasing = fields['minimum_level_increasing']
    min_decreasing = fields['minimum_level_decreasing']
    lower_limit = self.Property('minimum_level_lower')
    upper_limit = self.Property('minimum_level_upper')
    if lower_limit is not None and upper_limit is not None:
      if min_increasing < lower_limit or min_increasing > upper_limit:
        self.SetFailed(
            'minimum_level_increasing is outside the range [%d, %d] from '
            'DIMMER_INFO' % (lower_limit, upper_limit))
        return
      if min_decreasing < lower_limit or min_decreasing > upper_limit:
        self.SetFailed(
            'minimum_level_decreasing is outside the range [%d, %d] from '
            'DIMMER_INFO' % (lower_limit, upper_limit))
        return

    split_supported = self.Property('split_levels_supported')
    if split_supported is not None:
      if not split_supported and min_increasing != min_decreasing:
        self.SetFailed(
            'Split min levels not supported but min level increasing (%d)'
            ' != min level decreasing (%d)' % (min_increasing, min_decreasing))


class GetMinimumLevelWithData(TestMixins.GetWithDataMixin,
                              OptionalParameterTestFixture):
  """Get MINIMUM_LEVEL with extra data."""
  PID = 'MINIMUM_LEVEL'


class AllSubDevicesGetMinimumLevel(TestMixins.AllSubDevicesGetMixin,
                                   OptionalParameterTestFixture):
  """Get MINIMUM_LEVEL addressed to ALL_SUB_DEVICES."""
  PID = 'MINIMUM_LEVEL'


class SetMinimumLevel(OptionalParameterTestFixture):
  """Set MINIMUM_LEVEL without changing the settings."""
  CATEGORY = TestCategory.DIMMER_SETTINGS
  PID = 'MINIMUM_LEVEL'
  REQUIRES = ['minimum_level_settings']
  PROVIDES = ['set_minimum_level_supported']

  def Test(self):
    settings = self.Property('minimum_level_settings')
    if not settings:
      self.SetNotRun('Unable to determine current MINIMUM_LEVEL settings')
      return

    self.AddIfSetSupported([
      self.AckSetResult(),
      self.NackSetResult(RDMNack.NR_UNSUPPORTED_COMMAND_CLASS),
    ])
    self.SendSet(
        ROOT_DEVICE, self.pid,
        [settings['minimum_level_increasing'],
         settings['minimum_level_decreasing'],
         settings['on_below_minimum']])

  def VerifyResult(self, response, fields):
    self.SetProperty('set_minimum_level_supported', response.WasAcked())


class SetLowerIncreasingMinimumLevel(TestMixins.SetMinimumLevelMixin,
                                     OptionalParameterTestFixture):
  """Set MINIMUM_LEVEL to the smallest value from DIMMER_INFO."""
  REQUIRES = TestMixins.SetMinimumLevelMixin.REQUIRES + ['minimum_level_lower']

  def MinLevelIncreasing(self):
    return self.Property('minimum_level_lower')


class SetUpperIncreasingMinimumLevel(TestMixins.SetMinimumLevelMixin,
                                     OptionalParameterTestFixture):
  """Set MINIMUM_LEVEL to the largest value from DIMMER_INFO."""
  REQUIRES = TestMixins.SetMinimumLevelMixin.REQUIRES + ['minimum_level_upper']

  def MinLevelIncreasing(self):
    return self.Property('minimum_level_upper')


class SetOutOfRangeLowerIncreasingMinimumLevel(TestMixins.SetMinimumLevelMixin,
                                               OptionalParameterTestFixture):
  """Set MINIMUM_LEVEL to one less than the smallest value from DIMMER_INFO."""
  REQUIRES = TestMixins.SetMinimumLevelMixin.REQUIRES + ['minimum_level_lower']

  def ExpectedResults(self):
    return self.NackSetResult(RDMNack.NR_DATA_OUT_OF_RANGE)

  def ShouldSkip(self):
    self.lower = self.Property('minimum_level_lower')
    if self.lower == 0:
      self.SetNotRun('All values supported')
      return True
    return False

  def MinLevelIncreasing(self):
    return self.lower - 1


class SetOutOfRangeUpperIncreasingMinimumLevel(TestMixins.SetMinimumLevelMixin,
                                               OptionalParameterTestFixture):
  """Set MINIMUM_LEVEL to one more than the largest value from DIMMER_INFO."""
  REQUIRES = TestMixins.SetMinimumLevelMixin.REQUIRES + ['minimum_level_upper']

  def ExpectedResults(self):
    return self.NackSetResult(RDMNack.NR_DATA_OUT_OF_RANGE)

  def ShouldSkip(self):
    self.upper = self.Property('minimum_level_upper')
    if self.upper == 0xfffe:
      self.SetNotRun('All values supported')
      return True
    return False

  def MinLevelIncreasing(self):
    return self.upper + 1


class SetMinimumLevelWithNoData(TestMixins.SetWithNoDataMixin,
                                OptionalParameterTestFixture):
  """Set MINIMUM_LEVEL command with no data."""
  PID = 'MINIMUM_LEVEL'


class SetMinimumLevelWithExtraData(TestMixins.SetWithDataMixin,
                                   OptionalParameterTestFixture):
  """Send a SET MINIMUM_LEVEL command with extra data."""
  PID = 'MINIMUM_LEVEL'
  DATA = 'foobar'


# MAXIMUM_LEVEL
# -----------------------------------------------------------------------------
class GetMaximumLevel(TestMixins.GetMixin, OptionalParameterTestFixture):
  """Get MAXIMUM_LEVEL."""
  CATEGORY = TestCategory.DIMMER_SETTINGS
  PID = "MAXIMUM_LEVEL"
  PROVIDES = ['maximum_level']
  EXPECTED_FIELDS = ['maximum_level']


class GetMaximumLevelWithData(TestMixins.GetWithDataMixin,
                              OptionalParameterTestFixture):
  """Get MAXIMUM_LEVEL with extra data."""
  PID = 'MAXIMUM_LEVEL'


class SetMaximumLevel(OptionalParameterTestFixture):
  """Set MAXIMUM_LEVEL without changing the settings."""
  CATEGORY = TestCategory.DIMMER_SETTINGS
  PID = 'MAXIMUM_LEVEL'
  REQUIRES = ['maximum_level']
  PROVIDES = ['set_maximum_level_supported']

  def Test(self):
    current_value = self.Property('maximum_level')
    if current_value is None:
      current_value = 0xffff

    self.AddIfSetSupported([
      self.AckSetResult(),
      self.NackSetResult(RDMNack.NR_UNSUPPORTED_COMMAND_CLASS),
    ])
    self.SendSet(ROOT_DEVICE, self.pid, [current_value])

  def VerifyResult(self, response, fields):
    self.SetProperty('set_maximum_level_supported', response.WasAcked())


class SetLowerMaximumLevel(TestMixins.SetMaximumLevelMixin,
                           OptionalParameterTestFixture):
  """Set MAXIMUM_LEVEL to the smallest value from DIMMER_INFO."""
  REQUIRES = TestMixins.SetMaximumLevelMixin.REQUIRES + ['maximum_level_lower']

  def Test(self):
    self.value = self.Property('maximum_level_lower')
    if self.value is None:
      self.SetNotRun('No lower maximum level from DIMMER_INFO')
      return

    if self.Property('set_maximum_level_supported'):
      self.AddIfSetSupported(self.AckSetResult(action=self.GetMaxLevel))
    else:
      self.AddIfSetSupported(
          self.NackSetResult(RDMNack.NR_UNSUPPORTED_COMMAND_CLASS))

    self.SendSet(ROOT_DEVICE, self.pid, [self.value])

  def GetMaxLevel(self):
    self.AddIfGetSupported(self.AckGetResult(
        field_values={'maximum_level': self.value}))
    self.SendGet(ROOT_DEVICE, self.pid)


class SetUpperMaximumLevel(TestMixins.SetMaximumLevelMixin,
                           OptionalParameterTestFixture):
  """Set MAXIMUM_LEVEL to the largest value from DIMMER_INFO."""
  REQUIRES = TestMixins.SetMaximumLevelMixin.REQUIRES + ['maximum_level_upper']

  def Test(self):
    self.value = self.Property('maximum_level_upper')
    if self.value is None:
      self.SetNotRun('No upper maximum level from DIMMER_INFO')
      return

    if self.Property('set_maximum_level_supported'):
      self.AddIfSetSupported(self.AckSetResult(action=self.GetMaxLevel))
    else:
      self.AddIfSetSupported(
          self.NackSetResult(RDMNack.NR_UNSUPPORTED_COMMAND_CLASS))

    self.SendSet(ROOT_DEVICE, self.pid, [self.value])

  def GetMaxLevel(self):
    self.AddIfGetSupported(self.AckGetResult(
        field_values={'maximum_level': self.value}))
    self.SendGet(ROOT_DEVICE, self.pid)


class SetLowerOutOfRangeMaximumLevel(OptionalParameterTestFixture):
  """Set MAXIMUM_LEVEL a value smaller than the minimum."""
  CATEGORY = TestCategory.DIMMER_SETTINGS
  PID = 'MAXIMUM_LEVEL'
  REQUIRES = ['maximum_level_lower', 'set_maximum_level_supported']

  def Test(self):
    self.value = self.Property('maximum_level_lower')
    if self.value is None:
      self.SetNotRun('No lower maximum level from DIMMER_INFO')
      return

    if self.value == 0:
      self.SetNotRun('Range for maximum level begins at 0')
      return
    self.value -= 1

    if self.Property('set_maximum_level_supported'):
      self.AddIfSetSupported(self.NackSetResult(RDMNack.NR_DATA_OUT_OF_RANGE))
    else:
      self.AddIfSetSupported(
          self.NackSetResult(RDMNack.NR_UNSUPPORTED_COMMAND_CLASS))

    self.SendSet(ROOT_DEVICE, self.pid, [self.value])


class SetUpperOutOfRangeMaximumLevel(OptionalParameterTestFixture):
  """Set MAXIMUM_LEVEL a value larger than the maximum."""
  CATEGORY = TestCategory.DIMMER_SETTINGS
  PID = 'MAXIMUM_LEVEL'
  REQUIRES = ['maximum_level_upper', 'set_maximum_level_supported']

  def Test(self):
    self.value = self.Property('maximum_level_upper')
    if self.value is None:
      self.SetNotRun('No upper maximum level from DIMMER_INFO')
      return

    if self.value == 0xffff:
      self.SetNotRun('Range for maximum level ends at 0xffff')
      return
    self.value += 1

    if self.Property('set_maximum_level_supported'):
      self.AddIfSetSupported(self.NackSetResult(RDMNack.NR_DATA_OUT_OF_RANGE))
    else:
      self.AddIfSetSupported(
          self.NackSetResult(RDMNack.NR_UNSUPPORTED_COMMAND_CLASS))

    self.SendSet(ROOT_DEVICE, self.pid, [self.value])


class SetMaximumLevelWithNoData(TestMixins.SetWithNoDataMixin,
                                OptionalParameterTestFixture):
  """Set MAXIMUM_LEVEL command with no data."""
  PID = 'MAXIMUM_LEVEL'


class SetMaximumLevelWithExtraData(TestMixins.SetWithDataMixin,
                                   OptionalParameterTestFixture):
  """Send a SET MAXIMUM_LEVEL command with extra data."""
  PID = 'MAXIMUM_LEVEL'


class AllSubDevicesGetMaximumLevel(TestMixins.AllSubDevicesGetMixin,
                                   OptionalParameterTestFixture):
  """Get MAXIMUM_LEVEL addressed to ALL_SUB_DEVICES."""
  PID = 'MAXIMUM_LEVEL'


# CURVE
# -----------------------------------------------------------------------------
class GetCurve(TestMixins.GetMixin, OptionalParameterTestFixture):
  """Get CURVE."""
  CATEGORY = TestCategory.DIMMER_SETTINGS
  PID = "CURVE"
  REQUIRES = ['number_curves_supported']
  PROVIDES = ['current_curve', 'number_curves']

  def Test(self):
    self.AddIfGetSupported(self.AckGetResult())
    self.SendGet(ROOT_DEVICE, self.pid)

  def VerifyResult(self, response, fields):
    if not response.WasAcked():
      for key in self.PROVIDES:
        self.SetProperty(key, None)
      return

    self.SetPropertyFromDict(fields, 'current_curve')
    self.SetPropertyFromDict(fields, 'number_curves')

    if fields['current_curve'] == 0:
      self.SetFailed('Curves must be numbered from 1')
      return

    if fields['current_curve'] > fields['number_curves']:
      self.SetFailed('Curve %d exceeded number of curves %d' %
                     (fields['current_curve'], fields['number_curves']))
      return

    expected_curves = self.Property('number_curves_supported')
    if expected_curves is not None:
      if expected_curves != fields['number_curves']:
        self.AddWarning(
            'The number of curves reported in DIMMER_INFO (%d) does not '
            'match the number from CURVE (%d)' %
            (expected_curves, fields['number_curves']))


class GetCurveWithData(TestMixins.GetWithDataMixin,
                       OptionalParameterTestFixture):
  """Get CURVE with extra data."""
  PID = 'CURVE'


class SetCurve(OptionalParameterTestFixture):
  """Set CURVE."""
  CATEGORY = TestCategory.DIMMER_SETTINGS
  PID = "CURVE"
  REQUIRES = ['current_curve', 'number_curves']

  def Test(self):
    curves = self.Property('number_curves')
    if curves:
      self.curves = [i + 1 for i in xrange(curves)]
      self._SetCurve()
    else:
      # Check we get a NR_UNKNOWN_PID
      self.AddExpectedResults(self.NackSetResult(RDMNack.NR_UNKNOWN_PID))
      self.curve = 1  # Can use anything here really
      self.SendSet(ROOT_DEVICE, self.pid, [1])

  def _SetCurve(self):
    if not self.curves:
      # End of the list, we're done
      self.Stop()
      return

    self.AddIfSetSupported(self.AckSetResult(action=self.VerifySet))
    self.SendSet(ROOT_DEVICE, self.pid, [self.curves[0]])

  def VerifySet(self):
    self.AddIfGetSupported(
      self.AckGetResult(
        field_values={'current_curve': self.curves[0]},
        action=self.NextCurve))
    self.SendGet(ROOT_DEVICE, self.pid)

  def NextCurve(self):
    self.curves = self.curves[1:]
    self._SetCurve()

  def ResetState(self):
    if not self.PidSupported() or not self.Property('current_curve'):
      return

    self.SendSet(ROOT_DEVICE, self.pid, [self.Property('current_curve')])
    self._wrapper.Run()


class SetZeroCurve(TestMixins.SetZeroUInt8Mixin,
                   OptionalParameterTestFixture):
  """Set CURVE to 0."""
  PID = 'CURVE'


class SetOutOfRangeCurve(TestMixins.SetOutOfRangeByteMixin,
                         OptionalParameterTestFixture):
  """Set CURVE to an out-of-range value."""
  PID = 'CURVE'
  REQUIRES = ['number_curves']
  LABEL = 'curves'


class SetCurveWithNoData(TestMixins.SetWithNoDataMixin,
                         OptionalParameterTestFixture):
  """Set CURVE without any data."""
  PID = 'CURVE'


class SetCurveWithExtraData(TestMixins.SetWithDataMixin,
                            OptionalParameterTestFixture):
  """Send a SET CURVE command with extra data."""
  PID = 'CURVE'


class AllSubDevicesGetCurve(TestMixins.AllSubDevicesGetMixin,
                            OptionalParameterTestFixture):
  """Get CURVE addressed to ALL_SUB_DEVICES."""
  PID = 'CURVE'


# CURVE_DESCRIPTION
# -----------------------------------------------------------------------------
class GetCurveDescription(TestMixins.GetSettingDescriptionsRangeMixin,
                          OptionalParameterTestFixture):
  """Get the CURVE_DESCRIPTION for all known curves."""
  CATEGORY = TestCategory.DIMMER_SETTINGS
  PID = 'CURVE_DESCRIPTION'
  REQUIRES = ['number_curves']
  EXPECTED_FIELDS = ['curve_number']
  DESCRIPTION_FIELD = 'curve_description'


class GetCurveDescriptionWithNoData(TestMixins.GetWithNoDataMixin,
                                    OptionalParameterTestFixture):
  """Get CURVE_DESCRIPTION with no curve number specified."""
  PID = 'CURVE_DESCRIPTION'


class GetCurveDescriptionWithExtraData(TestMixins.GetWithDataMixin,
                                       OptionalParameterTestFixture):
  """Get CURVE_DESCRIPTION with extra data."""
  PID = 'CURVE_DESCRIPTION'


class GetZeroCurveDescription(TestMixins.GetZeroUInt8Mixin,
                              OptionalParameterTestFixture):
  """Get CURVE_DESCRIPTION for curve 0."""
  PID = 'CURVE_DESCRIPTION'


class GetOutOfRangeCurveDescription(TestMixins.GetOutOfRangeByteMixin,
                                    OptionalParameterTestFixture):
  """Get CURVE_DESCRIPTION for an out-of-range curve."""
  PID = 'CURVE_DESCRIPTION'
  REQUIRES = ['number_curves']
  LABEL = 'curves'


class SetCurveDescription(TestMixins.UnsupportedSetMixin,
                          OptionalParameterTestFixture):
  """Set the CURVE_DESCRIPTION."""
  PID = 'CURVE_DESCRIPTION'


class SetCurveDescriptionWithData(TestMixins.UnsupportedSetWithDataMixin,
                                  OptionalParameterTestFixture):
  """Attempt to SET CURVE_DESCRIPTION with data."""
  PID = 'CURVE_DESCRIPTION'


class AllSubDevicesGetCurveDescription(TestMixins.AllSubDevicesGetMixin,
                                       OptionalParameterTestFixture):
  """Get CURVE_DESCRIPTION addressed to ALL_SUB_DEVICES."""
  PID = 'CURVE_DESCRIPTION'
  DATA = [1]


# OUTPUT_RESPONSE_TIME
# -----------------------------------------------------------------------------
class GetOutputResponseTime(TestMixins.GetMixin, OptionalParameterTestFixture):
  """Get OUTPUT_RESPONSE_TIME."""
  CATEGORY = TestCategory.DIMMER_SETTINGS
  PID = "OUTPUT_RESPONSE_TIME"
  PROVIDES = ['current_response_time', 'number_response_options']

  def Test(self):
    self.AddIfGetSupported(self.AckGetResult())
    self.SendGet(ROOT_DEVICE, self.pid)

  def VerifyResult(self, response, fields):
    if not response.WasAcked():
      for key in self.PROVIDES:
        self.SetProperty(key, None)
      return

    self.SetPropertyFromDict(fields, 'current_response_time')
    self.SetPropertyFromDict(fields, 'number_response_options')

    if fields['current_response_time'] == 0:
      self.SetFailed('Output response times must be numbered from 1')
      return

    if fields['current_response_time'] > fields['number_response_options']:
      self.SetFailed(
          'Output response time %d exceeded number of response times %d' %
          (fields['current_response_time'],
           fields['number_response_options']))
      return


class GetOutputResponseTimeWithData(TestMixins.GetWithDataMixin,
                                    OptionalParameterTestFixture):
  """Get OUTPUT_RESPONSE_TIME with extra data."""
  PID = 'OUTPUT_RESPONSE_TIME'


class SetOutputResponseTime(OptionalParameterTestFixture):
  """Set OUTPUT_RESPONSE_TIME."""
  CATEGORY = TestCategory.DIMMER_SETTINGS
  PID = "OUTPUT_RESPONSE_TIME"
  REQUIRES = ['current_response_time', 'number_response_options']

  def Test(self):
    times = self.Property('number_response_options')
    if times:
      self.output_response_times = [i + 1 for i in xrange(times)]
      self._SetOutputResponseTime()
    else:
      # Check we get a NR_UNKNOWN_PID
      self.AddExpectedResults(self.NackSetResult(RDMNack.NR_UNKNOWN_PID))
      self.current_response_time = 1  # Can use anything here really
      self.SendSet(ROOT_DEVICE, self.pid, [1])

  def _SetOutputResponseTime(self):
    if not self.output_response_times:
      # End of the list, we're done
      self.Stop()
      return

    self.AddIfSetSupported(self.AckSetResult(action=self.VerifySet))
    self.SendSet(ROOT_DEVICE, self.pid, [self.output_response_times[0]])

  def VerifySet(self):
    self.AddIfGetSupported(
      self.AckGetResult(
        field_values={'current_response_time': self.output_response_times[0]},
        action=self.NextOutputResponseTime))
    self.SendGet(ROOT_DEVICE, self.pid)

  def NextOutputResponseTime(self):
    self.output_response_times = self.output_response_times[1:]
    self._SetOutputResponseTime()

  def ResetState(self):
    if not self.PidSupported() or not self.Property('current_response_time'):
      return

    self.SendSet(ROOT_DEVICE, self.pid,
                 [self.Property('current_response_time')])
    self._wrapper.Run()


class SetZeroOutputResponseTime(TestMixins.SetZeroUInt8Mixin,
                                OptionalParameterTestFixture):
  """Set OUTPUT_RESPONSE_TIME to 0."""
  PID = 'OUTPUT_RESPONSE_TIME'


class SetOutOfRangeOutputResponseTime(TestMixins.SetOutOfRangeByteMixin,
                                      OptionalParameterTestFixture):
  """Set OUTPUT_RESPONSE_TIME to an out-of-range value."""
  PID = 'OUTPUT_RESPONSE_TIME'
  REQUIRES = ['number_response_options']
  LABEL = 'output response times'


class SetOutputResponseTimeWithNoData(TestMixins.SetWithNoDataMixin,
                                      OptionalParameterTestFixture):
  """Set OUTPUT_RESPONSE_TIME without any data."""
  PID = 'OUTPUT_RESPONSE_TIME'


class SetOutputResponseTimeWithExtraData(TestMixins.SetWithDataMixin,
                                         OptionalParameterTestFixture):
  """Send a SET OUTPUT_RESPONSE_TIME command with extra data."""
  PID = 'OUTPUT_RESPONSE_TIME'


class AllSubDevicesGetOutputResponseTime(TestMixins.AllSubDevicesGetMixin,
                                         OptionalParameterTestFixture):
  """Get OUTPUT_RESPONSE_TIME addressed to ALL_SUB_DEVICES."""
  PID = 'OUTPUT_RESPONSE_TIME'


# OUTPUT_RESPONSE_TIME_DESCRIPTION
# -----------------------------------------------------------------------------
class GetOutputResponseTimeDescription(
        TestMixins.GetSettingDescriptionsRangeMixin,
        OptionalParameterTestFixture):
  """Get the OUTPUT_RESPONSE_TIME_DESCRIPTION for all response times."""
  CATEGORY = TestCategory.DIMMER_SETTINGS
  PID = 'OUTPUT_RESPONSE_TIME_DESCRIPTION'
  REQUIRES = ['number_response_options']
  EXPECTED_FIELDS = ['response_time']
  DESCRIPTION_FIELD = 'response_time_description'


class GetOutputResponseTimeDescriptionWithNoData(TestMixins.GetWithNoDataMixin,
                                                 OptionalParameterTestFixture):
  """Get OUTPUT_RESPONSE_TIME_DESCRIPTION with no response time number."""
  PID = 'OUTPUT_RESPONSE_TIME_DESCRIPTION'


class GetOutputResponseTimeDescriptionWithExtraData(
        TestMixins.GetWithDataMixin,
        OptionalParameterTestFixture):
  """Get OUTPUT_RESPONSE_TIME_DESCRIPTION with extra data."""
  PID = 'OUTPUT_RESPONSE_TIME_DESCRIPTION'


class GetZeroOutputResponseTimeDescription(TestMixins.GetZeroUInt8Mixin,
                                           OptionalParameterTestFixture):
  """Get OUTPUT_RESPONSE_TIME_DESCRIPTION for response_time 0."""
  PID = 'OUTPUT_RESPONSE_TIME_DESCRIPTION'


class GetOutOfRangeOutputResponseTimeDescription(
        TestMixins.GetOutOfRangeByteMixin,
        OptionalParameterTestFixture):
  """Get OUTPUT_RESPONSE_TIME_DESCRIPTION for an out-of-range response time."""
  PID = 'OUTPUT_RESPONSE_TIME_DESCRIPTION'
  REQUIRES = ['number_response_options']
  LABEL = 'output response times'


class SetOutputResponseTimeDescription(TestMixins.UnsupportedSetMixin,
                                       OptionalParameterTestFixture):
  """SET OUTPUT_RESPONSE_TIME_DESCRIPTION."""
  PID = 'OUTPUT_RESPONSE_TIME_DESCRIPTION'


class SetOutputResponseTimeDescriptionWithData(
        TestMixins.UnsupportedSetWithDataMixin,
        OptionalParameterTestFixture):
  """Attempt to SET OUTPUT_RESPONSE_TIME_DESCRIPTION with data."""
  PID = 'OUTPUT_RESPONSE_TIME_DESCRIPTION'


class AllSubDevicesGetOutputResponseTimeDescription(
        TestMixins.AllSubDevicesGetMixin,
        OptionalParameterTestFixture):
  """Get OUTPUT_RESPONSE_TIME_DESCRIPTION addressed to ALL_SUB_DEVICES."""
  PID = 'OUTPUT_RESPONSE_TIME_DESCRIPTION'
  DATA = [1]


# MODULATION_FREQUENCY
# -----------------------------------------------------------------------------
class GetModulationFrequency(TestMixins.GetMixin, OptionalParameterTestFixture):
  """Get MODULATION_FREQUENCY."""
  CATEGORY = TestCategory.DIMMER_SETTINGS
  PID = "MODULATION_FREQUENCY"
  PROVIDES = ['current_modulation_frequency', 'number_modulation_frequencies']

  def Test(self):
    self.AddIfGetSupported(self.AckGetResult())
    self.SendGet(ROOT_DEVICE, self.pid)

  def VerifyResult(self, response, fields):
    if not response.WasAcked():
      for key in self.PROVIDES:
        self.SetProperty(key, None)
      return

    self.SetPropertyFromDict(fields, 'current_modulation_frequency')
    self.SetPropertyFromDict(fields, 'number_modulation_frequencies')

    if fields['current_modulation_frequency'] == 0:
      self.SetFailed('Modulation frequency must be numbered from 1')
      return

    if (fields['current_modulation_frequency'] >
        fields['number_modulation_frequencies']):
      self.SetFailed(
          'Modulation frequency %d exceeded number of modulation frequencies %d'
          % (fields['current_modulation_frequency'],
             fields['number_modulation_frequencies']))
      return


class GetModulationFrequencyWithData(TestMixins.GetWithDataMixin,
                                     OptionalParameterTestFixture):
  """Get MODULATION_FREQUENCY with extra data."""
  PID = 'MODULATION_FREQUENCY'


class SetModulationFrequency(OptionalParameterTestFixture):
  """Set MODULATION_FREQUENCY."""
  CATEGORY = TestCategory.DIMMER_SETTINGS
  PID = "MODULATION_FREQUENCY"
  REQUIRES = ['current_modulation_frequency', 'number_modulation_frequencies']

  def Test(self):
    items = self.Property('number_modulation_frequencies')
    if items:
      self.frequencies = [i + 1 for i in xrange(items)]
      self._SetModulationFrequency()
    else:
      # Check we get a NR_UNKNOWN_PID
      self.AddExpectedResults(self.NackSetResult(RDMNack.NR_UNKNOWN_PID))
      self.frequency = 1  # Can use anything here really
      self.SendSet(ROOT_DEVICE, self.pid, [1])

  def _SetModulationFrequency(self):
    if not self.frequencies:
      # End of the list, we're done
      self.Stop()
      return

    self.AddIfSetSupported(self.AckSetResult(action=self.VerifySet))
    self.SendSet(ROOT_DEVICE, self.pid, [self.frequencies[0]])

  def VerifySet(self):
    self.AddIfGetSupported(
      self.AckGetResult(
        field_values={'current_modulation_frequency': self.frequencies[0]},
        action=self.NextModulationFrequency))
    self.SendGet(ROOT_DEVICE, self.pid)

  def NextModulationFrequency(self):
    self.frequencies = self.frequencies[1:]
    self._SetModulationFrequency()

  def ResetState(self):
    if (not self.PidSupported() or
        not self.Property('current_modulation_frequency')):
      return

    self.SendSet(ROOT_DEVICE, self.pid,
                 [self.Property('current_modulation_frequency')])
    self._wrapper.Run()


class SetZeroModulationFrequency(TestMixins.SetZeroUInt8Mixin,
                                 OptionalParameterTestFixture):
  """Set MODULATION_FREQUENCY with a frequency setting of 0."""
  PID = 'MODULATION_FREQUENCY'


class SetOutOfRangeModulationFrequency(TestMixins.SetOutOfRangeByteMixin,
                                       OptionalParameterTestFixture):
  """Set MODULATION_FREQUENCY to an out-of-range value."""
  PID = 'MODULATION_FREQUENCY'
  REQUIRES = ['number_modulation_frequencies']
  LABEL = 'modulation frequencies'


class SetModulationFrequencyWithNoData(TestMixins.SetWithNoDataMixin,
                                       OptionalParameterTestFixture):
  """Set MODULATION_FREQUENCY without any data."""
  PID = 'MODULATION_FREQUENCY'


class SetModulationFrequencyWithExtraData(TestMixins.SetWithDataMixin,
                                          OptionalParameterTestFixture):
  """Send a SET MODULATION_FREQUENCY command with extra data."""
  PID = 'MODULATION_FREQUENCY'


class AllSubDevicesGetModulationFrequency(TestMixins.AllSubDevicesGetMixin,
                                          OptionalParameterTestFixture):
  """Get MODULATION_FREQUENCY addressed to ALL_SUB_DEVICES."""
  PID = 'MODULATION_FREQUENCY'


# MODULATION_FREQUENCY_DESCRIPTION
# -----------------------------------------------------------------------------
class GetModulationFrequencyDescription(
        TestMixins.GetSettingDescriptionsRangeMixin,
        OptionalParameterTestFixture):
  """Get the MODULATION_FREQUENCY_DESCRIPTION for all frequencies."""
  CATEGORY = TestCategory.DIMMER_SETTINGS
  PID = 'MODULATION_FREQUENCY_DESCRIPTION'
  REQUIRES = ['number_modulation_frequencies']
  EXPECTED_FIELDS = ['modulation_frequency']
  DESCRIPTION_FIELD = 'modulation_frequency_description'


class GetModulationFrequencyDescriptionWithNoData(TestMixins.GetWithNoDataMixin,
                                                  OptionalParameterTestFixture):
  """Get MODULATION_FREQUENCY_DESCRIPTION with no frequency number."""
  PID = 'MODULATION_FREQUENCY_DESCRIPTION'


class GetModulationFrequencyDescriptionWithExtraData(
        TestMixins.GetWithDataMixin,
        OptionalParameterTestFixture):
  """Get MODULATION_FREQUENCY_DESCRIPTION with extra data."""
  PID = 'MODULATION_FREQUENCY_DESCRIPTION'


class GetZeroModulationFrequencyDescription(TestMixins.GetZeroUInt8Mixin,
                                            OptionalParameterTestFixture):
  """Get MODULATION_FREQUENCY_DESCRIPTION for frequency 0."""
  PID = 'MODULATION_FREQUENCY_DESCRIPTION'


class GetOutOfRangeModulationFrequencyDescription(
        TestMixins.GetOutOfRangeByteMixin,
        OptionalParameterTestFixture):
  """Get MODULATION_FREQUENCY_DESCRIPTION for an out-of-range frequency."""
  PID = 'MODULATION_FREQUENCY_DESCRIPTION'
  REQUIRES = ['number_modulation_frequencies']
  LABEL = 'modulation frequencies'


class SetModulationFrequencyDescription(TestMixins.UnsupportedSetMixin,
                                        OptionalParameterTestFixture):
  """SET MODULATION_FREQUENCY_DESCRIPTION."""
  PID = 'MODULATION_FREQUENCY_DESCRIPTION'


class SetModulationFrequencyDescriptionWithData(
        TestMixins.UnsupportedSetWithDataMixin,
        OptionalParameterTestFixture):
  """Attempt to SET MODULATION_FREQUENCY_DESCRIPTION with data."""
  PID = 'MODULATION_FREQUENCY_DESCRIPTION'


class AllSubDevicesGetModulationFrequencyDescription(
        TestMixins.AllSubDevicesGetMixin,
        OptionalParameterTestFixture):
  """Get MODULATION_FREQUENCY_DESCRIPTION addressed to ALL_SUB_DEVICES."""
  PID = 'MODULATION_FREQUENCY_DESCRIPTION'
  DATA = [1]


# PRESET_INFO
# -----------------------------------------------------------------------------
class GetPresetInfo(TestMixins.GetMixin, OptionalParameterTestFixture):
  """Get PRESET_INFO."""
  CATEGORY = TestCategory.CONTROL
  PID = 'PRESET_INFO'
  PROVIDES = ['preset_info', 'max_scene_number']
  REQUIRES = ['supported_parameters']

  def Test(self):
    self.AddIfGetSupported(self.AckGetResult())
    self.SendGet(ROOT_DEVICE, self.pid)

  def VerifyResult(self, response, fields):
    if not response.WasAcked():
      self.SetProperty('preset_info', {})
      self.SetProperty('max_scene_number', None)
      return

    self.CheckBounds(fields, 'preset_fade_time')
    self.CheckBounds(fields, 'preset_wait_time')
    self.CheckBounds(fields, 'fail_delay_time')
    self.CheckBounds(fields, 'fail_hold_time')
    self.CheckBounds(fields, 'startup_delay_time')
    self.CheckBounds(fields, 'startup_hold_time')

    if fields['max_scene_number'] == 0xffff:
      self.AddWarning('PRESET_INFO had max_scene_number of 0xffff')

    self.CrossCheckPidSupportIsZero('DMX_FAIL_MODE', fields,
                                    'fail_infinite_hold_supported')
    self.CrossCheckPidSupportIsZero('DMX_FAIL_MODE', fields,
                                    'fail_infinite_delay_supported')
    self.CrossCheckPidSupportIsZero('DMX_STARTUP_MODE', fields,
                                    'startup_infinite_hold_supported')

    self.CrossCheckPidSupportIsMax('DMX_FAIL_MODE', fields,
                                   'fail_delay_time')
    self.CrossCheckPidSupportIsMax('DMX_FAIL_MODE', fields,
                                   'fail_hold_time')
    self.CrossCheckPidSupportIsMax('DMX_STARTUP_MODE', fields,
                                   'startup_delay_time')
    self.CrossCheckPidSupportIsMax('DMX_STARTUP_MODE', fields,
                                   'startup_hold_time')

    self.SetProperty('preset_info', fields)
    self.SetProperty('max_scene_number', fields['max_scene_number'])

  def CrossCheckPidSupportIsZero(self, pid_name, fields, key):
    if not (self.IsSupported(pid_name) or fields[key] is False):
      self.AddWarning('%s not supported, but %s in PRESET_INFO is non-0' %
                      (pid_name, key))

  def CrossCheckPidSupportIsMax(self, pid_name, fields, key):
    for key in ['min_%s' % key, 'max_%s' % key]:
      if not (self.IsSupported(pid_name) or
              fields[key] == self.pid.GetResponseField(
                  RDM_GET, key).DisplayValue(0xffff)):
        self.AddWarning(
            '%s not supported, but %s in PRESET_INFO is not 0xffff' %
            (pid_name, key))

  def IsSupported(self, pid_name):
    pid = self.LookupPid(pid_name)
    return pid.value in self.Property('supported_parameters')

  def CheckBounds(self, fields, key):
    min_key = 'min_%s' % key
    max_key = 'max_%s' % key
    if fields[min_key] > fields[max_key]:
      self.AddAdvisory('%s (%d) > %s (%d)'
                       % (min_key, fields[min_key], max_key, fields[max_key]))


class GetPresetInfoWithData(TestMixins.GetWithDataMixin,
                            OptionalParameterTestFixture):
  """Get PRESET_INFO with extra data."""
  PID = 'PRESET_INFO'


class SetPresetInfo(TestMixins.UnsupportedSetMixin,
                    OptionalParameterTestFixture):
  """Set PRESET_INFO."""
  PID = 'PRESET_INFO'


class SetPresetInfoWithData(TestMixins.UnsupportedSetWithDataMixin,
                            OptionalParameterTestFixture):
  """Attempt to SET PRESET_INFO with data."""
  PID = 'PRESET_INFO'


class AllSubDevicesGetPresetInfo(TestMixins.AllSubDevicesGetMixin,
                                 OptionalParameterTestFixture):
  """Get PRESET_INFO addressed 0to ALL_SUB_DEVICES."""
  PID = 'PRESET_INFO'


# PRESET_STATUS
# -----------------------------------------------------------------------------
class GetPresetStatusPresetOff(OptionalParameterTestFixture):
  """Get the PRESET_STATUS for PRESET_PLAYBACK_OFF."""
  # AKA GetZeroPresetStatus
  CATEGORY = TestCategory.ERROR_CONDITIONS
  PID = 'PRESET_STATUS'

  def Test(self):
    self.AddIfGetSupported(self.NackGetResult(RDMNack.NR_DATA_OUT_OF_RANGE))
    data = struct.pack('!H', 0)
    self.SendRawGet(ROOT_DEVICE, self.pid, data)


class GetPresetStatusPresetScene(OptionalParameterTestFixture):
  """Get the PRESET_STATUS for PRESET_PLAYBACK_SCENE."""
  CATEGORY = TestCategory.ERROR_CONDITIONS
  PID = 'PRESET_STATUS'

  def Test(self):
    self.AddIfGetSupported(self.NackGetResult(RDMNack.NR_DATA_OUT_OF_RANGE))
    data = struct.pack('!H', 0xffff)
    self.SendRawGet(ROOT_DEVICE, self.pid, data)


class GetOutOfRangePresetStatus(OptionalParameterTestFixture):
  """Get the PRESET_STATUS for max_scene + 1."""
  CATEGORY = TestCategory.ERROR_CONDITIONS
  PID = 'PRESET_STATUS'
  REQUIRES = ['max_scene_number']

  def Test(self):
    max_scene = self.Property('max_scene_number')
    if max_scene is None:
      # Set a default value, PID likely isn't supported anyway
      max_scene = 0x0000
    elif max_scene == 0xfffe:
      self.SetNotRun('Device supports all scenes')
      return

    self.AddIfGetSupported(self.NackGetResult(RDMNack.NR_DATA_OUT_OF_RANGE))
    self.SendGet(ROOT_DEVICE, self.pid, [max_scene + 1])


class GetPresetStatus(OptionalParameterTestFixture):
  """Get the PRESET_STATUS for all scenes."""
  CATEGORY = TestCategory.CONTROL
  PID = 'PRESET_STATUS'
  REQUIRES = ['max_scene_number', 'preset_info']
  PROVIDES = ['scene_writable_states']
  NOT_PROGRAMMED = 0
  PROGRAMMED = 1
  READ_ONLY = 2

  def Test(self):
    self.scene_writable_states = {}
    self.index = 0
    self.max_scene = self.Property('max_scene_number')
    preset_info = self.Property('preset_info')
    self.min_fade = preset_info.get('min_preset_fade_time', 0)
    self.max_fade = preset_info.get(
        'max_preset_fade_time',
        self.pid.GetResponseField(RDM_GET, 'up_fade_time').RawValue(0xffff))
    self.min_wait = preset_info.get('min_preset_wait_time', 0)
    self.max_wait = preset_info.get(
        'max_preset_wait_time',
        self.pid.GetResponseField(RDM_GET, 'wait_time').RawValue(0xffff))

    if self.max_scene is None or self.max_scene == 0:
      self.SetNotRun('No scenes supported')
      return

    self.FetchNextScene()

  def FetchNextScene(self):
    self.index += 1
    if self.index > self.max_scene:
      self.SetProperty('scene_writable_states', self.scene_writable_states)
      self.Stop()
      return

    self.AddIfGetSupported(self.AckGetResult(action=self.FetchNextScene))
    self.SendGet(ROOT_DEVICE, self.pid, [self.index])

  def VerifyResult(self, response, fields):
    if not response.WasAcked():
      return

    if fields['scene_number'] != self.index:
      self.SetFailed('Scene number mismatch, expected %d, got %d' %
                     (self.index, fields['scene_number']))

    if fields['programmed'] == self.NOT_PROGRAMMED:
      # Assume that NOT_PROGRAMMED means that it's writable.
      self.scene_writable_states[self.index] = True
      self.CheckFieldIsZero(fields, 'down_fade_time')
      self.CheckFieldIsZero(fields, 'up_fade_time')
      self.CheckFieldIsZero(fields, 'wait_time')
      return
    elif fields['programmed'] == self.READ_ONLY:
      self.scene_writable_states[self.index] = False
    else:
      self.scene_writable_states[self.index] = True

    for key in ['up_fade_time', 'down_fade_time']:
      self.CheckFieldIsBetween(fields, key, self.min_fade, self.max_fade)

    self.CheckFieldIsBetween(fields, 'wait_time', self.min_wait, self.max_wait)

  def CheckFieldIsZero(self, fields, key):
    if fields[key] != 0:
      self.AddWarning(
          '%s for scene %d was not zero, value is %d' %
          (key, self.index, fields[key]))

  def CheckFieldIsBetween(self, fields, key, min_value, max_value):
    if fields[key] < min_value:
          self.AddWarning(
              '%s for scene %d (%d s) is less than the min of %s' %
              (key, self.index, fields[key], min_value))
    if fields[key] > max_value:
          self.AddWarning(
              '%s for scene %d (%d s) is more than the min of %s' %
              (key, self.index, fields[key], max_value))


class GetPresetStatusWithNoData(TestMixins.GetWithNoDataMixin,
                                OptionalParameterTestFixture):
  """Get the PRESET_STATUS with no preset number specified."""
  PID = 'PRESET_STATUS'


class GetPresetStatusWithExtraData(TestMixins.GetWithDataMixin,
                                   OptionalParameterTestFixture):
  """GET PRESET_STATUS with more than 2 bytes of data."""
  PID = 'PRESET_STATUS'


class SetPresetStatusWithNoData(TestMixins.SetWithNoDataMixin,
                                OptionalParameterTestFixture):
  """Set PRESET_STATUS without any data."""
  PID = 'PRESET_STATUS'


class SetPresetStatusWithExtraData(TestMixins.SetWithDataMixin,
                                   OptionalParameterTestFixture):
  """Send a SET PRESET_STATUS command with extra data."""
  PID = 'PRESET_STATUS'


<<<<<<< HEAD
class SetPresetStatusPresetOff(TestMixins.SetOutOfRangePresetStatusMixin,
=======
class SetPresetStatusPresetOff(TestMixins.SetPresetStatusMixin,
>>>>>>> 21d60a52
                               OptionalParameterTestFixture):
  """Set the PRESET_STATUS for PRESET_PLAYBACK_OFF."""
  # AKA SetZeroPresetStatus
  CATEGORY = TestCategory.ERROR_CONDITIONS

  def PresetStatusSceneNumber(self):
    return 0


class SetPresetStatusPresetScene(TestMixins.SetOutOfRangePresetStatusMixin,
                                 OptionalParameterTestFixture):
  """Set the PRESET_STATUS for PRESET_PLAYBACK_SCENE."""
  CATEGORY = TestCategory.ERROR_CONDITIONS

  def PresetStatusSceneNumber(self):
    return 0xffff


class SetOutOfRangePresetStatus(TestMixins.SetOutOfRangePresetStatusMixin,
                                OptionalParameterTestFixture):
  """Set the PRESET_STATUS for max_scene + 1."""
  CATEGORY = TestCategory.ERROR_CONDITIONS
  REQUIRES = (['max_scene_number'] +
              TestMixins.SetOutOfRangePresetStatusMixin.REQUIRES)

  def PresetStatusSceneNumber(self):
    max_scene = self.Property('max_scene_number')
    if max_scene is None:
      # Set a default value, PID likely isn't supported anyway
      max_scene = 0x0000
    elif max_scene == 0xfffe:
      self.SetNotRun('Device supports all scenes')
      return None

    return (max_scene + 1)


class ClearReadOnlyPresetStatus(OptionalParameterTestFixture):
  """Attempt to clear a read only preset."""
  CATEGORY = TestCategory.ERROR_CONDITIONS
  PID = 'PRESET_STATUS'
  REQUIRES = ['scene_writable_states', 'preset_info']

  def Test(self):
    self.scene = None
    scene_writable_states = self.Property('scene_writable_states')
    if scene_writable_states is not None:
      for scene_number, is_writeable in scene_writable_states.iteritems():
        if not is_writeable:
          self.scene = scene_number
          break

    if self.scene is None:
      self.SetNotRun('No read-only scenes found')
      return

    preset_info = self.Property('preset_info')
    fade_time = 0
    wait_time = 0
    if preset_info:
      fade_time = preset_info['min_preset_fade_time']
      wait_time = preset_info['min_preset_wait_time']

    # Don't use AddIfSetSupported here, because we don't want to log an
    # advisory for NR_WRITE_PROTECT
    if self.PidSupported():
      results = self.NackSetResult(RDMNack.NR_WRITE_PROTECT)
    else:
      results = self.NackSetResult(RDMNack.NR_UNKNOWN_PID)
    self.AddExpectedResults(results)

    self.SendSet(ROOT_DEVICE, self.pid,
                 [self.scene, fade_time, fade_time, wait_time, True])


class SetPresetStatus(OptionalParameterTestFixture):
  """Set the PRESET_STATUS."""
  CATEGORY = TestCategory.CONTROL
  PID = 'PRESET_STATUS'
  REQUIRES = ['scene_writable_states', 'preset_info']

  def Test(self):
    self.scene = None
    scene_writable_states = self.Property('scene_writable_states')
    if scene_writable_states is not None:
      for scene_number, is_writeable in scene_writable_states.iteritems():
        if is_writeable:
          self.scene = scene_number
          break

    if self.scene is None:
      self.SetNotRun('No writeable scenes found')
      return

    self.max_fade = round(self.pid.GetRequestField(
        RDM_SET, 'up_fade_time').RawValue(0xffff), 1)
    self.max_wait = round(self.pid.GetRequestField(
        RDM_SET, 'wait_time').RawValue(0xffff), 1)
    preset_info = self.Property('preset_info')
    if preset_info is not None:
      self.max_fade = round(preset_info['max_preset_fade_time'], 1)
      self.max_wait = round(preset_info['max_preset_wait_time'], 1)

    self.AddIfSetSupported(self.AckSetResult(action=self.VerifySet))
    self.SendSet(ROOT_DEVICE, self.pid,
                 [self.scene, self.max_fade, self.max_fade, self.max_wait,
                   False])

  def VerifySet(self):
    self.AddExpectedResults(self.AckGetResult(field_values={
      'up_fade_time': self.max_fade,
      'wait_time': self.max_wait,
      'scene_number': self.scene,
      'down_fade_time': self.max_fade,
    }))
    self.SendGet(ROOT_DEVICE, self.pid, [self.scene])


class ClearPresetStatus(OptionalParameterTestFixture):
  """Set the PRESET_STATUS with clear preset = 1"""
  CATEGORY = TestCategory.CONTROL
  PID = 'PRESET_STATUS'
  REQUIRES = ['scene_writable_states', 'preset_info']

  def Test(self):
    self.scene = None
    scene_writable_states = self.Property('scene_writable_states')
    if scene_writable_states is not None:
      for scene_number, is_writeable in scene_writable_states.iteritems():
        if is_writeable:
          self.scene = scene_number
          break

    if self.scene is None:
      self.SetNotRun('No writeable scenes found')
      return

    self.AddIfSetSupported(self.AckSetResult(action=self.VerifySet))
    # We use made up values here to check that the device doesn't use them
    self.SendSet(ROOT_DEVICE, self.pid, [self.scene, 10, 10, 20, True])

  def VerifySet(self):
    self.AddExpectedResults(self.AckGetResult(field_values={
      'up_fade_time': 0.0,
      'wait_time': 0.0,
      'scene_number': self.scene,
      'programmed': 0,
      'down_fade_time': 0.0,
    }))
    self.SendGet(ROOT_DEVICE, self.pid, [self.scene])


class AllSubDevicesGetPresetStatus(TestMixins.AllSubDevicesGetMixin,
                                   OptionalParameterTestFixture):
  """Get PRESET_STATUS addressed to ALL_SUB_DEVICES."""
  PID = 'PRESET_STATUS'
  DATA = [1]


# PRESET_MERGEMODE
# -----------------------------------------------------------------------------
class GetPresetMergeMode(TestMixins.GetMixin,
                         OptionalParameterTestFixture):
  """Get PRESET_MERGEMODE."""
  CATEGORY = TestCategory.CONTROL
  PID = 'PRESET_MERGEMODE'
  PROVIDES = ['preset_mergemode']

  def Test(self):
    self.AddIfGetSupported(self.AckGetResult())
    self.SendGet(ROOT_DEVICE, self.pid)

  def VerifyResult(self, response, fields):
    if not response.WasAcked():
      self.SetProperty('preset_mergemode', None)
      return

    self.SetProperty('preset_mergemode', fields['merge_mode'])


class GetPresetMergeModeWithData(TestMixins.GetWithDataMixin,
                                 OptionalParameterTestFixture):
  """Get PRESET_MERGEMODE with extra data."""
  PID = 'PRESET_MERGEMODE'


class SetPresetMergeMode(OptionalParameterTestFixture):
  """Set PRESET_MERGEMODE."""
  CATEGORY = TestCategory.CONTROL
  PID = 'PRESET_MERGEMODE'
  REQUIRES = ['preset_mergemode']
  PROVIDES = ['set_preset_mergemode_supported']

  def Test(self):
    self.value = self.Property('preset_mergemode')
    if self.value is None:
      self.value = 0

    self.in_set = True
    self.AddIfSetSupported([
      self.AckSetResult(action=self.VerifySet),
      self.NackSetResult(
        RDMNack.NR_UNSUPPORTED_COMMAND_CLASS,
        advisory='SET for %s returned unsupported command class' %
                 self.pid.name),
    ])
    self.SendSet(ROOT_DEVICE, self.pid, [self.value])

  def VerifySet(self):
    self.AddExpectedResults(
      self.AckGetResult(field_values={'merge_mode': self.value}))
    self.SendGet(ROOT_DEVICE, self.pid)

  def VerifyResult(self, response, fields):
    if self.in_set:
      self.SetProperty(self.PROVIDES[0], response.WasAcked())
      self.in_set = False


class SetAllPresetMergeModes(OptionalParameterTestFixture):
  """Set PRESET_MERGEMODE to each of the defined values."""
  CATEGORY = TestCategory.CONTROL
  PID = 'PRESET_MERGEMODE'
  REQUIRES = ['preset_mergemode', 'set_preset_mergemode_supported']
  MODES = [0, 1, 2, 3, 0xff]

  def Test(self):
    if not self.Property('set_preset_mergemode_supported'):
      self.SetNotRun('SET PRESET_MERGEMODE not supported')
      return

    self.old_value = self.Property('preset_mergemode')
    self.merge_modes = [m for m in self.MODES if m != self.old_value]
    # PerformSet pop's the last value, so we add a dummy value to the end of
    # the list.
    self.merge_modes.append(self.old_value)
    self.PerformSet()

  def PerformSet(self):
    self.merge_modes.pop()
    if not self.merge_modes:
      self.Stop()
      return

    self.AddIfSetSupported([
      self.AckSetResult(action=self.VerifySet),
      self.NackSetResult(RDMNack.NR_DATA_OUT_OF_RANGE, action=self.PerformSet),
    ])
    self.SendSet(ROOT_DEVICE, self.pid, [self.merge_modes[-1]])

  def VerifySet(self):
    self.AddExpectedResults(
      self.AckGetResult(field_values={'merge_mode': self.merge_modes[-1]},
                        action=self.PerformSet))
    self.SendGet(ROOT_DEVICE, self.pid)

  def ResetState(self):
    self.AddExpectedResults(self.AckSetResult())
    self.SendSet(ROOT_DEVICE, self.pid, [self.old_value])
    self._wrapper.Run()


class SetPresetMergeModeWithNoData(TestMixins.SetWithNoDataMixin,
                                   OptionalParameterTestFixture):
  """Set PRESET_MERGEMODE without any data."""
  PID = 'PRESET_MERGEMODE'


class SetPresetMergemodeWithExtraData(TestMixins.SetWithDataMixin,
                                      OptionalParameterTestFixture):
  """Send a SET PRESET_MERGEMODE command with extra data."""
  PID = 'PRESET_MERGEMODE'


class AllSubDevicesGetPresetMergeMode(TestMixins.AllSubDevicesGetMixin,
                                      OptionalParameterTestFixture):
  """Get PRESET_MERGEMODE addressed to ALL_SUB_DEVICES."""
  PID = 'PRESET_MERGEMODE'


# LIST_INTERFACES
# -----------------------------------------------------------------------------
class GetListInterfaces(TestMixins.GetMixin,
                        OptionalParameterTestFixture):
  """Get LIST_INTERFACES."""
  CATEGORY = TestCategory.IP_DNS_CONFIGURATION
  PID = 'LIST_INTERFACES'
  PROVIDES = ['interface_list']

  def Test(self):
    self.AddIfGetSupported(self.AckGetResult())
    self.SendGet(ROOT_DEVICE, self.pid)

  def VerifyResult(self, response, fields):
    if not response.WasAcked():
      self.SetProperty(self.PROVIDES[0], [])
      return

    interfaces = []

    for interface in fields['interfaces']:
      interface_id = interface['interface_identifier']
      interfaces.append(interface_id)
      if (interface_id < RDM_INTERFACE_INDEX_MIN or
          interface_id > RDM_INTERFACE_INDEX_MAX):
        self.AddWarning('Interface index %d is outside allowed range (%d to '
                        '%d)' % (interface_id,
                                 RDM_INTERFACE_INDEX_MIN,
                                 RDM_INTERFACE_INDEX_MAX))
      if (interface['interface_hardware_type'] !=
          INTERFACE_HARDWARE_TYPE_ETHERNET):
        self.AddAdvisory('Possible error, found unusual hardware type %d for '
                         'interface %d' %
                         (interface['interface_hardware_type'], interface_id))

    self.SetProperty(self.PROVIDES[0], interfaces)


class GetListInterfacesWithData(TestMixins.GetWithDataMixin,
                                OptionalParameterTestFixture):
  """Get LIST_INTERFACES with extra data."""
  PID = 'LIST_INTERFACES'


class SetListInterfaces(TestMixins.UnsupportedSetMixin,
                        OptionalParameterTestFixture):
  """Attempt to SET list interfaces."""
  PID = 'LIST_INTERFACES'


class SetListInterfacesWithData(TestMixins.UnsupportedSetWithDataMixin,
                                OptionalParameterTestFixture):
  """Attempt to SET LIST_INTERFACES with data."""
  PID = 'LIST_INTERFACES'


class AllSubDevicesGetListInterfaces(TestMixins.AllSubDevicesGetMixin,
                                     OptionalParameterTestFixture):
  """Send a get LIST_INTERFACES to ALL_SUB_DEVICES."""
  PID = 'LIST_INTERFACES'


# DNS_HOSTNAME
# -----------------------------------------------------------------------------
class GetDNSHostname(TestMixins.GetStringMixin,
                     OptionalParameterTestFixture):
  """GET the DNS hostname."""
  CATEGORY = TestCategory.IP_DNS_CONFIGURATION
  PID = 'DNS_HOSTNAME'
  EXPECTED_FIELDS = ['dns_hostname']
  ALLOWED_NACKS = [RDMNack.NR_HARDWARE_FAULT]
  MIN_LENGTH = RDM_MIN_HOSTNAME_LENGTH
  MAX_LENGTH = RDM_MAX_HOSTNAME_LENGTH


class GetDNSHostnameWithData(TestMixins.GetWithDataMixin,
                             OptionalParameterTestFixture):
  """Get DNS hostname with param data."""
  PID = 'DNS_HOSTNAME'


# TODO(Peter): Need to test set
# class SetDNSHostname(TestMixins.,
#                      OptionalParameterTestFixture):
#   CATEGORY = TestCategory.IP_DNS_CONFIGURATION
#   PID = 'DNS_HOSTNAME'
# TODO(peter): Test set


class SetDNSHostnameWithNoData(TestMixins.SetWithNoDataMixin,
                               OptionalParameterTestFixture):
  """Set DNS_HOSTNAME command with no data."""
  PID = 'DNS_HOSTNAME'


class SetDNSHostnameWithExtraData(TestMixins.SetWithDataMixin,
                                  OptionalParameterTestFixture):
  """Send a SET DNS_HOSTNAME command with extra data."""
  PID = 'DNS_HOSTNAME'


class AllSubDevicesGetDNSHostname(TestMixins.AllSubDevicesGetMixin,
                                  OptionalParameterTestFixture):
  """Send a Get DNS_HOSTNAME to ALL_SUB_DEVICES."""
  PID = 'DNS_HOSTNAME'


# DNS_DOMAIN_NAME
# -----------------------------------------------------------------------------
class GetDNSDomainName(TestMixins.GetStringMixin,
                       OptionalParameterTestFixture):
  """GET the DNS domain name."""
  CATEGORY = TestCategory.IP_DNS_CONFIGURATION
  PID = 'DNS_DOMAIN_NAME'
  EXPECTED_FIELDS = ['dns_domain_name']
  ALLOWED_NACKS = [RDMNack.NR_HARDWARE_FAULT]
  MAX_LENGTH = RDM_MAX_DOMAIN_NAME_LENGTH


class GetDNSDomainNameWithData(TestMixins.GetWithDataMixin,
                               OptionalParameterTestFixture):
  """Get DNS domain name with param data."""
  PID = 'DNS_DOMAIN_NAME'


# TODO(Peter): Need to test set
# class SetDNSDomainName(TestMixins.,
#                        OptionalParameterTestFixture):
#   CATEGORY = TestCategory.IP_DNS_CONFIGURATION
#   PID = 'DNS_DOMAIN_NAME'
# TODO(peter): Test set


class SetDNSDomainNameWithNoData(TestMixins.SetWithNoDataMixin,
                                 OptionalParameterTestFixture):
  """Set DNS_DOMAIN_NAME command with no data."""
  PID = 'DNS_DOMAIN_NAME'


class SetDNSDomainNameWithExtraData(TestMixins.SetWithDataMixin,
                                    OptionalParameterTestFixture):
  """Send a SET DNS_DOMAIN_NAME command with extra data."""
  PID = 'DNS_DOMAIN_NAME'


class AllSubDevicesGetDNSDomainName(TestMixins.AllSubDevicesGetMixin,
                                    OptionalParameterTestFixture):
  """Send a Get DNS_DOMAIN_NAME to ALL_SUB_DEVICES."""
  PID = 'DNS_DOMAIN_NAME'


# DNS_IPV4_NAME_SERVER
# -----------------------------------------------------------------------------
class AllSubDevicesGetDNSIPv4NameServer(TestMixins.AllSubDevicesGetMixin,
                                        OptionalParameterTestFixture):
  """Send a get DNS_IPV4_NAME_SERVER to ALL_SUB_DEVICES."""
  PID = 'DNS_IPV4_NAME_SERVER'
  DATA = [0]


# class GetDNSIPv4NameServer(TestMixins.,
#                            OptionalParameterTestFixture):
#   CATEGORY = TestCategory.IP_DNS_CONFIGURATION
#   PID = 'DNS_IPV4_NAME_SERVER'
# TODO(peter): Test get


class GetDNSIPv4NameServerWithNoData(TestMixins.GetWithNoDataMixin,
                                     OptionalParameterTestFixture):
  """GET DNS_IPV4_NAME_SERVER with no argument given."""
  PID = 'DNS_IPV4_NAME_SERVER'


class GetDNSIPv4NameServerWithExtraData(TestMixins.GetWithDataMixin,
                                        OptionalParameterTestFixture):
  """GET DNS_IPV4_NAME_SERVER with more than 1 byte of data."""
  PID = 'DNS_IPV4_NAME_SERVER'


# class SetDNSIPv4NameServer(TestMixins.,
#                            OptionalParameterTestFixture):
#   CATEGORY = TestCategory.IP_DNS_CONFIGURATION
#   PID = 'DNS_IPV4_NAME_SERVER'
# TODO(peter): Test set


class SetDNSIPv4NameServerWithNoData(TestMixins.SetWithNoDataMixin,
                                     OptionalParameterTestFixture):
  """Set DNS_IPV4_NAME_SERVER command with no data."""
  PID = 'DNS_IPV4_NAME_SERVER'


class SetDNSIPv4NameServerWithExtraData(TestMixins.SetWithDataMixin,
                                        OptionalParameterTestFixture):
  """Send a SET DNS_IPV4_NAME_SERVER command with extra data."""
  PID = 'DNS_IPV4_NAME_SERVER'
  DATA = 'foobar'


# IPV4_DEFAULT_ROUTE
# -----------------------------------------------------------------------------
class GetIPv4DefaultRoute(TestMixins.GetMixin,
                          OptionalParameterTestFixture):
  """GET the IPv4 default route."""
  # TODO(Peter): Check interface identifier is a valid interface
  CATEGORY = TestCategory.IP_DNS_CONFIGURATION
  PID = 'IPV4_DEFAULT_ROUTE'
  EXPECTED_FIELDS = ['ipv4_address', 'interface_identifier']


class GetIPv4DefaultRouteWithData(TestMixins.GetWithDataMixin,
                                  OptionalParameterTestFixture):
  """Get IPv4 default route with param data."""
  PID = 'IPV4_DEFAULT_ROUTE'


# TODO(Peter): Need to restrict these somehow so we don't saw off the branch
# class SetIPv4DefaultRoute(TestMixins.UnsupportedSetMixin,
#                           OptionalParameterTestFixture):
#   """Attempt to SET the IPv4 default route with no data."""
#   PID = 'IPV4_DEFAULT_ROUTE'
#
#
# class SetIPv4DefaultRouteWithData(TestMixins.UnsupportedSetWithDataMixin,
#                                   OptionalParameterTestFixture):
#   """SET the IPv4 default route with data."""
#   PID = 'IPV4_DEFAULT_ROUTE'


class AllSubDevicesGetIPv4DefaultRoute(TestMixins.AllSubDevicesGetMixin,
                                       OptionalParameterTestFixture):
  """Send a Get IPV4_DEFAULT_ROUTE to ALL_SUB_DEVICES."""
  PID = 'IPV4_DEFAULT_ROUTE'


# IPV4_DHCP_MODE
# -----------------------------------------------------------------------------
class AllSubDevicesGetIPv4DHCPMode(TestMixins.AllSubDevicesGetMixin,
                                   OptionalParameterTestFixture):
  """Send a get IPV4_DHCP_MODE to ALL_SUB_DEVICES."""
  PID = 'IPV4_DHCP_MODE'
  DATA = [0x00000001]


# class GetIPv4DHCPMode(TestMixins.,
#                       OptionalParameterTestFixture):
#   CATEGORY = TestCategory.IP_DNS_CONFIGURATION
#   PID = 'IPV4_DHCP_MODE'
# TODO(peter): Test get


class GetZeroIPv4DHCPMode(TestMixins.GetZeroUInt32Mixin,
                          OptionalParameterTestFixture):
  """GET IPV4_DHCP_MODE for interface identifier 0."""
  PID = 'IPV4_DHCP_MODE'


class GetIPv4DHCPModeWithNoData(TestMixins.GetWithNoDataMixin,
                                OptionalParameterTestFixture):
  """GET IPV4_DHCP_MODE with no argument given."""
  PID = 'IPV4_DHCP_MODE'


class GetIPv4DHCPModeWithExtraData(TestMixins.GetWithDataMixin,
                                   OptionalParameterTestFixture):
  """GET IPV4_DHCP_MODE with more than 4 bytes of data."""
  PID = 'IPV4_DHCP_MODE'
  DATA = 'foobar'


# class SetIPv4DHCPMode(TestMixins.,
#                       OptionalParameterTestFixture):
#   CATEGORY = TestCategory.IP_DNS_CONFIGURATION
#   PID = 'IPV4_DHCP_MODE'
# TODO(peter): Test set


class SetZeroIPv4DHCPMode(TestMixins.SetZeroMixin,
                          OptionalParameterTestFixture):
  """SET IPV4_DHCP_MODE to interface identifier 0."""
  PID = 'IPV4_DHCP_MODE'
  DATA = struct.pack('!IB', 0x00000000, 0x00)


class SetIPv4DHCPModeWithNoData(TestMixins.SetWithNoDataMixin,
                                OptionalParameterTestFixture):
  """Set IPV4_DHCP_MODE command with no data."""
  PID = 'IPV4_DHCP_MODE'


class SetIPv4DHCPModeWithExtraData(TestMixins.SetWithDataMixin,
                                   OptionalParameterTestFixture):
  """Send a SET IPV4_DHCP_MODE command with extra data."""
  PID = 'IPV4_DHCP_MODE'
  DATA = 'foobar'


# IPV4_ZEROCONF_MODE
# -----------------------------------------------------------------------------
class AllSubDevicesGetIPv4ZeroconfMode(TestMixins.AllSubDevicesGetMixin,
                                       OptionalParameterTestFixture):
  """Send a get IPV4_ZEROCONF_MODE to ALL_SUB_DEVICES."""
  PID = 'IPV4_ZEROCONF_MODE'
  DATA = [0x00000001]


# class GetIPv4ZeroconfMode(TestMixins.,
#                           OptionalParameterTestFixture):
#   CATEGORY = TestCategory.IP_DNS_CONFIGURATION
#   PID = 'IPV4_ZEROCONF_MODE'
# TODO(peter): Test get


class GetZeroIPv4ZeroconfMode(TestMixins.GetZeroUInt32Mixin,
                              OptionalParameterTestFixture):
  """GET IPV4_ZEROCONF_MODE for interface identifier 0."""
  PID = 'IPV4_ZEROCONF_MODE'


class GetIPv4ZeroconfModeWithNoData(TestMixins.GetWithNoDataMixin,
                                    OptionalParameterTestFixture):
  """GET IPV4_ZEROCONF_MODE with no argument given."""
  PID = 'IPV4_ZEROCONF_MODE'


class GetIPv4ZeroconfModeWithExtraData(TestMixins.GetWithDataMixin,
                                       OptionalParameterTestFixture):
  """GET IPV4_ZEROCONF_MODE with more than 4 bytes of data."""
  PID = 'IPV4_ZEROCONF_MODE'
  DATA = 'foobar'


# class SetIPv4ZeroconfMode(TestMixins.,
#                           OptionalParameterTestFixture):
#   CATEGORY = TestCategory.IP_DNS_CONFIGURATION
#   PID = 'IPV4_ZEROCONF_MODE'
# TODO(peter): Test set


# class SetZeroIPv4ZeroconfMode(TestMixins.,
#                               OptionalParameterTestFixture):
#   """SET IPV4_ZEROCONF_MODE to interface identifier 0."""
#   CATEGORY = TestCategory.ERROR_CONDITIONS
#   PID = 'IPV4_ZEROCONF_MODE'
# TODO(peter): Test set zero


class SetIPv4ZeroconfModeWithNoData(TestMixins.SetWithNoDataMixin,
                                    OptionalParameterTestFixture):
  """Set IPV4_ZEROCONF_MODE command with no data."""
  PID = 'IPV4_ZEROCONF_MODE'


class SetIPv4ZeroconfModeWithExtraData(TestMixins.SetWithDataMixin,
                                       OptionalParameterTestFixture):
  """Send a SET IPV4_ZEROCONF_MODE command with extra data."""
  PID = 'IPV4_ZEROCONF_MODE'
  DATA = 'foobar'


# IPV4_CURRENT_ADDRESS
# -----------------------------------------------------------------------------
class AllSubDevicesGetIPv4CurrentAddress(TestMixins.AllSubDevicesGetMixin,
                                         OptionalParameterTestFixture):
  """Send a get IPV4_CURRENT_ADDRESS to ALL_SUB_DEVICES."""
  PID = 'IPV4_CURRENT_ADDRESS'
  DATA = [0x00000001]


# class GetIPv4CurrentAddress(TestMixins.,
#                             OptionalParameterTestFixture):
#   CATEGORY = TestCategory.IP_DNS_CONFIGURATION
#   PID = 'IPV4_CURRENT_ADDRESS'
# TODO(peter): Test get


class GetZeroIPv4CurrentAddress(TestMixins.GetZeroUInt32Mixin,
                                OptionalParameterTestFixture):
  """GET IPV4_CURRENT_ADDRESS for interface identifier 0."""
  PID = 'IPV4_CURRENT_ADDRESS'


class GetIPv4CurrentAddressWithNoData(TestMixins.GetWithNoDataMixin,
                                      OptionalParameterTestFixture):
  """GET IPV4_CURRENT_ADDRESS with no argument given."""
  PID = 'IPV4_CURRENT_ADDRESS'


class GetIPv4CurrentAddressWithExtraData(TestMixins.GetWithDataMixin,
                                         OptionalParameterTestFixture):
  """GET IPV4_CURRENT_ADDRESS with more than 4 bytes of data."""
  PID = 'IPV4_CURRENT_ADDRESS'
  DATA = 'foobar'


class SetIPv4CurrentAddress(TestMixins.UnsupportedSetMixin,
                            OptionalParameterTestFixture):
  """Attempt to SET IPV4_CURRENT_ADDRESS."""
  PID = 'IPV4_CURRENT_ADDRESS'


class SetIPv4CurrentAddressWithData(TestMixins.UnsupportedSetWithDataMixin,
                                    OptionalParameterTestFixture):
  """Attempt to SET IPV4_CURRENT_ADDRESS with data."""
  PID = 'IPV4_CURRENT_ADDRESS'


# IPV4_STATIC_ADDRESS
# -----------------------------------------------------------------------------
class AllSubDevicesGetIPv4StaticAddress(TestMixins.AllSubDevicesGetMixin,
                                        OptionalParameterTestFixture):
  """Send a get IPV4_STATIC_ADDRESS to ALL_SUB_DEVICES."""
  PID = 'IPV4_STATIC_ADDRESS'
  DATA = [0x00000001]


# class GetIPv4StaticAddress(TestMixins.,
#                            OptionalParameterTestFixture):
#   CATEGORY = TestCategory.IP_DNS_CONFIGURATION
#   PID = 'IPV4_STATIC_ADDRESS'
# TODO(peter): Test get


class GetZeroIPv4StaticAddress(TestMixins.GetZeroUInt32Mixin,
                               OptionalParameterTestFixture):
  """GET IPV4_STATIC_ADDRESS for interface identifier 0."""
  PID = 'IPV4_STATIC_ADDRESS'


class GetIPv4StaticAddressWithNoData(TestMixins.GetWithNoDataMixin,
                                     OptionalParameterTestFixture):
  """GET IPV4_STATIC_ADDRESS with no argument given."""
  PID = 'IPV4_STATIC_ADDRESS'


class GetIPv4StaticAddressWithExtraData(TestMixins.GetWithDataMixin,
                                        OptionalParameterTestFixture):
  """GET IPV4_STATIC_ADDRESS with more than 4 bytes of data."""
  PID = 'IPV4_STATIC_ADDRESS'
  DATA = 'foobar'


# class SetIPv4StaticAddress(TestMixins.,
#                            OptionalParameterTestFixture):
#   CATEGORY = TestCategory.IP_DNS_CONFIGURATION
#   PID = 'IPV4_STATIC_ADDRESS'
# TODO(peter): Test set


# class SetZeroIPv4StaticAddress(TestMixins.,
#                                OptionalParameterTestFixture):
#   """SET IPV4_STATIC_ADDRESS to interface identifier 0."""
#   CATEGORY = TestCategory.ERROR_CONDITIONS
#   PID = 'IPV4_STATIC_ADDRESS'
# TODO(peter): Test set zero


class SetIPv4StaticAddressWithNoData(TestMixins.SetWithNoDataMixin,
                                     OptionalParameterTestFixture):
  """Set IPV4_STATIC_ADDRESS command with no data."""
  PID = 'IPV4_STATIC_ADDRESS'


class SetIPv4StaticAddressWithExtraData(TestMixins.SetWithDataMixin,
                                        OptionalParameterTestFixture):
  """Send a SET IPV4_STATIC_ADDRESS command with extra data."""
  PID = 'IPV4_STATIC_ADDRESS'
  DATA = 'foobarbazqux'


# INTERFACE_RENEW_DHCP
# -----------------------------------------------------------------------------
class AllSubDevicesGetInterfaceRenewDHCP(
        TestMixins.AllSubDevicesUnsupportedGetMixin,
        OptionalParameterTestFixture):
  """Attempt to send a get INTERFACE_RENEW_DHCP to ALL_SUB_DEVICES."""
  PID = 'INTERFACE_RENEW_DHCP'


class GetInterfaceRenewDHCP(TestMixins.UnsupportedGetMixin,
                            OptionalParameterTestFixture):
  """Attempt to GET INTERFACE_RENEW_DHCP."""
  PID = 'INTERFACE_RENEW_DHCP'


class GetInterfaceRenewDHCPWithData(TestMixins.UnsupportedGetWithDataMixin,
                                    OptionalParameterTestFixture):
  """GET INTERFACE_RENEW_DHCP with data."""
  PID = 'INTERFACE_RENEW_DHCP'


# class SetInterfaceRenewDHCP(TestMixins.,
#                             OptionalParameterTestFixture):
#   CATEGORY = TestCategory.IP_DNS_CONFIGURATION
#   PID = 'INTERFACE_RENEW_DHCP'
# TODO(peter): Test set


class SetZeroInterfaceRenewDHCP(TestMixins.SetZeroUInt32Mixin,
                                OptionalParameterTestFixture):
  """SET INTERFACE_RENEW_DHCP to interface identifier 0."""
  PID = 'INTERFACE_RENEW_DHCP'


class SetInterfaceRenewDHCPWithNoData(TestMixins.SetWithNoDataMixin,
                                      OptionalParameterTestFixture):
  """Set INTERFACE_RENEW_DHCP command with no data."""
  PID = 'INTERFACE_RENEW_DHCP'


class SetInterfaceRenewDHCPWithExtraData(TestMixins.SetWithDataMixin,
                                         OptionalParameterTestFixture):
  """Send a SET INTERFACE_RENEW_DHCP command with extra data."""
  PID = 'INTERFACE_RENEW_DHCP'
  DATA = 'foobar'


# INTERFACE_RELEASE_DHCP
# -----------------------------------------------------------------------------
class AllSubDevicesGetInterfaceReleaseDHCP(
        TestMixins.AllSubDevicesUnsupportedGetMixin,
        OptionalParameterTestFixture):
  """Attempt to send a get INTERFACE_RELEASE_DHCP to ALL_SUB_DEVICES."""
  PID = 'INTERFACE_RELEASE_DHCP'


class GetInterfaceReleaseDHCP(TestMixins.UnsupportedGetMixin,
                              OptionalParameterTestFixture):
  """Attempt to GET INTERFACE_RELEASE_DHCP."""
  PID = 'INTERFACE_RELEASE_DHCP'


class GetInterfaceReleaseDHCPWithData(TestMixins.UnsupportedGetWithDataMixin,
                                      OptionalParameterTestFixture):
  """GET INTERFACE_RELEASE_DHCP with data."""
  PID = 'INTERFACE_RELEASE_DHCP'


# class SetInterfaceReleaseDHCP(TestMixins.,
#                               OptionalParameterTestFixture):
#   CATEGORY = TestCategory.IP_DNS_CONFIGURATION
#   PID = 'INTERFACE_RELEASE_DHCP'
# TODO(peter): Test set


class SetZeroInterfaceReleaseDHCP(TestMixins.SetZeroUInt32Mixin,
                                  OptionalParameterTestFixture):
  """SET INTERFACE_RELEASE_DHCP to interface identifier 0."""
  PID = 'INTERFACE_RELEASE_DHCP'


class SetInterfaceReleaseDHCPWithNoData(TestMixins.SetWithNoDataMixin,
                                        OptionalParameterTestFixture):
  """Set INTERFACE_RELEASE_DHCP command with no data."""
  PID = 'INTERFACE_RELEASE_DHCP'


class SetInterfaceReleaseDHCPWithExtraData(TestMixins.SetWithDataMixin,
                                           OptionalParameterTestFixture):
  """Send a SET INTERFACE_RELEASE_DHCP command with extra data."""
  PID = 'INTERFACE_RELEASE_DHCP'
  DATA = 'foobar'


# INTERFACE_APPLY_CONFIGURATION
# -----------------------------------------------------------------------------
class AllSubDevicesGetInterfaceApplyConfiguration(
        TestMixins.AllSubDevicesUnsupportedGetMixin,
        OptionalParameterTestFixture):
  """Attempt to send a get INTERFACE_APPLY_CONFIGURATION to ALL_SUB_DEVICES."""
  PID = 'INTERFACE_APPLY_CONFIGURATION'


class GetInterfaceApplyConfiguration(TestMixins.UnsupportedGetMixin,
                                     OptionalParameterTestFixture):
  """Attempt to GET INTERFACE_APPLY_CONFIGURATION."""
  PID = 'INTERFACE_APPLY_CONFIGURATION'


class GetInterfaceApplyConfigurationWithData(
        TestMixins.UnsupportedGetWithDataMixin,
        OptionalParameterTestFixture):
  """GET INTERFACE_APPLY_CONFIGURATION with data."""
  PID = 'INTERFACE_APPLY_CONFIGURATION'


# class SetInterfaceApplyConfiguration(TestMixins.,
#                                      OptionalParameterTestFixture):
#   CATEGORY = TestCategory.IP_DNS_CONFIGURATION
#   PID = 'INTERFACE_APPLY_CONFIGURATION'
# TODO(peter): Test set


class SetZeroInterfaceApplyConfiguration(TestMixins.SetZeroUInt32Mixin,
                                         OptionalParameterTestFixture):
  """SET INTERFACE_APPLY_CONFIGURATION to interface identifier 0."""
  PID = 'INTERFACE_APPLY_CONFIGURATION'


class SetInterfaceApplyConfigurationWithNoData(TestMixins.SetWithNoDataMixin,
                                               OptionalParameterTestFixture):
  """Set INTERFACE_APPLY_CONFIGURATION command with no data."""
  PID = 'INTERFACE_APPLY_CONFIGURATION'


class SetInterfaceApplyConfigurationWithExtraData(TestMixins.SetWithDataMixin,
                                                  OptionalParameterTestFixture):
  """Send a SET INTERFACE_APPLY_CONFIGURATION command with extra data."""
  PID = 'INTERFACE_APPLY_CONFIGURATION'
  DATA = 'foobar'


# Interface label
# -----------------------------------------------------------------------------
class GetInterfaceLabels(TestMixins.GetSettingDescriptionsListMixin,
                         OptionalParameterTestFixture):
  """Get the interface labels for all defined interfaces."""
  CATEGORY = TestCategory.IP_DNS_CONFIGURATION
  PID = 'INTERFACE_LABEL'
  REQUIRES = ['interface_list']
  EXPECTED_FIELDS = ['interface_identifier']
  DESCRIPTION_FIELD = 'interface_label'


class GetInterfaceLabelWithNoData(TestMixins.GetWithNoDataMixin,
                                  OptionalParameterTestFixture):
  """Get the interface label with no interface id specified."""
  PID = 'INTERFACE_LABEL'


class GetInterfaceLabelWithExtraData(TestMixins.GetWithDataMixin,
                                     OptionalParameterTestFixture):
  """Get the interface label with more than 4 bytes of data."""
  PID = 'INTERFACE_LABEL'
  DATA = 'foobar'


class GetZeroInterfaceLabel(TestMixins.GetZeroUInt32Mixin,
                            OptionalParameterTestFixture):
  """GET INTERFACE_LABEL for interface 0."""
  PID = 'INTERFACE_LABEL'


class SetInterfaceLabel(TestMixins.UnsupportedSetMixin,
                        OptionalParameterTestFixture):
  """Attempt to SET the interface label with no data."""
  PID = 'INTERFACE_LABEL'


class SetInterfaceLabelWithData(TestMixins.UnsupportedSetWithDataMixin,
                                OptionalParameterTestFixture):
  """SET the interface label with data."""
  PID = 'INTERFACE_LABEL'


class AllSubDevicesGetInterfaceLabel(TestMixins.AllSubDevicesGetMixin,
                                     OptionalParameterTestFixture):
  """Send a get INTERFACE_LABEL to ALL_SUB_DEVICES."""
  PID = 'INTERFACE_LABEL'
  DATA = [0x00000001]


# Interface hardware address type 1
# -----------------------------------------------------------------------------
class AllSubDevicesGetInterfaceHardwareAddressType1(
        TestMixins.AllSubDevicesGetMixin,
        OptionalParameterTestFixture):
  """Send a get INTERFACE_HARDWARE_ADDRESS_TYPE1 to ALL_SUB_DEVICES."""
  PID = 'INTERFACE_HARDWARE_ADDRESS_TYPE1'
  DATA = [0x00000001]

# class GetInterfaceHardwareAddressType1(TestMixins.,
#                                        OptionalParameterTestFixture):
# TODO(peter): Test get


class GetInterfaceHardwareAddressType1WithNoData(TestMixins.GetWithNoDataMixin,
                                                 OptionalParameterTestFixture):
  """GET INTERFACE_HARDWARE_ADDRESS_TYPE1 with no argument given."""
  PID = 'INTERFACE_HARDWARE_ADDRESS_TYPE1'


class GetInterfaceHardwareAddressType1WithExtraData(
        TestMixins.GetWithDataMixin,
        OptionalParameterTestFixture):
  """GET INTERFACE_HARDWARE_ADDRESS_TYPE1 with more than 4 bytes of data."""
  PID = 'INTERFACE_HARDWARE_ADDRESS_TYPE1'
  DATA = 'foobar'


class GetZeroInterfaceHardwareAddressType1(TestMixins.GetZeroUInt32Mixin,
                                           OptionalParameterTestFixture):
  """GET INTERFACE_HARDWARE_ADDRESS_TYPE1 for interface 0."""
  PID = 'INTERFACE_HARDWARE_ADDRESS_TYPE1'


class SetInterfaceHardwareAddressType1(TestMixins.UnsupportedSetMixin,
                                       OptionalParameterTestFixture):
  """SET INTERFACE_HARDWARE_ADDRESS_TYPE1."""
  PID = 'INTERFACE_HARDWARE_ADDRESS_TYPE1'


# Cross check the control fields with various other properties
# -----------------------------------------------------------------------------
class SubDeviceControlField(TestFixture):
  """Check that the sub device control field is correct."""
  CATEGORY = TestCategory.CORE
  REQUIRES = ['mute_control_fields', 'sub_device_count']

  def PidRequired(self):
    return False

  def Test(self):
    sub_device_field = self.Property('mute_control_fields') & 0x02
    if self.Property('sub_device_count') > 0:
      if sub_device_field == 0:
        self.SetFailed('Sub devices reported but control field not set')
        return
    else:
      if sub_device_field:
        self.SetFailed('No Sub devices reported but control field is set')
        return
    self.SetPassed()


class ProxiedDevicesControlField(OptionalParameterTestFixture):
  """Check that the proxied devices control field is correct."""
  PID = 'PROXIED_DEVICES'
  CATEGORY = TestCategory.CORE
  REQUIRES = ['mute_control_fields']

  def Test(self):
    managed_proxy_field = self.Property('mute_control_fields') & 0x01

    if self.PidSupported() and managed_proxy_field == 0:
      self.AddWarning(
          "Support for PROXIED_DEVICES declared but the managed "
          "proxy control field isn't set")
      return
    elif not self.PidSupported() and managed_proxy_field == 1:
      self.SetFailed(
          "Managed proxy control bit is set, but proxied devices isn't "
          "supported")
      return
    self.SetPassed()<|MERGE_RESOLUTION|>--- conflicted
+++ resolved
@@ -2093,10 +2093,6 @@
     if self._current_index >= MAX_PERSONALITY_NUMBER:
       # This should never happen because personality_count is a uint8
       self.SetFailed('Could not find all personalities')
-<<<<<<< HEAD
-      self.Stop()
-=======
->>>>>>> 21d60a52
       return
 
     self.AddIfGetSupported(self.AckGetResult(
@@ -2304,12 +2300,8 @@
                                    ResponderTestFixture):
   """Send a SET dmx start address with no data."""
   PID = 'DMX_START_ADDRESS'
-<<<<<<< HEAD
-  # We depend on dmx_address to make sure this runs after GetDMXStartAddress
-=======
   # We depend on GetDMXStartAddress to make sure this runs after it, while
   # still allowing this test to run if the other test fails.
->>>>>>> 21d60a52
   DEPS = [GetDMXStartAddress]
   REQUIRES = ['dmx_footprint']
 
@@ -4042,11 +4034,7 @@
 
 
 class SetIdentifyDeviceWithExtraData(ResponderTestFixture):
-<<<<<<< HEAD
-  """Set the identify state with no data."""
-=======
   """Set the identify state with extra data."""
->>>>>>> 21d60a52
   CATEGORY = TestCategory.ERROR_CONDITIONS
   PID = 'IDENTIFY_DEVICE'
   REQUIRES = ['identify_state']
@@ -6774,11 +6762,7 @@
   PID = 'PRESET_STATUS'
 
 
-<<<<<<< HEAD
 class SetPresetStatusPresetOff(TestMixins.SetOutOfRangePresetStatusMixin,
-=======
-class SetPresetStatusPresetOff(TestMixins.SetPresetStatusMixin,
->>>>>>> 21d60a52
                                OptionalParameterTestFixture):
   """Set the PRESET_STATUS for PRESET_PLAYBACK_OFF."""
   # AKA SetZeroPresetStatus
