--- conflicted
+++ resolved
@@ -192,15 +192,10 @@
 
   manufacturer_label = getattr(device, 'manufacturer_label', None)
   if not manufacturer_label:
-<<<<<<< HEAD
-    manufacturer_label = str(
-        pid_store.ManufacturerIdToName(options.uid.manufacturer_id))
-=======
     manufacturer_label = (
         pid_store.ManufacturerIdToName(options.uid.manufacturer_id))
     if manufacturer_label:
       manufacturer_label = str(manufacturer_label)
->>>>>>> cd112a8c
   if manufacturer_label:
     logging.info('Manufacturer: %s' %
                  manufacturer_label.encode('string-escape'))
@@ -257,13 +252,9 @@
 
   SetupLogging(options)
   logging.info('OLA Responder Tests Version %s' % Version.version)
-<<<<<<< HEAD
-  pid_store = PidStore.GetStore(options.pid_location)
-=======
   pid_store = PidStore.GetStore(options.pid_location,
                                 ('pids.proto', 'draft_pids.proto',
                                  'manufacturer_names.proto'))
->>>>>>> cd112a8c
   wrapper = ClientWrapper()
 
   global uid_ok
