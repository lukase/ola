<<<<<<< HEAD
=======
This currently only works with the original Saleae Logic and Logic 16.
The more recent Logic 4, Logic 8, Logic Pro 8 and Logic Pro 16 are not supported by the SDK.
http://support.saleae.com/hc/en-us/articles/210245633-Device-SDK-status-for-the-new-products

>>>>>>> f77520c5
In order to compile the logic rdm sniffer, you need the SaleaeDeviceSDK, there
is a version available from:
http://downloads.saleae.com/SDK/SaleaeDeviceSdk-1.1.14.zip

You will also need to set the include path to your SaleaeDeviceSDK. Example:

```
./configure CPPFLAGS="-I/path/to/your/SaleaeDeviceSdk-1.1.9/include"
```

The configure script should output something like this:

```
checking SaleaeDeviceApi.h usability... yes
checking SaleaeDeviceApi.h presence... yes
checking for SaleaeDeviceApi.h... yes
```<|MERGE_RESOLUTION|>--- conflicted
+++ resolved
@@ -1,10 +1,7 @@
-<<<<<<< HEAD
-=======
 This currently only works with the original Saleae Logic and Logic 16.
 The more recent Logic 4, Logic 8, Logic Pro 8 and Logic Pro 16 are not supported by the SDK.
 http://support.saleae.com/hc/en-us/articles/210245633-Device-SDK-status-for-the-new-products
 
->>>>>>> f77520c5
 In order to compile the logic rdm sniffer, you need the SaleaeDeviceSDK, there
 is a version available from:
 http://downloads.saleae.com/SDK/SaleaeDeviceSdk-1.1.14.zip
