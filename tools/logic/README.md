--- conflicted
+++ resolved
@@ -2,15 +2,11 @@
 The more recent Logic 4, Logic 8, Logic Pro 8 and Logic Pro 16 are not supported by the SDK.
 http://support.saleae.com/hc/en-us/articles/210245633-Device-SDK-status-for-the-new-products
 
-<<<<<<< HEAD
-In order to compile the logic rdm sniffer, you need to set the include path to your SaleaeDeviceSDK. Example:
-=======
 In order to compile the logic rdm sniffer, you need the SaleaeDeviceSDK, there
 is a version available from:
 http://downloads.saleae.com/SDK/SaleaeDeviceSdk-1.1.14.zip
 
 You will also need to set the include path to your SaleaeDeviceSDK. Example:
->>>>>>> 2bb2d895
 
 ```
 ./configure CPPFLAGS="-I/path/to/your/SaleaeDeviceSdk-1.1.9/include"
