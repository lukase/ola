--- conflicted
+++ resolved
@@ -74,8 +74,7 @@
       "   " << FilenameFromPath(argv[0]) << " 192.168.0.1\n"
       "   " << FilenameFromPath(argv[0]) << " 192.168.0.1:5568";
 
-  ola::SetHelpString("[options] <ip>[:port]", help_msg.str());
-  ola::ParseFlags(&argc, argv);
+  ola::AppInit(&argc, argv, "[options] <ip>[:port]", help_msg.str());
 
   if (FLAGS_list_tests)
     DisplayTestsAndExit();
@@ -84,15 +83,6 @@
     ola::DisplayUsage();
     exit(ola::EXIT_OK);
   }
-
-<<<<<<< HEAD
-  ola::InitLogging(options.log_level, ola::OLA_LOG_STDERR);
-  ola::AppInit(argc, argv);  // TODO(Peter): Switch this to the combined
-  // AppInit when this program switches to using flags.
-=======
-  ola::InitLoggingFromFlags();
-  ola::AppInit(argc, argv);
->>>>>>> 228dcb24
 
   vector<string> tests_to_run;
   if (!FLAGS_tests.str().empty()) {
