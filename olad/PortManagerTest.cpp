/*
 * This program is free software; you can redistribute it and/or modify
 * it under the terms of the GNU General Public License as published by
 * the Free Software Foundation; either version 2 of the License, or
 * (at your option) any later version.
 *
 * This program is distributed in the hope that it will be useful,
 * but WITHOUT ANY WARRANTY; without even the implied warranty of
 * MERCHANTABILITY or FITNESS FOR A PARTICULAR PURPOSE.  See the
 * GNU Library General Public License for more details.
 *
 * You should have received a copy of the GNU General Public License
 * along with this program; if not, write to the Free Software
 * Foundation, Inc., 59 Temple Place - Suite 330, Boston, MA 02111-1307, USA.
 *
 * PortManagerTest.cpp
 * Test fixture for the PortManager classes
 * Copyright (C) 2005-2010 Simon Newton
 */

#include <cppunit/extensions/HelperMacros.h>
#include <string>

#include "olad/DmxSource.h"
#include "olad/PortBroker.h"
#include "olad/PortManager.h"
#include "olad/UniverseStore.h"
#include "olad/TestCommon.h"
#include "ola/testing/TestUtils.h"


using ola::DmxSource;
using ola::PortManager;
using ola::Port;
using ola::Universe;
using std::string;


class PortManagerTest: public CppUnit::TestFixture {
  CPPUNIT_TEST_SUITE(PortManagerTest);
  CPPUNIT_TEST(testPortPatching);
  CPPUNIT_TEST(testPortPatchingLoopMulti);
  CPPUNIT_TEST(testInputPortSetPriority);
  CPPUNIT_TEST(testOutputPortSetPriority);
  CPPUNIT_TEST_SUITE_END();

  public:
    void testPortPatching();
    void testPortPatchingLoopMulti();
    void testInputPortSetPriority();
    void testOutputPortSetPriority();
};


CPPUNIT_TEST_SUITE_REGISTRATION(PortManagerTest);



/*
 * Check that we can patch ports correctly.
 */
void PortManagerTest::testPortPatching() {
  ola::UniverseStore uni_store(NULL, NULL);
  ola::PortBroker broker;
  ola::PortManager port_manager(&uni_store, &broker);

  // mock device, this doesn't allow looping or multiport patching
  MockDevice device1(NULL, "test_device_1");
  TestMockInputPort input_port(&device1, 1, NULL);
  TestMockInputPort input_port2(&device1, 2, NULL);
  TestMockOutputPort output_port(&device1, 1);
  TestMockOutputPort output_port2(&device1, 2);
  device1.AddPort(&input_port);
  device1.AddPort(&input_port2);
  device1.AddPort(&output_port);
  device1.AddPort(&output_port2);

  OLA_ASSERT_EQ(static_cast<Universe*>(NULL), input_port.GetUniverse());
  OLA_ASSERT_EQ(static_cast<Universe*>(NULL), input_port2.GetUniverse());
  OLA_ASSERT_EQ(static_cast<Universe*>(NULL), output_port.GetUniverse());
  OLA_ASSERT_EQ(static_cast<Universe*>(NULL), output_port2.GetUniverse());

  // simple patching
  OLA_ASSERT(port_manager.PatchPort(&input_port, 1));
  OLA_ASSERT(port_manager.PatchPort(&output_port, 2));
  OLA_ASSERT(input_port.GetUniverse());
  OLA_ASSERT_EQ((unsigned int) 1, input_port.GetUniverse()->UniverseId());
  OLA_ASSERT_EQ(static_cast<Universe*>(NULL), input_port2.GetUniverse());
  OLA_ASSERT(output_port.GetUniverse());
  OLA_ASSERT_EQ((unsigned int) 2, output_port.GetUniverse()->UniverseId());
  OLA_ASSERT_EQ(static_cast<Universe*>(NULL), output_port2.GetUniverse());

  // test looping
  OLA_ASSERT_FALSE(port_manager.PatchPort(&input_port2, 2));
  OLA_ASSERT_FALSE(port_manager.PatchPort(&output_port2, 1));
  OLA_ASSERT_EQ(static_cast<Universe*>(NULL), input_port2.GetUniverse());
  OLA_ASSERT_EQ(static_cast<Universe*>(NULL), output_port2.GetUniverse());

  // test multiport
  OLA_ASSERT_FALSE(port_manager.PatchPort(&input_port2, 1));
  OLA_ASSERT_FALSE(port_manager.PatchPort(&output_port2, 2));
  OLA_ASSERT_EQ(static_cast<Universe*>(NULL), input_port2.GetUniverse());
  OLA_ASSERT_EQ(static_cast<Universe*>(NULL), output_port2.GetUniverse());

  // test repatching
  OLA_ASSERT(port_manager.PatchPort(&input_port, 3));
  OLA_ASSERT(port_manager.PatchPort(&output_port, 4));
  OLA_ASSERT(input_port.GetUniverse());
  OLA_ASSERT_EQ((unsigned int) 3, input_port.GetUniverse()->UniverseId());
  OLA_ASSERT(output_port.GetUniverse());
  OLA_ASSERT_EQ((unsigned int) 4, output_port.GetUniverse()->UniverseId());

  // test unpatching
  OLA_ASSERT(port_manager.UnPatchPort(&input_port));
  OLA_ASSERT(port_manager.UnPatchPort(&input_port2));
  OLA_ASSERT(port_manager.UnPatchPort(&output_port));
  OLA_ASSERT(port_manager.UnPatchPort(&output_port2));
  OLA_ASSERT_EQ(static_cast<Universe*>(NULL), input_port.GetUniverse());
  OLA_ASSERT_EQ(static_cast<Universe*>(NULL), input_port2.GetUniverse());
  OLA_ASSERT_EQ(static_cast<Universe*>(NULL), output_port.GetUniverse());
  OLA_ASSERT_EQ(static_cast<Universe*>(NULL), output_port2.GetUniverse());
}


/*
 * test that patching works correctly for devices with looping and multiport
 * patching enabled.
 */
void PortManagerTest::testPortPatchingLoopMulti() {
  ola::UniverseStore uni_store(NULL, NULL);
  ola::PortBroker broker;
  ola::PortManager port_manager(&uni_store, &broker);

  // mock device that allows looping and multi port patching
  MockDeviceLoopAndMulti device1(NULL, "test_device_1");
  TestMockInputPort input_port(&device1, 1, NULL);
  TestMockInputPort input_port2(&device1, 2, NULL);
  TestMockOutputPort output_port(&device1, 1);
  TestMockOutputPort output_port2(&device1, 2);
  device1.AddPort(&input_port);
  device1.AddPort(&input_port2);
  device1.AddPort(&output_port);
  device1.AddPort(&output_port2);

  OLA_ASSERT_EQ(static_cast<Universe*>(NULL), input_port.GetUniverse());
  OLA_ASSERT_EQ(static_cast<Universe*>(NULL), input_port2.GetUniverse());
  OLA_ASSERT_EQ(static_cast<Universe*>(NULL), output_port.GetUniverse());
  OLA_ASSERT_EQ(static_cast<Universe*>(NULL), output_port2.GetUniverse());

  // simple patching
  OLA_ASSERT(port_manager.PatchPort(&input_port, 1));
  OLA_ASSERT(port_manager.PatchPort(&output_port, 2));
  OLA_ASSERT(input_port.GetUniverse());
  OLA_ASSERT_EQ((unsigned int) 1, input_port.GetUniverse()->UniverseId());
  OLA_ASSERT_EQ(static_cast<Universe*>(NULL), input_port2.GetUniverse());
  OLA_ASSERT(output_port.GetUniverse());
  OLA_ASSERT_EQ((unsigned int) 2, output_port.GetUniverse()->UniverseId());
  OLA_ASSERT_EQ(static_cast<Universe*>(NULL), output_port2.GetUniverse());

  // test looping
  OLA_ASSERT(port_manager.PatchPort(&input_port2, 2));
  OLA_ASSERT(port_manager.PatchPort(&output_port2, 1));
  OLA_ASSERT(input_port2.GetUniverse());
  OLA_ASSERT_EQ((unsigned int) 2, input_port2.GetUniverse()->UniverseId());
  OLA_ASSERT(output_port2.GetUniverse());
  OLA_ASSERT_EQ((unsigned int) 1, output_port2.GetUniverse()->UniverseId());

  // test multiport
  OLA_ASSERT(port_manager.PatchPort(&input_port2, 1));
  OLA_ASSERT(port_manager.PatchPort(&output_port2, 2));
  OLA_ASSERT(input_port2.GetUniverse());
  OLA_ASSERT_EQ((unsigned int) 1, input_port2.GetUniverse()->UniverseId());
  OLA_ASSERT(output_port2.GetUniverse());
  OLA_ASSERT_EQ((unsigned int) 2, output_port2.GetUniverse()->UniverseId());
}


/*
 * Check that we can set priorities on an input port
 */
void PortManagerTest::testInputPortSetPriority() {
  // we're not testing patching so pass NULL here
  PortManager patcher(NULL, NULL);

  // Input port that doesn't support priorities
  TestMockInputPort input_port(NULL, 0, NULL);

<<<<<<< HEAD
  OLA_ASSERT_EQ(input_port.PriorityCapability(), ola::CAPABILITY_STATIC);
  OLA_ASSERT_EQ(input_port.GetPriorityMode(), ola::PRIORITY_MODE_STATIC);
  OLA_ASSERT_EQ(input_port.GetPriority(), DmxSource::PRIORITY_DEFAULT);

  // this port doesn't support priorities so this is a noop
  OLA_ASSERT(patcher.SetPriorityInherit(&input_port));
  OLA_ASSERT_EQ(input_port.GetPriorityMode(), ola::PRIORITY_MODE_STATIC);
  OLA_ASSERT_EQ(input_port.GetPriority(), DmxSource::PRIORITY_DEFAULT);
=======
  OLA_ASSERT_EQ(input_port.PriorityCapability(),
                       ola::CAPABILITY_STATIC);
  OLA_ASSERT_EQ(input_port.GetPriorityMode(),
                       ola::PRIORITY_MODE_INHERIT);
  OLA_ASSERT_EQ(input_port.GetPriority(), ola::dmx::SOURCE_PRIORITY_DEFAULT);

  // this port doesn't support priorities so this is a noop
  OLA_ASSERT(patcher.SetPriorityInherit(&input_port));
  OLA_ASSERT_EQ(input_port.GetPriorityMode(),
                       ola::PRIORITY_MODE_INHERIT);
  OLA_ASSERT_EQ(input_port.GetPriority(), ola::dmx::SOURCE_PRIORITY_DEFAULT);
>>>>>>> 6a4259ef

  // set the static priority to 20
  OLA_ASSERT(patcher.SetPriorityStatic(&input_port, 20));
  OLA_ASSERT_EQ(input_port.GetPriorityMode(), ola::PRIORITY_MODE_STATIC);
  OLA_ASSERT_EQ(input_port.GetPriority(), (uint8_t) 20);

  // Now test an input port that does support priorities
  TestMockPriorityInputPort input_port2(NULL, 1, NULL);
<<<<<<< HEAD
  OLA_ASSERT_EQ(input_port2.PriorityCapability(), ola::CAPABILITY_FULL);
  OLA_ASSERT_EQ(input_port2.GetPriorityMode(), ola::PRIORITY_MODE_STATIC);
  OLA_ASSERT_EQ(input_port2.GetPriority(), DmxSource::PRIORITY_DEFAULT);

  // try changing to static mode
  OLA_ASSERT(patcher.SetPriorityStatic(&input_port2, 20));
  OLA_ASSERT_EQ(input_port2.GetPriorityMode(), ola::PRIORITY_MODE_STATIC);
=======
  OLA_ASSERT_EQ(input_port2.PriorityCapability(),
                       ola::CAPABILITY_FULL);
  OLA_ASSERT_EQ(input_port2.GetPriorityMode(),
                       ola::PRIORITY_MODE_INHERIT);
  OLA_ASSERT_EQ(input_port2.GetPriority(), ola::dmx::SOURCE_PRIORITY_DEFAULT);

  // try changing to override mode
  OLA_ASSERT(patcher.SetPriorityOverride(&input_port2, 20));
  OLA_ASSERT_EQ(input_port2.GetPriorityMode(),
                       ola::PRIORITY_MODE_OVERRIDE);
>>>>>>> 6a4259ef
  OLA_ASSERT_EQ(input_port2.GetPriority(), (uint8_t) 20);

  // bump priority
  OLA_ASSERT(patcher.SetPriorityStatic(&input_port2, 180));
  OLA_ASSERT_EQ(input_port2.GetPriorityMode(), ola::PRIORITY_MODE_STATIC);
  OLA_ASSERT_EQ(input_port2.GetPriority(), (uint8_t) 180);

  // change to inherit mode
  OLA_ASSERT(patcher.SetPriorityInherit(&input_port2));
  OLA_ASSERT_EQ(input_port2.GetPriorityMode(), ola::PRIORITY_MODE_INHERIT);
  OLA_ASSERT_EQ(input_port2.GetPriority(), (uint8_t) 180);
}


/*
 * Check that we can set priorities on an Output port
 */
void PortManagerTest::testOutputPortSetPriority() {
  // we're not testing patching so pass NULL here
  PortManager patcher(NULL, NULL);

  // Input port that doesn't support priorities
  TestMockOutputPort output_port(NULL, 0);

<<<<<<< HEAD
  OLA_ASSERT_EQ(output_port.PriorityCapability(), ola::CAPABILITY_NONE);
  OLA_ASSERT_EQ(output_port.GetPriorityMode(), ola::PRIORITY_MODE_INHERIT);
  OLA_ASSERT_EQ(output_port.GetPriority(), DmxSource::PRIORITY_DEFAULT);

  // this port doesn't support priorities so these are all noops
  OLA_ASSERT(patcher.SetPriorityInherit(&output_port));
  OLA_ASSERT(patcher.SetPriorityStatic(&output_port, 20));
  OLA_ASSERT_EQ(output_port.GetPriorityMode(), ola::PRIORITY_MODE_INHERIT);
  OLA_ASSERT_EQ(output_port.GetPriority(), DmxSource::PRIORITY_DEFAULT);
=======
  OLA_ASSERT_EQ(output_port.PriorityCapability(),
                       ola::CAPABILITY_NONE);
  OLA_ASSERT_EQ(output_port.GetPriorityMode(),
                       ola::PRIORITY_MODE_INHERIT);
  OLA_ASSERT_EQ(output_port.GetPriority(), ola::dmx::SOURCE_PRIORITY_DEFAULT);

  // this port doesn't support priorities so these are all noops
  OLA_ASSERT(patcher.SetPriorityInherit(&output_port));
  OLA_ASSERT(patcher.SetPriorityOverride(&output_port, 20));
  OLA_ASSERT_EQ(output_port.GetPriorityMode(),
                       ola::PRIORITY_MODE_INHERIT);
  OLA_ASSERT_EQ(output_port.GetPriority(), ola::dmx::SOURCE_PRIORITY_DEFAULT);
>>>>>>> 6a4259ef

  // now test an output port that supports priorities
  TestMockPriorityOutputPort output_port2(NULL, 1);

<<<<<<< HEAD
  OLA_ASSERT_EQ(output_port2.PriorityCapability(), ola::CAPABILITY_FULL);
  OLA_ASSERT_EQ(output_port2.GetPriorityMode(), ola::PRIORITY_MODE_INHERIT);
  OLA_ASSERT_EQ(output_port2.GetPriority(), DmxSource::PRIORITY_DEFAULT);
=======
  OLA_ASSERT_EQ(output_port2.PriorityCapability(),
                       ola::CAPABILITY_FULL);
  OLA_ASSERT_EQ(output_port2.GetPriorityMode(),
                       ola::PRIORITY_MODE_INHERIT);
  OLA_ASSERT_EQ(output_port2.GetPriority(), ola::dmx::SOURCE_PRIORITY_DEFAULT);
>>>>>>> 6a4259ef

  // try changing to static mode
  OLA_ASSERT(patcher.SetPriorityStatic(&output_port2, 20));
  OLA_ASSERT_EQ(output_port2.GetPriorityMode(), ola::PRIORITY_MODE_STATIC);
  OLA_ASSERT_EQ(output_port2.GetPriority(), (uint8_t) 20);

  // bump priority
  OLA_ASSERT(patcher.SetPriorityStatic(&output_port2, 180));
  OLA_ASSERT_EQ(output_port2.GetPriorityMode(), ola::PRIORITY_MODE_STATIC);
  OLA_ASSERT_EQ(output_port2.GetPriority(), (uint8_t) 180);

  // change back to inherit mode
  OLA_ASSERT(patcher.SetPriorityInherit(&output_port2));
  OLA_ASSERT_EQ(output_port2.GetPriorityMode(), ola::PRIORITY_MODE_INHERIT);
  OLA_ASSERT_EQ(output_port2.GetPriority(), (uint8_t) 180);
}<|MERGE_RESOLUTION|>--- conflicted
+++ resolved
@@ -185,28 +185,14 @@
   // Input port that doesn't support priorities
   TestMockInputPort input_port(NULL, 0, NULL);
 
-<<<<<<< HEAD
   OLA_ASSERT_EQ(input_port.PriorityCapability(), ola::CAPABILITY_STATIC);
   OLA_ASSERT_EQ(input_port.GetPriorityMode(), ola::PRIORITY_MODE_STATIC);
-  OLA_ASSERT_EQ(input_port.GetPriority(), DmxSource::PRIORITY_DEFAULT);
+  OLA_ASSERT_EQ(input_port.GetPriority(), ola::dmx::SOURCE_PRIORITY_DEFAULT);
 
   // this port doesn't support priorities so this is a noop
   OLA_ASSERT(patcher.SetPriorityInherit(&input_port));
   OLA_ASSERT_EQ(input_port.GetPriorityMode(), ola::PRIORITY_MODE_STATIC);
-  OLA_ASSERT_EQ(input_port.GetPriority(), DmxSource::PRIORITY_DEFAULT);
-=======
-  OLA_ASSERT_EQ(input_port.PriorityCapability(),
-                       ola::CAPABILITY_STATIC);
-  OLA_ASSERT_EQ(input_port.GetPriorityMode(),
-                       ola::PRIORITY_MODE_INHERIT);
   OLA_ASSERT_EQ(input_port.GetPriority(), ola::dmx::SOURCE_PRIORITY_DEFAULT);
-
-  // this port doesn't support priorities so this is a noop
-  OLA_ASSERT(patcher.SetPriorityInherit(&input_port));
-  OLA_ASSERT_EQ(input_port.GetPriorityMode(),
-                       ola::PRIORITY_MODE_INHERIT);
-  OLA_ASSERT_EQ(input_port.GetPriority(), ola::dmx::SOURCE_PRIORITY_DEFAULT);
->>>>>>> 6a4259ef
 
   // set the static priority to 20
   OLA_ASSERT(patcher.SetPriorityStatic(&input_port, 20));
@@ -215,26 +201,14 @@
 
   // Now test an input port that does support priorities
   TestMockPriorityInputPort input_port2(NULL, 1, NULL);
-<<<<<<< HEAD
+
   OLA_ASSERT_EQ(input_port2.PriorityCapability(), ola::CAPABILITY_FULL);
   OLA_ASSERT_EQ(input_port2.GetPriorityMode(), ola::PRIORITY_MODE_STATIC);
-  OLA_ASSERT_EQ(input_port2.GetPriority(), DmxSource::PRIORITY_DEFAULT);
+  OLA_ASSERT_EQ(input_port2.GetPriority(), ola::dmx::SOURCE_PRIORITY_DEFAULT);
 
   // try changing to static mode
   OLA_ASSERT(patcher.SetPriorityStatic(&input_port2, 20));
   OLA_ASSERT_EQ(input_port2.GetPriorityMode(), ola::PRIORITY_MODE_STATIC);
-=======
-  OLA_ASSERT_EQ(input_port2.PriorityCapability(),
-                       ola::CAPABILITY_FULL);
-  OLA_ASSERT_EQ(input_port2.GetPriorityMode(),
-                       ola::PRIORITY_MODE_INHERIT);
-  OLA_ASSERT_EQ(input_port2.GetPriority(), ola::dmx::SOURCE_PRIORITY_DEFAULT);
-
-  // try changing to override mode
-  OLA_ASSERT(patcher.SetPriorityOverride(&input_port2, 20));
-  OLA_ASSERT_EQ(input_port2.GetPriorityMode(),
-                       ola::PRIORITY_MODE_OVERRIDE);
->>>>>>> 6a4259ef
   OLA_ASSERT_EQ(input_port2.GetPriority(), (uint8_t) 20);
 
   // bump priority
@@ -259,45 +233,22 @@
   // Input port that doesn't support priorities
   TestMockOutputPort output_port(NULL, 0);
 
-<<<<<<< HEAD
   OLA_ASSERT_EQ(output_port.PriorityCapability(), ola::CAPABILITY_NONE);
   OLA_ASSERT_EQ(output_port.GetPriorityMode(), ola::PRIORITY_MODE_INHERIT);
-  OLA_ASSERT_EQ(output_port.GetPriority(), DmxSource::PRIORITY_DEFAULT);
+  OLA_ASSERT_EQ(output_port.GetPriority(), ola::dmx::SOURCE_PRIORITY_DEFAULT);
 
   // this port doesn't support priorities so these are all noops
   OLA_ASSERT(patcher.SetPriorityInherit(&output_port));
   OLA_ASSERT(patcher.SetPriorityStatic(&output_port, 20));
   OLA_ASSERT_EQ(output_port.GetPriorityMode(), ola::PRIORITY_MODE_INHERIT);
-  OLA_ASSERT_EQ(output_port.GetPriority(), DmxSource::PRIORITY_DEFAULT);
-=======
-  OLA_ASSERT_EQ(output_port.PriorityCapability(),
-                       ola::CAPABILITY_NONE);
-  OLA_ASSERT_EQ(output_port.GetPriorityMode(),
-                       ola::PRIORITY_MODE_INHERIT);
-  OLA_ASSERT_EQ(output_port.GetPriority(), ola::dmx::SOURCE_PRIORITY_DEFAULT);
-
-  // this port doesn't support priorities so these are all noops
-  OLA_ASSERT(patcher.SetPriorityInherit(&output_port));
-  OLA_ASSERT(patcher.SetPriorityOverride(&output_port, 20));
-  OLA_ASSERT_EQ(output_port.GetPriorityMode(),
-                       ola::PRIORITY_MODE_INHERIT);
-  OLA_ASSERT_EQ(output_port.GetPriority(), ola::dmx::SOURCE_PRIORITY_DEFAULT);
->>>>>>> 6a4259ef
+  OLA_ASSERT_EQ(output_port.GetPriority(), ola:dmx::SOURCE_PRIORITY_DEFAULT);
 
   // now test an output port that supports priorities
   TestMockPriorityOutputPort output_port2(NULL, 1);
 
-<<<<<<< HEAD
   OLA_ASSERT_EQ(output_port2.PriorityCapability(), ola::CAPABILITY_FULL);
   OLA_ASSERT_EQ(output_port2.GetPriorityMode(), ola::PRIORITY_MODE_INHERIT);
-  OLA_ASSERT_EQ(output_port2.GetPriority(), DmxSource::PRIORITY_DEFAULT);
-=======
-  OLA_ASSERT_EQ(output_port2.PriorityCapability(),
-                       ola::CAPABILITY_FULL);
-  OLA_ASSERT_EQ(output_port2.GetPriorityMode(),
-                       ola::PRIORITY_MODE_INHERIT);
   OLA_ASSERT_EQ(output_port2.GetPriority(), ola::dmx::SOURCE_PRIORITY_DEFAULT);
->>>>>>> 6a4259ef
 
   // try changing to static mode
   OLA_ASSERT(patcher.SetPriorityStatic(&output_port2, 20));
