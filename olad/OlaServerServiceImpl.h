/*
 * This program is free software; you can redistribute it and/or modify
 * it under the terms of the GNU General Public License as published by
 * the Free Software Foundation; either version 2 of the License, or
 * (at your option) any later version.
 *
 * This program is distributed in the hope that it will be useful,
 * but WITHOUT ANY WARRANTY; without even the implied warranty of
 * MERCHANTABILITY or FITNESS FOR A PARTICULAR PURPOSE.  See the
 * GNU Library General Public License for more details.
 *
 * You should have received a copy of the GNU General Public License
 * along with this program; if not, write to the Free Software
 * Foundation, Inc., 51 Franklin Street, Fifth Floor, Boston, MA 02110-1301 USA.
 *
 * OlaServerServiceImpl.h
 * Implemtation of the OlaService interface
 * Copyright (C) 2005 Simon Newton
 */

#include <memory>
#include <string>
#include <vector>
#include "common/protocol/Ola.pb.h"
#include "common/protocol/OlaService.pb.h"
#include "ola/Callback.h"
#include "ola/rdm/RDMCommand.h"
#include "ola/rdm/UID.h"
#include "ola/rdm/UIDSet.h"

#ifndef OLAD_OLASERVERSERVICEIMPL_H_
#define OLAD_OLASERVERSERVICEIMPL_H_

namespace ola {

/**
 * @brief The OLA Server RPC methods.
 *
 * After the RPC system un-marshalls the data, it invokes the methods of this
 * class. This therefore contains all the methods a client can invoke on the
 * server.
 *
 * There is no client specific member data, so a single OlaServerServiceImpl
 * is created. Any OLA client data is passed via the user data in the
 * ola::rpc::RpcSession object, accessible via the ola::rpc::RpcController.
 */
class OlaServerServiceImpl : public ola::proto::OlaServerService {
 public:
  /**
   * @brief A Callback used to reload all the plugins.
   */
  typedef Callback0<void> ReloadPluginsCallback;

  /**
   * @brief Create a new OlaServerServiceImpl.
   */
  OlaServerServiceImpl(class UniverseStore *universe_store,
                       class DeviceManager *device_manager,
                       class PluginManager *plugin_manager,
                       class PortManager *port_manager,
                       class ClientBroker *broker,
                       const class TimeStamp *wake_up_time,
<<<<<<< HEAD
                       const ola::rdm::UID &uid,
                       ReloadPluginsCallback *reload_plugins_callback):
    m_universe_store(universe_store),
    m_device_manager(device_manager),
    m_plugin_manager(plugin_manager),
    m_port_manager(port_manager),
    m_broker(broker),
    m_wake_up_time(wake_up_time),
    m_reload_plugins_callback(reload_plugins_callback),
    m_uid(uid) {}
=======
                       ReloadPluginsCallback *reload_plugins_callback);

>>>>>>> abc10580
  ~OlaServerServiceImpl() {}

  /**
   * @brief Returns the current DMX values for a particular universe.
   */
  void GetDmx(ola::rpc::RpcController* controller,
              const ola::proto::UniverseRequest* request,
              ola::proto::DmxData* response,
              ola::rpc::RpcService::CompletionCallback* done);


  /**
   * @brief Register a client to receive DMX data.
   */
  void RegisterForDmx(ola::rpc::RpcController* controller,
                      const ola::proto::RegisterDmxRequest* request,
                      ola::proto::Ack* response,
                      ola::rpc::RpcService::CompletionCallback* done);

  /**
   * @brief Update the DMX values for a single universe.
   */
  void UpdateDmxData(ola::rpc::RpcController* controller,
                     const ola::proto::DmxData* request,
                     ola::proto::Ack* response,
                     ola::rpc::RpcService::CompletionCallback* done);
  /**
   * @brief Handle a streaming DMX update, no response is sent.
   */
  void StreamDmxData(ola::rpc::RpcController* controller,
                     const ::ola::proto::DmxData* request,
                     ::ola::proto::STREAMING_NO_RESPONSE* response,
                     ola::rpc::RpcService::CompletionCallback* done);


  /**
   * @brief Sets the name of a universe.
   */
  void SetUniverseName(ola::rpc::RpcController* controller,
                       const ola::proto::UniverseNameRequest* request,
                       ola::proto::Ack* response,
                       ola::rpc::RpcService::CompletionCallback* done);

  /**
   * @brief Set the merge mode for a universe.
   */
  void SetMergeMode(ola::rpc::RpcController* controller,
                    const ola::proto::MergeModeRequest* request,
                    ola::proto::Ack* response,
                    ola::rpc::RpcService::CompletionCallback* done);

  /**
   * @brief Patch a port to a universe.
   */
  void PatchPort(ola::rpc::RpcController* controller,
                 const ola::proto::PatchPortRequest* request,
                 ola::proto::Ack* response,
                 ola::rpc::RpcService::CompletionCallback* done);

  /**
   * @brief Set the priority of one or more ports.
   */
  void SetPortPriority(ola::rpc::RpcController* controller,
                       const ola::proto::PortPriorityRequest* request,
                       ola::proto::Ack* response,
                       ola::rpc::RpcService::CompletionCallback* done);

  /**
   * @brief Returns information on the active universes.
   */
  void GetUniverseInfo(ola::rpc::RpcController* controller,
                       const ola::proto::OptionalUniverseRequest* request,
                       ola::proto::UniverseInfoReply* response,
                       ola::rpc::RpcService::CompletionCallback* done);

  /**
   * @brief Return info on available plugins.
   */
  void GetPlugins(ola::rpc::RpcController* controller,
                  const ola::proto::PluginListRequest* request,
                  ola::proto::PluginListReply* response,
                  ola::rpc::RpcService::CompletionCallback* done);

  /**
   * @brief Reload the plugins.
   */
  void ReloadPlugins(ola::rpc::RpcController* controller,
                     const ::ola::proto::PluginReloadRequest* request,
                     ::ola::proto::Ack* response,
                     ola::rpc::RpcService::CompletionCallback* done);

  /**
   * @brief Return the description for a plugin.
   */
  void GetPluginDescription(
      ola::rpc::RpcController* controller,
      const ola::proto::PluginDescriptionRequest* request,
      ola::proto::PluginDescriptionReply* response,
      ola::rpc::RpcService::CompletionCallback* done);

  /**
   * @brief Return the state for a plugin.
   */
  void GetPluginState(
      ola::rpc::RpcController* controller,
      const ola::proto::PluginStateRequest* request,
      ola::proto::PluginStateReply* response,
      ola::rpc::RpcService::CompletionCallback* done);

  /**
   * @brief Return information on available devices.
   */
  void GetDeviceInfo(ola::rpc::RpcController* controller,
                     const ola::proto::DeviceInfoRequest* request,
                     ola::proto::DeviceInfoReply* response,
                     ola::rpc::RpcService::CompletionCallback* done);

  /**
   * @brief Handle a GetCandidatePorts request.
   */
  void GetCandidatePorts(ola::rpc::RpcController* controller,
                         const ola::proto::OptionalUniverseRequest* request,
                         ola::proto::DeviceInfoReply* response,
                         ola::rpc::RpcService::CompletionCallback* done);

  /**
   * @brief Handle a ConfigureDevice request.
   */
  void ConfigureDevice(ola::rpc::RpcController* controller,
                       const ola::proto::DeviceConfigRequest* request,
                       ola::proto::DeviceConfigReply* response,
                       ola::rpc::RpcService::CompletionCallback* done);

  /**
   * @brief Fetch the UID list for a universe.
   */
  void GetUIDs(ola::rpc::RpcController* controller,
               const ola::proto::UniverseRequest* request,
               ola::proto::UIDListReply* response,
               ola::rpc::RpcService::CompletionCallback* done);

  /**
   * @brief Force RDM discovery for a universe.
   */
  void ForceDiscovery(ola::rpc::RpcController* controller,
                      const ola::proto::DiscoveryRequest* request,
                      ola::proto::UIDListReply* response,
                      ola::rpc::RpcService::CompletionCallback* done);

  /**
   * @brief Handle an RDM Command.
   */
  void RDMCommand(ola::rpc::RpcController* controller,
                  const ::ola::proto::RDMRequest* request,
                  ola::proto::RDMResponse* response,
                  ola::rpc::RpcService::CompletionCallback* done);


  /**
   * @brief Handle an RDM Discovery Command.
   *
   * This is used by the RDM responder tests. Normally clients don't need to
   * send raw discovery packets and can just use the GetUIDs method.
   */
  void RDMDiscoveryCommand(ola::rpc::RpcController* controller,
                           const ::ola::proto::RDMDiscoveryRequest* request,
                           ola::proto::RDMResponse* response,
                           ola::rpc::RpcService::CompletionCallback* done);

  /**
   * @brief Set this client's source UID.
   */
  void SetSourceUID(ola::rpc::RpcController* controller,
                    const ::ola::proto::UID* request,
                    ola::proto::Ack* response,
                    ola::rpc::RpcService::CompletionCallback* done);

  /**
   * @brief Send Timecode
   */
  void SendTimeCode(ola::rpc::RpcController* controller,
                    const ::ola::proto::TimeCode* request,
                    ::ola::proto::Ack* response,
                    ola::rpc::RpcService::CompletionCallback* done);

 private:
  void HandleRDMResponse(ola::proto::RDMResponse* response,
                         ola::rpc::RpcService::CompletionCallback* done,
                         bool include_raw_packets,
                         ola::rdm::rdm_response_code code,
                         const ola::rdm::RDMResponse *rdm_response,
                         const std::vector<std::string> &packets);
  void RDMDiscoveryComplete(unsigned int universe,
                            ola::rpc::RpcService::CompletionCallback* done,
                            ola::proto::UIDListReply *response,
                            const ola::rdm::UIDSet &uids);

  void MissingUniverseError(ola::rpc::RpcController* controller);
  void MissingPluginError(ola::rpc::RpcController* controller);
  void MissingDeviceError(ola::rpc::RpcController* controller);
  void MissingPortError(ola::rpc::RpcController* controller);

  void AddPlugin(class AbstractPlugin *plugin,
                 ola::proto::PluginInfo *plugin_info) const;
  void AddDevice(class AbstractDevice *device,
                 unsigned int alias,
                 ola::proto::DeviceInfoReply* response) const;

  template <class PortClass>
  void PopulatePort(const PortClass &port,
                    ola::proto::PortInfo *port_info) const;

  void SetProtoUID(const ola::rdm::UID &uid, ola::proto::UID *pb_uid);

  class Client* GetClient(ola::rpc::RpcController *controller);

  UniverseStore *m_universe_store;
  DeviceManager *m_device_manager;
  class PluginManager *m_plugin_manager;
  class PortManager *m_port_manager;
  class ClientBroker *m_broker;
  const class TimeStamp *m_wake_up_time;
  std::auto_ptr<ReloadPluginsCallback> m_reload_plugins_callback;
};
}  // namespace ola
#endif  // OLAD_OLASERVERSERVICEIMPL_H_<|MERGE_RESOLUTION|>--- conflicted
+++ resolved
@@ -57,24 +57,12 @@
   OlaServerServiceImpl(class UniverseStore *universe_store,
                        class DeviceManager *device_manager,
                        class PluginManager *plugin_manager,
+                       class ExportMap *export_map,
                        class PortManager *port_manager,
                        class ClientBroker *broker,
                        const class TimeStamp *wake_up_time,
-<<<<<<< HEAD
-                       const ola::rdm::UID &uid,
-                       ReloadPluginsCallback *reload_plugins_callback):
-    m_universe_store(universe_store),
-    m_device_manager(device_manager),
-    m_plugin_manager(plugin_manager),
-    m_port_manager(port_manager),
-    m_broker(broker),
-    m_wake_up_time(wake_up_time),
-    m_reload_plugins_callback(reload_plugins_callback),
-    m_uid(uid) {}
-=======
                        ReloadPluginsCallback *reload_plugins_callback);
 
->>>>>>> abc10580
   ~OlaServerServiceImpl() {}
 
   /**
@@ -294,6 +282,7 @@
   UniverseStore *m_universe_store;
   DeviceManager *m_device_manager;
   class PluginManager *m_plugin_manager;
+  class ExportMap *m_export_map;
   class PortManager *m_port_manager;
   class ClientBroker *m_broker;
   const class TimeStamp *m_wake_up_time;
