/*
 * This program is free software; you can redistribute it and/or modify
 * it under the terms of the GNU General Public License as published by
 * the Free Software Foundation; either version 2 of the License, or
 * (at your option) any later version.
 *
 * This program is distributed in the hope that it will be useful,
 * but WITHOUT ANY WARRANTY; without even the implied warranty of
 * MERCHANTABILITY or FITNESS FOR A PARTICULAR PURPOSE.  See the
 * GNU Library General Public License for more details.
 *
 * You should have received a copy of the GNU General Public License
 * along with this program; if not, write to the Free Software
 * Foundation, Inc., 51 Franklin Street, Fifth Floor, Boston, MA 02110-1301 USA.
 *
 * OlaServer.h
 * Interface for the ola server class
 * Copyright (C) 2005 Simon Newton
 */

#ifndef OLAD_OLASERVER_H_
#define OLAD_OLASERVER_H_

#if HAVE_CONFIG_H
#include <config.h>
#endif

#include <ola/Constants.h>
#include <ola/ExportMap.h>
#include <ola/base/Macro.h>
#include <ola/io/SelectServer.h>
#include <ola/network/InterfacePicker.h>
#include <ola/network/Socket.h>
#include <ola/network/TCPSocketFactory.h>
#include <ola/plugin_id.h>
#include <ola/rdm/PidStore.h>
#include <ola/rdm/UID.h>
#include <ola/rpc/RpcSessionHandler.h>

#include <map>
#include <memory>
#include <string>
#include <vector>

namespace ola {

namespace rpc {
class RpcSession;
class RpcServer;
}

#ifdef HAVE_LIBMICROHTTPD
typedef class OladHTTPServer OladHTTPServer_t;
#else
typedef int OladHTTPServer_t;
#endif

/**
<<<<<<< HEAD
 * @brief The main OlaServer class
=======
 * @brief The main OlaServer class.
>>>>>>> abc10580
 */
class OlaServer : public ola::rpc::RpcSessionHandlerInterface {
 public:
  /**
   * @brief Options for the OlaServer.
   */
  struct Options {
    bool http_enable;  /** @brief Run the HTTP server */
    bool http_localhost_only;  /** @brief Restrict access to localhost only */
    bool http_enable_quit;  /** @brief Enable /quit URL */
    unsigned int http_port;  /** @brief Port to run the HTTP server on */
    /** @brief Directory that contains the static content */
    std::string http_data_dir;
    std::string network_interface;
    std::string pid_data_dir;  /** @brief Directory with the PID definitions */
  };

  /**
<<<<<<< HEAD
   * @brief Create a new OlaServer
   * @param factory the factory to use to create OlaService objects
   * @param plugin_loaders a vector of loaders to use for the plugins
   * @param preferences_factory pointer to the PreferencesFactory object
   * @param ss pointer to the SelectServer object
   * @param ola_options the Options to run the server with
   * @param socket the socket to listen on for new connections
   * @param export_map pointer to the ExportMap object
   */
  OlaServer(class OlaClientServiceFactory *factory,
            const std::vector<class PluginLoader*> &plugin_loaders,
=======
   * @brief Create a new instance of the OlaServer.
   * @param plugin_loaders A list of PluginLoaders to use to find plugins.
   * @param preferences_factory The factory to use when creating Preference
   *   objects.
   * @param ss The SelectServer.
   * @param ola_options The OlaServer options.
   * @param socket An optional TCPAcceptingSocket in the listen state to use
   *   for client RPC calls. Ownership is transferred.
   * @param export_map An optional ExportMap. If set to NULL a new ExportMap
   *   will be created.
   */
  OlaServer(const std::vector<class PluginLoader*> &plugin_loaders,
>>>>>>> abc10580
            class PreferencesFactory *preferences_factory,
            ola::io::SelectServer *ss,
            const Options &ola_options,
            ola::network::TCPAcceptingSocket *socket = NULL,
            ExportMap *export_map = NULL);
<<<<<<< HEAD
=======

>>>>>>> abc10580
  /**
   * @brief Shutdown the server
   */
  ~OlaServer();

<<<<<<< HEAD
  /*
   * @brief Initialise the server
   * @return true on success, false on failure
   */
  bool Init();

  // Thread safe.
  /**
   * @brief Reload all plugins
   *
   * This can be called from a separate thread or in an interrupt handler.
=======
  /**
   * @brief Initialize the OlaServer.
   * @returns true if initialization succeeded, false if it failed.
   */
  bool Init();

  /**
   * @brief Reload all plugins.
   *
   * This method is thread safe.
>>>>>>> abc10580
   */
  void ReloadPlugins();

  /**
<<<<<<< HEAD
   * @brief Reload the PID store.
=======
   * @brief Reload the pid store.
   *
   * This method is thread safe.
>>>>>>> abc10580
   */
  void ReloadPidStore();

  /**
   * @brief Stop the OLA Server.
   *
   * This terminates the underlying SelectServer.
   */
  void StopServer() { m_ss->Terminate(); }
<<<<<<< HEAD
  /**
   * @brief Add a new ConnectedDescriptor to this Server.
   * @param descriptor the new ConnectedDescriptor
   */
  void NewConnection(ola::io::ConnectedDescriptor *descriptor);
  void NewTCPConnection(ola::network::TCPSocket *socket);
  /**
   * @brief Called when a socket is closed
   */
  void ChannelClosed(ola::io::DescriptorHandle read_descriptor,
                     ola::rpc::RpcSession *session);
  /**
   * @brief Run the garbage collector
   */
  bool RunHousekeeping();
=======


  /**
   * @brief Add a new ConnectedDescriptor to this Server.
   * @param descriptor the new ConnectedDescriptor, ownership is transferred.
   */
  void NewConnection(ola::io::ConnectedDescriptor *descriptor);

  /**
   * @brief Return the socket address the RPC server is listening on.
   * @returns A socket address, which is empty if the server hasn't been
   *   initialized.
   */
  ola::network::GenericSocketAddress LocalRPCAddress() const;

  // Called by the RpcServer when clients connect or disconnect.
  void NewClient(ola::rpc::RpcSession *session);
  void ClientRemoved(ola::rpc::RpcSession *session);
>>>>>>> abc10580

  /**
   * @brief Get the instance name
   * @return a string which is the instance name
   */
  const std::string InstanceName() {
    return m_instance_name;
  }

  static const unsigned int DEFAULT_HTTP_PORT = 9090;

  static const unsigned int DEFAULT_RPC_PORT = OLA_DEFAULT_PORT;

 private :
  struct ClientEntry {
    ola::io::ConnectedDescriptor *client_descriptor;
    class OlaClientService *client_service;
  };

  typedef std::map<ola::io::DescriptorHandle, ClientEntry> ClientMap;

  // These are all passed to the constructor.
  const Options m_options;
  std::vector<class PluginLoader*> m_plugin_loaders;
  class PreferencesFactory *m_preferences_factory;
  ola::io::SelectServer *m_ss;
  ola::network::TCPAcceptingSocket *m_accepting_socket;
  class ExportMap *m_export_map;

  std::auto_ptr<class ExportMap> m_our_export_map;
<<<<<<< HEAD
  class ExportMap *m_export_map;
  class PreferencesFactory *m_preferences_factory;
  class Preferences *m_server_preferences;
  class Preferences *m_universe_preferences;
=======
  ola::rdm::UID m_default_uid;
>>>>>>> abc10580

  // These are all populated in Init.
  std::auto_ptr<class DeviceManager> m_device_manager;
  std::auto_ptr<class PluginManager> m_plugin_manager;
  std::auto_ptr<class PluginAdaptor> m_plugin_adaptor;
  std::auto_ptr<class UniverseStore> m_universe_store;
  std::auto_ptr<class PortManager> m_port_manager;
  std::auto_ptr<class OlaServerServiceImpl> m_service_impl;
  std::auto_ptr<class ClientBroker> m_broker;
  std::auto_ptr<class PortBroker> m_port_broker;
  std::auto_ptr<const ola::rdm::RootPidStore> m_pid_store;
  std::auto_ptr<class DiscoveryAgentInterface> m_discovery_agent;
  std::auto_ptr<ola::rpc::RpcServer> m_rpc_server;
  class Preferences *m_universe_preferences;

  ola::thread::timeout_id m_housekeeping_timeout;
  std::auto_ptr<OladHTTPServer_t> m_httpd;
<<<<<<< HEAD
  std::auto_ptr<class DiscoveryAgentInterface> m_discovery_agent;
  const Options m_options;
  ola::rdm::UID m_default_uid;
  std::string m_instance_name;

#ifdef HAVE_LIBMICROHTTPD
  /**
   * @brief Setup the HTTP server if required.
   * @param interface the primary interface that the server is using.
   */
  bool StartHttpServer(const ola::network::Interface &iface);
=======

  bool RunHousekeeping();

#ifdef HAVE_LIBMICROHTTPD
  bool StartHttpServer(ola::rpc::RpcServer *server,
                       const ola::network::Interface &iface);
>>>>>>> abc10580
#endif
  /**
   * @brief Stop and unload all the plugins
   */
  void StopPlugins();
<<<<<<< HEAD
  /**
   * @brief Add a new ConnectedDescriptor to this Server.
   * @param descriptor the new ConnectedDescriptor
   */
  void InternalNewConnection(ola::io::ConnectedDescriptor *descriptor);
  /**
   * @brief Cleanup everything related to a client connection
   */
  void CleanupConnection(ClientEntry client);
  /**
   * @brief Reload the plugins. Called from the SelectServer thread.
   */
=======
  bool InternalNewConnection(ola::rpc::RpcServer *server,
                             ola::io::ConnectedDescriptor *descriptor);
>>>>>>> abc10580
  void ReloadPluginsInternal();
  /**
   * @brief Update the Pid store with the new values.
   */
  void UpdatePidStore(const ola::rdm::RootPidStore *pid_store);

<<<<<<< HEAD
  static const char SERVER_PREFERENCES[];
  static const char UNIVERSE_PREFERENCES[];
  static const char INSTANCE_NAME_KEY[];
  static const char K_CLIENT_VAR[];
  static const char K_INSTANCE_NAME_VAR[];
  static const char K_UID_VAR[];
=======
>>>>>>> abc10580
  static const char K_DISCOVERY_SERVICE_TYPE[];
  static const char K_UID_VAR[];
  static const char UNIVERSE_PREFERENCES[];
  static const unsigned int K_HOUSEKEEPING_TIMEOUT_MS;

  DISALLOW_COPY_AND_ASSIGN(OlaServer);
};
}  // namespace ola
#endif  // OLAD_OLASERVER_H_<|MERGE_RESOLUTION|>--- conflicted
+++ resolved
@@ -56,11 +56,7 @@
 #endif
 
 /**
-<<<<<<< HEAD
- * @brief The main OlaServer class
-=======
  * @brief The main OlaServer class.
->>>>>>> abc10580
  */
 class OlaServer : public ola::rpc::RpcSessionHandlerInterface {
  public:
@@ -79,19 +75,6 @@
   };
 
   /**
-<<<<<<< HEAD
-   * @brief Create a new OlaServer
-   * @param factory the factory to use to create OlaService objects
-   * @param plugin_loaders a vector of loaders to use for the plugins
-   * @param preferences_factory pointer to the PreferencesFactory object
-   * @param ss pointer to the SelectServer object
-   * @param ola_options the Options to run the server with
-   * @param socket the socket to listen on for new connections
-   * @param export_map pointer to the ExportMap object
-   */
-  OlaServer(class OlaClientServiceFactory *factory,
-            const std::vector<class PluginLoader*> &plugin_loaders,
-=======
    * @brief Create a new instance of the OlaServer.
    * @param plugin_loaders A list of PluginLoaders to use to find plugins.
    * @param preferences_factory The factory to use when creating Preference
@@ -104,34 +87,17 @@
    *   will be created.
    */
   OlaServer(const std::vector<class PluginLoader*> &plugin_loaders,
->>>>>>> abc10580
             class PreferencesFactory *preferences_factory,
             ola::io::SelectServer *ss,
             const Options &ola_options,
             ola::network::TCPAcceptingSocket *socket = NULL,
             ExportMap *export_map = NULL);
-<<<<<<< HEAD
-=======
-
->>>>>>> abc10580
+
   /**
    * @brief Shutdown the server
    */
   ~OlaServer();
 
-<<<<<<< HEAD
-  /*
-   * @brief Initialise the server
-   * @return true on success, false on failure
-   */
-  bool Init();
-
-  // Thread safe.
-  /**
-   * @brief Reload all plugins
-   *
-   * This can be called from a separate thread or in an interrupt handler.
-=======
   /**
    * @brief Initialize the OlaServer.
    * @returns true if initialization succeeded, false if it failed.
@@ -142,18 +108,13 @@
    * @brief Reload all plugins.
    *
    * This method is thread safe.
->>>>>>> abc10580
    */
   void ReloadPlugins();
 
   /**
-<<<<<<< HEAD
-   * @brief Reload the PID store.
-=======
    * @brief Reload the pid store.
    *
    * This method is thread safe.
->>>>>>> abc10580
    */
   void ReloadPidStore();
 
@@ -163,24 +124,6 @@
    * This terminates the underlying SelectServer.
    */
   void StopServer() { m_ss->Terminate(); }
-<<<<<<< HEAD
-  /**
-   * @brief Add a new ConnectedDescriptor to this Server.
-   * @param descriptor the new ConnectedDescriptor
-   */
-  void NewConnection(ola::io::ConnectedDescriptor *descriptor);
-  void NewTCPConnection(ola::network::TCPSocket *socket);
-  /**
-   * @brief Called when a socket is closed
-   */
-  void ChannelClosed(ola::io::DescriptorHandle read_descriptor,
-                     ola::rpc::RpcSession *session);
-  /**
-   * @brief Run the garbage collector
-   */
-  bool RunHousekeeping();
-=======
-
 
   /**
    * @brief Add a new ConnectedDescriptor to this Server.
@@ -198,7 +141,6 @@
   // Called by the RpcServer when clients connect or disconnect.
   void NewClient(ola::rpc::RpcSession *session);
   void ClientRemoved(ola::rpc::RpcSession *session);
->>>>>>> abc10580
 
   /**
    * @brief Get the instance name
@@ -229,14 +171,7 @@
   class ExportMap *m_export_map;
 
   std::auto_ptr<class ExportMap> m_our_export_map;
-<<<<<<< HEAD
-  class ExportMap *m_export_map;
-  class PreferencesFactory *m_preferences_factory;
-  class Preferences *m_server_preferences;
-  class Preferences *m_universe_preferences;
-=======
   ola::rdm::UID m_default_uid;
->>>>>>> abc10580
 
   // These are all populated in Init.
   std::auto_ptr<class DeviceManager> m_device_manager;
@@ -250,69 +185,36 @@
   std::auto_ptr<const ola::rdm::RootPidStore> m_pid_store;
   std::auto_ptr<class DiscoveryAgentInterface> m_discovery_agent;
   std::auto_ptr<ola::rpc::RpcServer> m_rpc_server;
+  class Preferences *m_server_preferences;
   class Preferences *m_universe_preferences;
+  std::string m_instance_name;
 
   ola::thread::timeout_id m_housekeeping_timeout;
   std::auto_ptr<OladHTTPServer_t> m_httpd;
-<<<<<<< HEAD
-  std::auto_ptr<class DiscoveryAgentInterface> m_discovery_agent;
-  const Options m_options;
-  ola::rdm::UID m_default_uid;
-  std::string m_instance_name;
-
-#ifdef HAVE_LIBMICROHTTPD
-  /**
-   * @brief Setup the HTTP server if required.
-   * @param interface the primary interface that the server is using.
-   */
-  bool StartHttpServer(const ola::network::Interface &iface);
-=======
 
   bool RunHousekeeping();
 
 #ifdef HAVE_LIBMICROHTTPD
   bool StartHttpServer(ola::rpc::RpcServer *server,
                        const ola::network::Interface &iface);
->>>>>>> abc10580
 #endif
   /**
    * @brief Stop and unload all the plugins
    */
   void StopPlugins();
-<<<<<<< HEAD
-  /**
-   * @brief Add a new ConnectedDescriptor to this Server.
-   * @param descriptor the new ConnectedDescriptor
-   */
-  void InternalNewConnection(ola::io::ConnectedDescriptor *descriptor);
-  /**
-   * @brief Cleanup everything related to a client connection
-   */
-  void CleanupConnection(ClientEntry client);
-  /**
-   * @brief Reload the plugins. Called from the SelectServer thread.
-   */
-=======
   bool InternalNewConnection(ola::rpc::RpcServer *server,
                              ola::io::ConnectedDescriptor *descriptor);
->>>>>>> abc10580
   void ReloadPluginsInternal();
   /**
    * @brief Update the Pid store with the new values.
    */
   void UpdatePidStore(const ola::rdm::RootPidStore *pid_store);
 
-<<<<<<< HEAD
-  static const char SERVER_PREFERENCES[];
-  static const char UNIVERSE_PREFERENCES[];
   static const char INSTANCE_NAME_KEY[];
-  static const char K_CLIENT_VAR[];
   static const char K_INSTANCE_NAME_VAR[];
-  static const char K_UID_VAR[];
-=======
->>>>>>> abc10580
   static const char K_DISCOVERY_SERVICE_TYPE[];
   static const char K_UID_VAR[];
+  static const char SERVER_PREFERENCES[];
   static const char UNIVERSE_PREFERENCES[];
   static const unsigned int K_HOUSEKEEPING_TIMEOUT_MS;
 
