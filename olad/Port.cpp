/*
 * This program is free software; you can redistribute it and/or modify
 * it under the terms of the GNU General Public License as published by
 * the Free Software Foundation; either version 2 of the License, or
 * (at your option) any later version.
 *
 * This program is distributed in the hope that it will be useful,
 * but WITHOUT ANY WARRANTY; without even the implied warranty of
 * MERCHANTABILITY or FITNESS FOR A PARTICULAR PURPOSE.  See the
 * GNU Library General Public License for more details.
 *
 * You should have received a copy of the GNU General Public License
 * along with this program; if not, write to the Free Software
 * Foundation, Inc., 59 Temple Place - Suite 330, Boston, MA 02111-1307, USA.
 *
 * Port.cpp
 * Base implementation of the Port class.
 * Copyright (C) 2005-2009 Simon Newton
 *
 * Unfortunately this file contains a lot of code duplication.
 */

#include <string>
#include <vector>
#include "ola/Logging.h"
#include "ola/rdm/UIDSet.h"
#include "olad/Device.h"
#include "olad/Port.h"
#include "olad/PortBroker.h"

namespace ola {

/*
 * Create a new basic input port
 */
BasicInputPort::BasicInputPort(AbstractDevice *parent,
                               unsigned int port_id,
                               const PluginAdaptor *plugin_adaptor,
                               bool supports_rdm):
    m_port_id(port_id),
<<<<<<< HEAD
    m_priority(DmxSource::PRIORITY_DEFAULT),
    m_priority_mode(PRIORITY_MODE_STATIC),
=======
    m_priority(ola::dmx::SOURCE_PRIORITY_DEFAULT),
    m_priority_mode(PRIORITY_MODE_INHERIT),
>>>>>>> 6a4259ef
    m_port_string(""),
    m_universe(NULL),
    m_device(parent),
    m_plugin_adaptor(plugin_adaptor),
    m_supports_rdm(supports_rdm) {
}


bool BasicInputPort::SetUniverse(Universe *new_universe) {
  Universe *old_universe = GetUniverse();
  if (old_universe == new_universe)
    return true;

  if (PreSetUniverse(old_universe, new_universe)) {
    m_universe = new_universe;
    PostSetUniverse(old_universe, new_universe);
    return true;
  }
  return false;
}


string BasicInputPort::UniqueId() const {
  if (m_port_string.empty()) {
    std::stringstream str;
    if (m_device)
      str << m_device->UniqueId() << "-I-" << m_port_id;
    m_port_string = str.str();
  }
  return m_port_string;
}



bool BasicInputPort::SetPriority(uint8_t priority) {
  if (priority > ola::dmx::SOURCE_PRIORITY_MAX)
    return false;

  m_priority = priority;
  return true;
}


/*
 * Called when there is new data for this port
 */
void BasicInputPort::DmxChanged() {
  if (GetUniverse()) {
    const DmxBuffer &buffer = ReadDMX();
    uint8_t priority = (PriorityCapability() == CAPABILITY_FULL &&
                        GetPriorityMode() == PRIORITY_MODE_INHERIT ?
                        InheritedPriority() :
                        GetPriority());
    m_dmx_source.UpdateData(buffer, *m_plugin_adaptor->WakeUpTime(), priority);
    GetUniverse()->PortDataChanged(this);
  }
}


/*
 * Handle an RDM Request on this port.
 * @param request the RDMRequest object, ownership is transferred to us
 */
void BasicInputPort::HandleRDMRequest(const ola::rdm::RDMRequest *request,
                                      ola::rdm::RDMCallback *callback) {
  if (m_universe) {
    m_plugin_adaptor->GetPortBroker()->SendRDMRequest(
        this,
        m_universe,
        request,
        callback);
  } else {
    std::vector<std::string> packets;
    callback->Run(ola::rdm::RDM_FAILED_TO_SEND, NULL, packets);
    delete request;
  }
}


/*
 * Trigger the RDM Discovery procedure for this universe
 */
void BasicInputPort::TriggerRDMDiscovery(
    ola::rdm::RDMDiscoveryCallback *on_complete,
    bool full) {
  if (m_universe) {
    m_universe->RunRDMDiscovery(on_complete, full);
  } else {
    ola::rdm::UIDSet uids;
    on_complete->Run(uids);
  }
}


/*
 * Create a new BasicOutputPort
 */
BasicOutputPort::BasicOutputPort(AbstractDevice *parent,
                                 unsigned int port_id,
                                 bool start_rdm_discovery_on_patch,
                                 bool supports_rdm):
    m_port_id(port_id),
    m_discover_on_patch(start_rdm_discovery_on_patch),
    m_priority(ola::dmx::SOURCE_PRIORITY_DEFAULT),
    m_priority_mode(PRIORITY_MODE_INHERIT),
    m_port_string(""),
    m_universe(NULL),
    m_device(parent),
    m_supports_rdm(supports_rdm) {
}


bool BasicOutputPort::SetUniverse(Universe *new_universe) {
  Universe *old_universe = GetUniverse();
  if (old_universe == new_universe)
    return true;

  if (PreSetUniverse(old_universe, new_universe)) {
    m_universe = new_universe;
    PostSetUniverse(old_universe, new_universe);
    if (m_discover_on_patch)
      RunIncrementalDiscovery(
          NewSingleCallback(this, &BasicOutputPort::UpdateUIDs));
    return true;
  }
  return false;
}


string BasicOutputPort::UniqueId() const {
  if (m_port_string.empty()) {
    std::stringstream str;
    if (m_device)
      str << m_device->UniqueId() << "-O-" << m_port_id;
    m_port_string = str.str();
  }
  return m_port_string;
}


bool BasicOutputPort::SetPriority(uint8_t priority) {
  if (priority > ola::dmx::SOURCE_PRIORITY_MAX)
    return false;

  m_priority = priority;
  return true;
}


/*
 * Handle an RDMRequest, subclasses can implement this to support RDM
 */
void BasicOutputPort::SendRDMRequest(const ola::rdm::RDMRequest *request,
                                     ola::rdm::RDMCallback *callback) {
  // broadcasts go to every port
  std::vector<std::string> packets;
  if (request->DestinationUID().IsBroadcast()) {
    delete request;
    callback->Run(ola::rdm::RDM_WAS_BROADCAST, NULL, packets);
  } else {
    OLA_WARN << "In base HandleRDMRequest, something has gone wrong with RDM"
      << " request routing";
    delete request;
    callback->Run(ola::rdm::RDM_FAILED_TO_SEND, NULL, packets);
  }
}


/*
 * This is a noop for ports that don't support RDM
 */
void BasicOutputPort::RunFullDiscovery(
    ola::rdm::RDMDiscoveryCallback *on_complete) {
  ola::rdm::UIDSet uids;
  on_complete->Run(uids);
}


/*
 * This is a noop for ports that don't support RDM
 */
void BasicOutputPort::RunIncrementalDiscovery(
    ola::rdm::RDMDiscoveryCallback *on_complete) {
  ola::rdm::UIDSet uids;
  on_complete->Run(uids);
}


/**
 * Called when the discovery triggered by patching completes
 */
void BasicOutputPort::UpdateUIDs(const ola::rdm::UIDSet &uids) {
  Universe *universe = GetUniverse();
  if (universe)
    universe->NewUIDList(this, uids);
}


/*
 * This allows switching based on Port type.
 */
template<class PortClass>
bool IsInputPort() {
  return true;
}

template<>
bool IsInputPort<OutputPort>() {
  return false;
}

template<>
bool IsInputPort<InputPort>() {
  return true;
}
}  // namespace ola<|MERGE_RESOLUTION|>--- conflicted
+++ resolved
@@ -38,13 +38,8 @@
                                const PluginAdaptor *plugin_adaptor,
                                bool supports_rdm):
     m_port_id(port_id),
-<<<<<<< HEAD
-    m_priority(DmxSource::PRIORITY_DEFAULT),
+    m_priority(ola::dmx::SOURCE_PRIORITY_DEFAULT),
     m_priority_mode(PRIORITY_MODE_STATIC),
-=======
-    m_priority(ola::dmx::SOURCE_PRIORITY_DEFAULT),
-    m_priority_mode(PRIORITY_MODE_INHERIT),
->>>>>>> 6a4259ef
     m_port_string(""),
     m_universe(NULL),
     m_device(parent),
