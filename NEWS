--- conflicted
+++ resolved
@@ -20,12 +20,8 @@
    RDM - #275.
  * Print a warning if no Logic device is found when using the RDM sniffer.
  * Added checks to the RDM tests to flag if non-printable characters are
-<<<<<<< HEAD
-   returned in any RDM strings - #262
+   returned in any RDM strings - #262.
  * Added support for the P9813 family of SPI pixels.
-=======
-   returned in any RDM strings - #262.
->>>>>>> f5e3f1e8
 
  Bugs:
  * Build fixes for OS X 10.9 - #265.
