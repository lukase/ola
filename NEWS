X/Y/2013 ola-0.8.34
 * Added DNS-SD registration support so the OLA web UI appears as _http._tcp
 * Added more RDM responder tests to cover some slot related edge cases
 * Log an error if we try and run an RDM test that doesn't exist
 * Added pretty printing of sensor definition messages
 * Refactor sensor functionality in the software RDM responders and add a load
   average sensor to them.
<<<<<<< HEAD
 * Added plugin for Renard serial protocol (Renard SS24, SS8, etc)
=======
 * Renamed DMXRecieved(sic) to DMXReceived in ola::Client
>>>>>>> 989793ae

22/10/2013 ola-0.8.33
 * Fix the build breakage when using XCode 5 (clang 500)
 * Save the SPI pixel count during shutdown
 * Fix E1.31 merge timeouts - #256
 * Fixed 2 bugs in the RDM responder tests.
 * Fix a bug where OLA wouldn't receive on ArtNet universe 0 - #260
 * Expose the source priority in the C++ API

29/9/2013 ola-0.8.32
 * Added more RDM responder tests to cover E1.37-1
 * Print the UID, manufacturer, model description, software version and 
   timestamp in the RDM test logs
 * Added pretty printing of slot info messages
 * Added support for new OSC formats
 * Added support for more than 4 ArtNet output ports
 * Added a simple ArtNet loadtest
 * Fixed a couple of bugs in the Dummy RDM responders
 * Added support for templates in the OSC target addresses.
 * Re-wrote the SPI backend with loads of new options.
 * Improved the performance of the RPC system on Linux, leading to a 1000x
   reduction in RPC latency and 4x speedup of the RDM tests.

12/8/2013 ola-0.8.31
 * Changed the max number of E1.31 ports to 128
 * Added support for the MilInst 1-463 interface.
 * Added support for the KMTRONIC usb device (ftdi clone).
 * Added more RDM responder tests for E1.37-1 PIDs
 * Display the OLA version in the RDM responder test output
 * Display the response param data length in the responder test output
 * Added new software RDM responders (Sensor, Dimmer, Moving Light, etc.)
 * Added slot info support to the software RDM responders
 * Updates to the Saleae Logic RDM sniffer
 * Fixed a crash when a USB device was unplugged - bug #248
 * Fixed sub device RDM request fan out - bug #246
 * Fixed universe garbage collection - bug #149
 * Added Bash completions of UIDs for the RDM commands
 * Change the examples and SLP programs to write errors to STDERR not STDOUT.
 * Renamed AllManufactureDevices(sic) to VendorcastAddress in UID interface
 * Add vendorcast and broadcast options to ola_rdm_discover.
 * Started commenting the codebase with doxygen
 * Added more man pages.
 * Added support for reset device to the web UI
 * Added more PIDs to the RDM model collector

16/6/2013 ola-0.8.30
 * Clean up olad signal handling to avoid race conditions.
 * Added support for the new Jese USB widgets
 * Fixed a bug in the python API which broke the RDM test server.
 * Fixed the E1.33 library install.
 * Add an OLA manufacturer specific PID to the Dummy RDM Responder.
 * Update the model collector to gather info on manufacturer specific PIDs.

29/5/2013 ola-0.8.29
 * Added KiNet output support.
 * Added support for the Karate USB devices.
 * More E1.33 enhancements
 * Added usage information to the json urls
 * Minor fixes to the RDM responder tests
 * Lint the entire C++ codebase.
 * Fixed various flaky unittests
 * Introduced a new command line flags handling
 * Print command classes in the RDM Responder tests
 * Fix a memory leak detected by the leak checker
 * Patches to build correctly on Android

20/4/2013 ola-0.8.28
 * Add support for the LPD8806 pixels using SPI.
 * Fix the build on OS X Lion 10.7 - #231
 * Fix the build with clang 4.2
 * Added a simple E1.31 load test tool
 * Added the first E1.33 (RDMNet) tools
 * Switched to using the new command line flags module in some programs.
 * Man page for dmxmonitor - #219
 * Rename ola_universe_stats to ola_uni_stats, standardising names
 * Bash Completions for all programs in ola and ola-rdm-tests
 * Various minor fixes of program help
 * Addition and standardisation of PID options between ola_rdm_get/set and
   e133_controller
 * Standardised all the following long arguments from _ to - in programs and
   completion: --long_name --plugin_id --port_id --preview_mode --list_pids
   --sub_device
 * Complete plugin and universe ids in completions and add options to
   ola_uni_info and ola_plugin_info to assist with this
 * Internal cleanup

2/3/2013 ola-0.8.27
 * Changed the arguments to dmxmonitor - #219
 * Build fixes for various platforms
 * Added a SLP implementation (not installed right now)
 * Updated E1.33 to work with the latest draft
 * Add a script to enforce code licences
 * Add the slp_sa_test program
 * Improved support for the RDM-TRI
 * Added support for using the loopback interface with the ArtNet plugin
 * Fixed some bugs in the RDM tests
 * Add configure time options to disable each plugin
 * Fixed a bug in the sniffer tool
 * Display the amount of time the RDM tests take in the web UI
 * Update to support automake 1.13
 * Show the plugin state and config file location on the web UI
 * Added support for the Enttec USB Pro Mk II.
 * Added an SPI plugin for driving LED pixels based on the WS2801 chip.

11/11/2012 ola-0.8.26
 * Added the OSC plugin
 * Fixed the bug with displaying the TRI serial number
 * Added a script to save and restore RDM settings for a rig
 * Added a script to compare RDM configuration at different times
 * Merged in hip's test refactoring changes - #215
 * Allow the number of E1.31 ports to be specified in the config file
 * Better RDM ACK_OVERFLOW support - #216
 * Fixes for the RDM Tests - #213, #214

9/10/2012 ola-0.8.25
 * Bug fixes for the RDM Responder tests
 * Add some missing files to the tarball
 * Rename the debian init scripts

3/10/2012 ola-0.8.24
 * Add support for soh.cz devices
 * Added the RDM model collector to the RDM Test Server
 * Enhance the RDM Responder Tests page
 * Clean up the Python Wrapper a bit
 * RDM Test fixes for devices with a personality with a slot count of 0
 * RDM Test fixes for some of the new E1.37-1 PIDs
 * Switched the Debian init script to use a pidfile
 * Added a Debian init script for the RDM Test Server

9/9/2012 ola-0.8.23
 * Added the ftdidmx plugin thanks to Rui Barreiros - #164
 * Debian package improvements from RenZO (init script)
 * RDM Test server is now installed if --enable-rdm-tests is used
 * Bug fixes in the RDM Test Server
 * Switched to the new logo
 * Fixed the build for gcc 4.7.1
 * Network library cleanup
 * Added the ola_universe_stats scripts

10/8/2012 ola-0.8.22
 * Added the first version of the RDM Test Server
 * Added a configure time option to disable unittests
 * Various fixes for the debian package files
 * Added a DMX Monitor to the web UI
 * Various fixes so that the FreeBSD build works
 * Moved all JSON generation code to a module
 * Defend against exhausting the connection pool in the web UI - #186
 * Fix errors with clang v3.1
 * Fixed a RDM discovery bug.

18/7/2012 ola-0.8.21
 * Fix the broken Eurolite plugin on Mac
 * Add a configure option to install the RDM tests
 * Add a configure option to downgrade warnings to non-fatal
 * Add support for the UID type to PID definitions
 * Add support for timestamps in the RDM sniffer
 * Ignore Enttec Sniffer devices within OLAD
 * Add a script to launch olad for the RDM tests
 * Add Mute/Unmute cases to the RDM tests
 * Added Discovery cases to the RDM tests

18/6/2012 ola-0.8.20
 * Fix uuid library detection - #187
 * Fix the Java build on Linux
 * Add some Robe RDM debugging
 * Print the version when olad starts
 * Fix the E1.31 tests

7/6/2012 ola-0.8.19
 * Simple Java API
 * Significant changes to the underlying I/O code
 * Add support for IPv4 RDM types
 * Configure time flag to disable the root check
 * Large Refactor of the E1.31 code to enable E1.33 later
 * Switched to using the standard command set for TRI devices - #171
 * Add support for multiple devices to the DummyPort - #178
 * Fixed a bug in the Dummy Responder - #184
 * Added --version to olad

01/03/2012 ola-0.8.18
 * Added RDM support for the Enttec USB Pro - #146
 * Added support for reading/writing RDM sniffer logs to a file
 * Fixed a bug in the Eurolite device - #165
 * Added support for multiple Open DMX USB devices (still Linux Only) - #166
 * Fixed a build error in the StageProfi widget - #169
 * Added an option to choose the NIC olad uses - #173
 * Add support for listing remote ArtNet nodes - #167

23/01/2012 ola-0.8.17
 * fix a bug in the RDM sniffer
 * change olad not to fail if it can't create the preferences directory
 * fix the ArtNetTest if stdin receives data

19/01/2012 ola-0.8.16
 * Added a configure test for the python google.protobuf module
 * Added the ola_trigger program
 * Changed the ForceDiscovery rpc to only return once discovery completes
 * Fixed ArtNet RDM discovery so DMXWorkshop works correctly - #160
 * Fixed a memory leak in the ArtNet RDM implementation
 * Add an option for using the limited broadcast address for ArtNet dmx data
 * Add an option to ignore specific USB serial devices
 * Added a program to sniff traffic using the RDM USB Pro
 * Added many more unit tests for the ArtNet plugin
 * Fixed build warnings found by newer versions of clang
 * Fix a bug in the RDM discovery code for the Robe Widget

12/12/2011 ola-0.8.15
 * Add DMX IN support for the Robe widget - #156
 * Add an option to send DMX during RDM tests - #153
 * Add basic support for sending ArtNet timecode - #150
 * Added a DMX keypad to the mobile UI, thanks to Chris Stranex
 * Fix a race condition in the WidgetDectectorThreadTest
 * Fix compile errors with new versions of clang
 * Fix compile errors with new versions of gcc - #158
 * Fix the python tests so they pass with macports
 * Update debian package configs
 * Use relative paths in the web UI so they work behind proxies - #163

2/11/2011 ola-0.8.14
 * fix a bug in the port limiter
 * minor RDM test fixes
 * change the default limit for the TRI devices to 40fps
 * add support for the ultraDMX Pro devices
 * add an option to skip factory defaults in the RDM tests

22/10/2011 ola-0.8.13
 * Attempt to reconnect to usb devices periodically - #143
 * Add support for ArtNet 3 - #144
 * Add support for the Eurolite USB Pro - thanks Harry F
 * Large cleanup of the build rules
 * Added a script to collect device model information using RDM
 * Added a basic show recorder program
 * Add TX & RDM support for the Robe Universal Interface - #148
 * Added a frame limiter for the DMX/RDM-TRI devices

3/9/2011 ola-0.8.12
 * Add the generic messaging framework and use it to handle RDM PIDs
 * Add support for manufacturer specific PIDs in the C++ RDM CLI tools - #112
 * Add proper ACK_TIMER handling the in C++ RDM CLI tools - #93
 * Added STATUS_MESSAGES support in the C++ RDM CLI tools - #111
 * Further improvements of the RDM test suite
 * Fixed link errors with the new version of gcc - #142, #145
 * Fixed sorting of Sensors in the RDM web UI - #137
 * Improvements to the threading model to support more async operations.
 * Enabled SO_REUSEPORT so that local ArtNet applications work - #141
 * Reduced the cost of logging by using lazy evaluation
 * Added more PIDs to the dummy responder
 * Refactored the core I/O classes, removed the "socket operation on
   non-socket" warning
 * Fixed a bug sorting UIDs in the python libs

28/6/2011 ola-0.8.11
 * Fix bugs on big endian systems
 * Move ola-examples into the main package
 * Add SLP support to the e133_controller

22/6/2011 ola-0.8.10
 * Added support for the VX8062 device
 * Fixed a compile bug caused by bad libprotobuf handling
 * Add some more warnings / advisories to the RDM Responder tests
 * Internal network API cleanup
 * Fixed a crashing bug in the RDM responder tests
 * Added tools for testing the E1.33 / SLP protocol
 * Fixes for OS X 10.4

24/4/2011 ola-0.8.9
 * Added support for the Arduino RDM RGB Mixer
 * Fixed a bug when a broadcast RDM request was sent to a universe with
   multiple ports bound
 * Fixed a memory leak in the RDM code
 * Added more RDM tests including broadcast & vendorcast tests
 * Added a command line flag to specify the config directory
 * Added some additional log messages to assist users with troubleshooting
 * Fixed a memory leak in the RDM UI code.

26/3/2011 ola-0.8.8
 * Added RDM discovery for the DMXter widgets
 * Added a bunch more RDM responder tests
 * Two RDM memory leaks fixed
 * Incremental RDM discovery added (where supported)
 * Minor code cleanup

19/2/2011 ola-0.8.7
 * Added a Python RDM API & example programs.
 * Integrated the python rdm code with the PID store (rdm.openlighting.org)
 * Added around 128 RDM responder test cases

9/12/2010 ola-0.8.6
 * added the graphical RDM patcher
 * improved support for picking the outgoing multicast interface
 * add RDM support for the DMXters
 * fixed a couple of memory leaks in the UI
 * internal refactoring to support testing
 * merged the Callback & Closure classes
 * added extensive testing for the DMX-TRI and DMXter widgets
 * simplified internal RDM handling

06/11/2010 ola-0.8.5
  Added a simple mobile web UI
  Fixed the web UI so it works on Opera
  Start olad automatically from the c++ clients if it's not already running
  Add more attributes to the RDM web UI
  Bug fixes for the RDM TRI
  Python API bug fixes

19/10/2010 ola-0.8.4
  Add the RDM web UI
  Work around an ArtNet RDM bug
  Handle ACK overflow in the DMX-TRI

23/9/2010 ola-0.8.3
  Add Manufacturer / Device name resolution to the web UI for RDM devices.
  Fix a couple of compile bugs.
  For each DMX-over-IP plugin, display the bound IP address in the device name.
  Change the DMX console to send a packet every second even if nothing changes.
  Fix a memory leak in the RDM controller

19/9/2010 ola-0.8.2
  Moved the DMX Console to the new UI
  Removed the old web UI, no more requirements for ctemplate
  Added ACK_OVERFLOW support for RDM over ArtNet
  Added Support for the last remaining E1.20 PIDS
  Re-factored the Ola Client code to fix the problem of de-multiplexing
    responses.
  Add the OlaCallbackClient as the recommended C++ API
  Moved the HTTP Server to using the OlaCallbackClient directly.

2/9/2010 ola-0.8.1
  New web UI
  Fixed some bugs in the device shutdown code
  Fixed some compiler warnings with gcc 4.4

7/8/2010 ola-0.8.0
  Initial RDM support for the ArtNet, Dummy & DMX-TRI devices
  New ArtNet stack to support RDM - no more dependency on libartnet
  Support for packetheads DMX dongle
  Make the FPS limit for USB Pro devices configurable

20/5/2010 ola-0.7.4
  Fixed the python API
  Fixed the client deadlock issue
  Fixed the USBDMX2 firmware loading
  Fixed ARM alignment bug in E1.31
  Fixed ambiguous errors when plugins were disabled
  Added the /reload handler the reload plugins
  Turn off SIGPIPEs
  Clean up the streaming client API
  Use the serial number to identify uDMX devices

18/4/2010 ola-0.7.2 / 0.7.3
  Added support for the Velleman 8062
  Added support for the uDMX
  Added support for the USBDMX2
  Added support for the DMXKing
  Fixed a crash if olad was started while another instance was running
  Random build fixes

27/3/2010 ola-0.7.1
  Implemented the Usb Protocol Extensions
  Added output rate throttling for the Usb Pro devices
  Added the streaming DMX client
  Fixed some uuid detection issues
  Made the server more resistant to bad clients
  ./configure script fixes

28/2/2010 ola-0.7.0
  Added E1.31 merging & sequencing support
  Improved USB Pro handling
  Added port priorities & multi source merging
  TX support for the DMX-TRI
  Support for the Ardiuno RGB Mixer
  DSCP for E1.31
  Support for using the OSSP uuid library
  Removal of run-time loadable plugins.

10/1/2010 ola-0.6.0
  Added Pathport support
  Added support for the final version of the E1.31 Standard
  Changed to link time plugins rather than run time (required for win32 port)
  Cleanup of the dmx4linux plugin (thanks to Bastien)
  Linted almost everything
  Many more export map variables
  Restructure of the Port class internals

21/11/2009 ola-0.5.0
  Added Sandnet Support
  Added automatic USB Pro device detection
  Fixed a HTP merging bug

18/10/2009 ola-0.4.0
  Added E1.13 Support

26/8/2009 ola-0.3.1
  Fixed the open dmx usb off by one bug
  Minor build tool fixes

8/8/2009 ola-0.3.0
  Changed the name of the project to Open Lighting Architecture
  Major rewrite
   - added export_map
   - added http server & web interface
   - added web dmx console
   - now works on mac
   - converted to using protocol buffers
   - supports embedding
   - port patches persist across restarts
   - plenty of unittests (more required)

14/10/2007 lla-0.2.3
  Plugins can now be disabled from the config files

14/9/2007 lla-0.2.2
  Fixed a bug with the DMX USB Pro
  Refinements to the StageProfi plugin

1/1/2007 lla-0.2.1
  Added support for the Stage Profi widget
  Added Pathport support

1/1/2007 lla-0.2.0
  Added Sandnet Support
  Added Open DMX USB Support
  Re-write of the client library
  Added universe merge modes
  Added persistent universe names and merge modes
  Added device config messages

27/4/2006 lla-0.1.3
  Bugfixes

17/4/2006 lla-0.1.2
  Support for multiple Enttec Pro devices
  Logging levels can be changed with -USR1 signals

<|MERGE_RESOLUTION|>--- conflicted
+++ resolved
@@ -5,11 +5,8 @@
  * Added pretty printing of sensor definition messages
  * Refactor sensor functionality in the software RDM responders and add a load
    average sensor to them.
-<<<<<<< HEAD
+ * Renamed DMXRecieved(sic) to DMXReceived in ola::Client
  * Added plugin for Renard serial protocol (Renard SS24, SS8, etc)
-=======
- * Renamed DMXRecieved(sic) to DMXReceived in ola::Client
->>>>>>> 989793ae
 
 22/10/2013 ola-0.8.33
  * Fix the build breakage when using XCode 5 (clang 500)
