manufacturer {
  manufacturer_id: 161
  manufacturer_name: "Creative Lighting And Sound Systems Pty Ltd."
  pid {
    name: "DEVICE_MODE"
    value: 32768
    get_request {
    }
    get_response {
      field {
        type: UINT8
        name: "mode"
        label {
          value: 0
          label: "DMX512"
        }
        label {
          value: 1
          label: "DALI"
        }
        label {
          value: 2
          label: "DSI"
        }
      }
    }
    get_sub_device_range: ROOT_OR_SUBDEVICE
    set_request {
      field {
        type: UINT8
        name: "mode"
        label {
          value: 0
          label: "DMX512"
        }
        label {
          value: 1
          label: "DALI"
        }
        label {
          value: 2
          label: "DSI"
        }
      }
    }
    set_response {
    }
    set_sub_device_range: ROOT_OR_ALL_SUBDEVICE
  }
}
manufacturer {
  manufacturer_id: 776
  manufacturer_name: "ImageCue LLC "
  pid {
    name: "SERIAL_NUMBER"
    value: 32976
    get_request {
    }
    get_response {
      field {
        type: UINT32
        name: "serial_number"
      }
    }
    get_sub_device_range: ROOT_OR_SUBDEVICE
  }
}
manufacturer {
  manufacturer_id: 8377
  manufacturer_name: "ARRI -- Arnold & Richter Cine Technik GmbH & Co. Betriebs KG"
  pid {
    name: "FAN_MODE"
    value: 32769
    get_request {
    }
    get_response {
      field {
        type: UINT8
        name: "fan_mode"
        label {
          value: 0
          label: "FAN_OFF"
        }
        label {
          value: 1
          label: "FAN_LOW"
        }
        label {
          value: 2
          label: "FAN_HIGH"
        }
        label {
          value: 3
          label: "FAN_AUTO_LOW"
        }
        label {
          value: 4
          label: "FAN_AUTO_HIGH"
        }
        label {
          value: 5
          label: "FAN_VARI"
        }
        label {
          value: 6
          label: "FAN_PASS"
        }
        label {
          value: 7
          label: "FAN_HI45"
        }
      }
    }
    get_sub_device_range: ROOT_OR_SUBDEVICE
    set_request {
      field {
        type: UINT8
        name: "fan_mode"
        label {
          value: 0
          label: "FAN_OFF"
        }
        label {
          value: 1
          label: "FAN_LOW"
        }
        label {
          value: 2
          label: "FAN_HIGH"
        }
        label {
          value: 3
          label: "FAN_AUTO_LOW"
        }
        label {
          value: 4
          label: "FAN_AUTO_HIGH"
        }
        label {
          value: 5
          label: "FAN_VARI"
        }
        label {
          value: 6
          label: "FAN_PASS"
        }
        label {
          value: 7
          label: "FAN_HI45"
        }
      }
    }
    set_response {
    }
    set_sub_device_range: ROOT_OR_ALL_SUBDEVICE
  }
  pid {
    name: "STATUS_LEDS"
    value: 32770
    get_request {
    }
    get_response {
      field {
        type: BOOL
        name: "disable_status_leds"
      }
    }
    get_sub_device_range: ROOT_OR_SUBDEVICE
    set_request {
      field {
        type: BOOL
        name: "disable_status_leds"
      }
    }
    set_response {
    }
    set_sub_device_range: ROOT_OR_ALL_SUBDEVICE
  }
  pid {
    name: "CCT_ADJUST"
    value: 32771
    get_request {
    }
    get_response {
      field {
        type: INT32
        name: "CCT_value"
        multiplier: -2
      }
    }
    get_sub_device_range: ROOT_OR_SUBDEVICE
    set_request {
      field {
        type: INT32
        name: "CCT_value"
        multiplier: -2
        range {
          min: 280000
          max: 1000000
        }
      }
    }
    set_response {
    }
    set_sub_device_range: ROOT_OR_ALL_SUBDEVICE
  }
  pid {
    name: "GN_ADJUST"
    value: 32772
    get_request {
    }
    get_response {
      field {
        type: INT32
        name: "GN_value"
        multiplier: -2
      }
    }
    get_sub_device_range: ROOT_OR_SUBDEVICE
    set_request {
      field {
        type: INT32
        name: "GN_value"
        multiplier: -2
        range {
          min: -100
          max: 100
        }
      }
    }
    set_response {
    }
    set_sub_device_range: ROOT_OR_ALL_SUBDEVICE
  }
  pid {
    name: "DMX_SIGNAL_LOSS_MODE"
    value: 32773
    get_request {
    }
    get_response {
      field {
        type: UINT8
        name: "mode"
        label {
          value: 0
          label: "HOLD"
        }
        label {
          value: 1
          label: "HOLD_FOR_2_MINUTES"
        }
        label {
          value: 2
          label: "BLACK_OUT"
        }
      }
    }
    get_sub_device_range: ROOT_OR_SUBDEVICE
    set_request {
      field {
        type: UINT8
        name: "mode"
        label {
          value: 0
          label: "HOLD"
        }
        label {
          value: 1
          label: "HOLD_FOR_2_MINUTES"
        }
        label {
          value: 2
          label: "BLACK_OUT"
        }
      }
    }
    set_response {
    }
    set_sub_device_range: ROOT_OR_ALL_SUBDEVICE
  }
}
manufacturer {
  manufacturer_id: 11720
  manufacturer_name: "Stellascapes"
  pid {
    name: "MODEL_ID"
    value: 32770
    get_request {
    }
    get_response {
      field {
        type: UINT16
        name: "model_id"
      }
    }
    get_sub_device_range: ROOT_DEVICE
    set_request {
      field {
        type: UINT16
        name: "model_id"
      }
    }
    set_response {
    }
    set_sub_device_range: ROOT_DEVICE
  }
  pid {
    name: "MODEL_ID_LIST"
    value: 32771
    get_request {
    }
    get_response {
      field {
        type: GROUP
        name: "models"
        field {
          type: UINT16
          name: "model_id"
        }
      }
    }
    get_sub_device_range: ROOT_DEVICE
  }
  pid {
    name: "PIXEL_TYPE"
    value: 32773
    get_request {
    }
    get_response {
      field {
        type: UINT16
        name: "pixel_type"
        label {
          value: 1
          label: "LPD8806"
        }
        label {
          value: 2
          label: "WS2801"
        }
        label {
          value: 3
          label: "P9813"
        }
        label {
          value: 4
          label: "APA102"
        }
      }
    }
    get_sub_device_range: ROOT_DEVICE
    set_request {
      field {
        type: UINT16
        name: "pixel_type"
        label {
          value: 1
          label: "LPD8806"
        }
        label {
          value: 2
          label: "WS2801"
        }
        label {
          value: 3
          label: "P9813"
        }
        label {
          value: 4
          label: "APA102"
        }
      }
    }
    set_response {
    }
    set_sub_device_range: ROOT_DEVICE
  }
  pid {
    name: "PIXEL_COUNT"
    value: 32774
    get_request {
    }
    get_response {
      field {
        type: UINT16
        name: "pixel_count"
      }
    }
    get_sub_device_range: ROOT_DEVICE
    set_request {
      field {
        type: UINT16
        name: "pixel_count"
        range {
          min: 1
          max: 65535
        }
      }
    }
    set_response {
    }
    set_sub_device_range: ROOT_DEVICE
  }
}
manufacturer {
  manufacturer_id: 13364
  manufacturer_name: "Global Design Solutions, Ltd."
  pid {
    name: "LED_DRIVE_CURRENT"
    value: 32800
    get_request {
      field {
        type: UINT8
        name: "channel"
        range {
          min: 1
          max: 4
        }
      }
    }
    get_response {
      field {
        type: UINT8
        name: "channel"
        range {
          min: 1
          max: 4
        }
      }
      field {
        type: UINT8
        name: "value"
      }
    }
    get_sub_device_range: ROOT_OR_SUBDEVICE
    set_request {
      field {
        type: UINT8
        name: "channel"
        label {
          value: 255
          label: "All"
        }
        range {
          min: 1
          max: 4
        }
        range {
          min: 255
          max: 255
        }
      }
      field {
        type: UINT8
        name: "value"
      }
    }
    set_response {
      field {
        type: UINT8
        name: "channel"
        label {
          value: 0
          label: "All"
        }
        range {
          min: 0
          max: 4
        }
      }
      field {
        type: UINT8
        name: "value"
      }
    }
    set_sub_device_range: ROOT_OR_ALL_SUBDEVICE
  }
  pid {
    name: "SERIAL_NUMBER"
    value: 65503
    get_request {
    }
    get_response {
      field {
        type: UINT32
        name: "serial_number"
      }
    }
    get_sub_device_range: ROOT_OR_SUBDEVICE
  }
}
manufacturer {
  manufacturer_id: 16761
  manufacturer_name: "AYRTON"
  pid {
    name: "DIMMER_MODE"
    value: 32769
    get_request {
    }
    get_response {
      field {
        type: BOOL
        name: "dimmer_mode"
      }
    }
    get_sub_device_range: ROOT_OR_SUBDEVICE
    set_request {
      field {
        type: BOOL
        name: "dimmer_mode"
      }
    }
    set_response {
    }
    set_sub_device_range: ROOT_OR_ALL_SUBDEVICE
  }
  pid {
    name: "LIGHT_MODE"
    value: 32770
    get_request {
    }
    get_response {
      field {
        type: BOOL
        name: "light_mode"
      }
    }
    get_sub_device_range: ROOT_OR_SUBDEVICE
    set_request {
      field {
        type: BOOL
        name: "light_mode"
      }
    }
    set_response {
    }
    set_sub_device_range: ROOT_OR_ALL_SUBDEVICE
  }
  pid {
    name: "CONSTANT_COLOR_MODES"
    value: 32771
    get_request {
    }
    get_response {
      field {
        type: BOOL
        name: "constant_color_modes"
      }
    }
    get_sub_device_range: ROOT_OR_SUBDEVICE
    set_request {
      field {
        type: BOOL
        name: "constant_color_modes"
      }
    }
    set_response {
    }
    set_sub_device_range: ROOT_OR_ALL_SUBDEVICE
  }
}
manufacturer {
  manufacturer_id: 17232
  manufacturer_name: "CLAY PAKY S.p.A"
  pid {
    name: "CP_DISPLAYON"
    value: 34048
    get_request {
    }
    get_response {
      field {
        type: BOOL
        name: "display_on"
      }
    }
    get_sub_device_range: ROOT_OR_SUBDEVICE
    set_request {
      field {
        type: BOOL
        name: "display_on"
      }
    }
    set_response {
    }
    set_sub_device_range: ROOT_OR_ALL_SUBDEVICE
  }
  pid {
    name: "CP_FIXTID"
    value: 34304
    get_request {
    }
    get_response {
      field {
        type: UINT8
        name: "fixture_id"
      }
    }
    get_sub_device_range: ROOT_OR_SUBDEVICE
    set_request {
      field {
        type: UINT8
        name: "fixture_id"
      }
    }
    set_response {
    }
    set_sub_device_range: ROOT_OR_ALL_SUBDEVICE
  }
  pid {
    name: "CP_EVAN_RGBCMY"
    value: 34305
    get_request {
    }
    get_response {
      field {
        type: BOOL
        name: "cmy_on"
      }
    }
    get_sub_device_range: ROOT_OR_SUBDEVICE
    set_request {
      field {
        type: BOOL
        name: "cmy_on"
      }
    }
    set_response {
    }
    set_sub_device_range: ROOT_OR_ALL_SUBDEVICE
  }
  pid {
    name: "CP_FIXWHEELSC"
    value: 34306
    get_request {
    }
    get_response {
      field {
        type: BOOL
        name: "fix_wheel_shortcut"
      }
    }
    get_sub_device_range: ROOT_OR_SUBDEVICE
    set_request {
      field {
        type: BOOL
        name: "fix_wheel_shortcut"
      }
    }
    set_response {
    }
    set_sub_device_range: ROOT_OR_ALL_SUBDEVICE
  }
  pid {
    name: "CP_LAMPONDMX"
    value: 34307
    get_request {
    }
    get_response {
      field {
        type: BOOL
        name: "lamp_on_dmx"
      }
    }
    get_sub_device_range: ROOT_OR_SUBDEVICE
    set_request {
      field {
        type: BOOL
        name: "lamp_on_dmx"
      }
    }
    set_response {
    }
    set_sub_device_range: ROOT_OR_ALL_SUBDEVICE
  }
  pid {
    name: "CP_ENCPT"
    value: 34308
    get_request {
    }
    get_response {
      field {
        type: BOOL
        name: "enable_PanTilt_encoder"
      }
    }
    get_sub_device_range: ROOT_OR_SUBDEVICE
    set_request {
      field {
        type: BOOL
        name: "enable_PanTilt_encoder"
      }
    }
    set_response {
    }
    set_sub_device_range: ROOT_OR_ALL_SUBDEVICE
  }
  pid {
    name: "CP_PTSPEEDMODE"
    value: 34309
    get_request {
    }
    get_response {
      field {
        type: UINT8
        name: "PanTilt_Speed"
        label {
          value: 0
          label: "Standard"
        }
        label {
          value: 1
          label: "Fast"
        }
      }
    }
    get_sub_device_range: ROOT_OR_SUBDEVICE
    set_request {
      field {
        type: UINT8
        name: "PanTilt_Speed"
        label {
          value: 0
          label: "Standard"
        }
        label {
          value: 1
          label: "Fast"
        }
      }
    }
    set_response {
    }
    set_sub_device_range: ROOT_OR_ALL_SUBDEVICE
  }
  pid {
    name: "CP_DIMMERCURVE"
    value: 34310
    get_request {
    }
    get_response {
      field {
        type: UINT8
        name: "dimmer_curve"
        label {
          value: 0
          label: "Curve 1 Conventional"
        }
        label {
          value: 1
          label: "Curve 2 Linear"
        }
        label {
          value: 2
          label: "Curve 3"
        }
        label {
          value: 3
          label: "Curve 4"
        }
      }
    }
    get_sub_device_range: ROOT_OR_SUBDEVICE
    set_request {
      field {
        type: UINT8
        name: "dimmer_curve"
        label {
          value: 0
          label: "Curve 1 Conventional"
        }
        label {
          value: 1
          label: "Curve 2 Linear"
        }
        label {
          value: 2
          label: "Curve 3"
        }
        label {
          value: 3
          label: "Curve 4"
        }
      }
    }
    set_response {
    }
    set_sub_device_range: ROOT_OR_ALL_SUBDEVICE
  }
  pid {
    name: "CP_SILENTMODE"
    value: 34311
    get_request {
    }
    get_response {
      field {
        type: UINT8
        name: "silent_mode"
        label {
          value: 0
          label: "Standard"
        }
        label {
          value: 1
          label: "Quiet"
        }
      }
    }
    get_sub_device_range: ROOT_OR_SUBDEVICE
    set_request {
      field {
        type: UINT8
        name: "silent_mode"
        label {
          value: 0
          label: "Standard"
        }
        label {
          value: 1
          label: "Quiet"
        }
      }
    }
    set_response {
    }
    set_sub_device_range: ROOT_OR_ALL_SUBDEVICE
  }
  pid {
    name: "CP_SHUTTERONERR"
    value: 34312
    get_request {
    }
    get_response {
      field {
        type: UINT8
        name: "shutter_on_error"
        label {
          value: 0
          label: "On"
        }
        label {
          value: 1
          label: "Off"
        }
      }
    }
    get_sub_device_range: ROOT_OR_SUBDEVICE
    set_request {
      field {
        type: UINT8
        name: "shutter_on_error"
        label {
          value: 0
          label: "On"
        }
        label {
          value: 1
          label: "Off"
        }
      }
    }
    set_response {
    }
    set_sub_device_range: ROOT_OR_ALL_SUBDEVICE
  }
  pid {
    name: "CP_DIMMONSHUTTER"
    value: 34313
    get_request {
    }
    get_response {
      field {
        type: UINT8
        name: "close_dimmer_if_shutter_closed"
        label {
          value: 0
          label: "On"
        }
        label {
          value: 1
          label: "Off"
        }
      }
    }
    get_sub_device_range: ROOT_OR_SUBDEVICE
    set_request {
      field {
        type: UINT8
        name: "close_dimmer_if_shutter_closed"
        label {
          value: 0
          label: "On"
        }
        label {
          value: 1
          label: "Off"
        }
      }
    }
    set_response {
    }
    set_sub_device_range: ROOT_OR_ALL_SUBDEVICE
  }
  pid {
    name: "CP_POWERFANSMODE"
    value: 34314
    get_request {
    }
    get_response {
      field {
        type: UINT8
        name: "fan_power_mode"
        label {
          value: 0
          label: "Full Fan Speed"
        }
        label {
          value: 1
          label: "Low Fan Speed (reduced output)"
        }
        label {
          value: 2
          label: "Auto Fan Speed"
        }
      }
    }
    get_sub_device_range: ROOT_OR_SUBDEVICE
    set_request {
      field {
        type: UINT8
        name: "fan_power_mode"
        label {
          value: 0
          label: "Full Fan Speed"
        }
        label {
          value: 1
          label: "Low Fan Speed (reduced output)"
        }
        label {
          value: 2
          label: "Auto Fan Speed"
        }
      }
    }
    set_response {
    }
    set_sub_device_range: ROOT_OR_ALL_SUBDEVICE
  }
  pid {
    name: "CP_ARTNET_MODE"
    value: 34315
    get_request {
    }
    get_response {
      field {
        type: UINT8
        name: "control_protocol_artnet"
        label {
          value: 0
          label: "Disabled"
        }
        label {
          value: 1
          label: "Art-Net on IP 2.x.x.x"
        }
        label {
          value: 2
          label: "Art-Net on IP 10.x.x.x"
        }
      }
    }
    get_sub_device_range: ROOT_OR_SUBDEVICE
    set_request {
      field {
        type: UINT8
        name: "control_protocol_artnet"
        label {
          value: 0
          label: "Disabled"
        }
        label {
          value: 1
          label: "Art-Net on IP 2.x.x.x"
        }
        label {
          value: 2
          label: "Art-Net on IP 10.x.x.x"
        }
      }
    }
    set_response {
    }
    set_sub_device_range: ROOT_OR_ALL_SUBDEVICE
  }
  pid {
    name: "CP_NETREPEATDMX"
    value: 34316
    get_request {
    }
    get_response {
      field {
        type: UINT8
        name: "artnet_repeat_to_dmx"
        label {
          value: 0
          label: "Disabled"
        }
        label {
          value: 1
          label: "Enabled on primary"
        }
      }
    }
    get_sub_device_range: ROOT_OR_SUBDEVICE
    set_request {
      field {
        type: UINT8
        name: "artnet_repeat_to_dmx"
        label {
          value: 0
          label: "Disabled"
        }
        label {
          value: 1
          label: "Enabled on primary"
        }
      }
    }
    set_response {
    }
    set_sub_device_range: ROOT_OR_ALL_SUBDEVICE
  }
  pid {
    name: "CP_UNIVERSE"
    value: 34317
    get_request {
    }
    get_response {
      field {
        type: UINT8
        name: "artnet_universe"
      }
    }
    get_sub_device_range: ROOT_OR_SUBDEVICE
    set_request {
      field {
        type: UINT8
        name: "artnet_universe"
      }
    }
    set_response {
    }
    set_sub_device_range: ROOT_OR_ALL_SUBDEVICE
  }
  pid {
    name: "CP_AFAUTOSCALEOFF"
    value: 34318
    get_request {
    }
    get_response {
      field {
        type: UINT8
        name: "auto_focus_mode"
        label {
          value: 0
          label: "Limited Zoom Range"
        }
        label {
          value: 1
          label: "Complete Zoom Range"
        }
      }
    }
    get_sub_device_range: ROOT_OR_SUBDEVICE
    set_request {
      field {
        type: UINT8
        name: "auto_focus_mode"
        label {
          value: 0
          label: "Limited Zoom Range"
        }
        label {
          value: 1
          label: "Complete Zoom Range"
        }
      }
    }
    set_response {
    }
    set_sub_device_range: ROOT_OR_ALL_SUBDEVICE
  }
  pid {
    name: "CP_MCOLORADJUST"
    value: 34319
    get_request {
    }
    get_response {
      field {
        type: UINT8
        name: "macro_color_adjust"
        label {
          value: 0
          label: "On"
        }
        label {
          value: 1
          label: "Off"
        }
      }
    }
    get_sub_device_range: ROOT_OR_SUBDEVICE
    set_request {
      field {
        type: UINT8
        name: "macro_color_adjust"
        label {
          value: 0
          label: "On"
        }
        label {
          value: 1
          label: "Off"
        }
      }
    }
    set_response {
    }
    set_sub_device_range: ROOT_OR_ALL_SUBDEVICE
  }
  pid {
    name: "CP_MEFFRANDID"
    value: 34320
    get_request {
    }
    get_response {
      field {
        type: UINT8
        name: "scene_phase_displacement"
        label {
          value: 0
          label: "Auto by DMX address"
        }
        range {
          min: 0
          max: 255
        }
      }
    }
    get_sub_device_range: ROOT_OR_SUBDEVICE
    set_request {
      field {
        type: UINT8
        name: "scene_phase_displacement"
        label {
          value: 0
          label: "Auto by DMX address"
        }
        range {
          min: 0
          max: 255
        }
      }
    }
    set_response {
    }
    set_sub_device_range: ROOT_OR_ALL_SUBDEVICE
  }
  pid {
    name: "CP_MEFFDISTRIB"
    value: 34321
    get_request {
    }
    get_response {
      field {
        type: UINT8
        name: "number_of_projectors_in_macro"
        range {
          min: 2
          max: 255
        }
      }
    }
    get_sub_device_range: ROOT_OR_SUBDEVICE
    set_request {
      field {
        type: UINT8
        name: "number_of_projectors_in_macro"
        range {
          min: 2
          max: 255
        }
      }
    }
    set_response {
    }
    set_sub_device_range: ROOT_OR_ALL_SUBDEVICE
  }
  pid {
    name: "CP_EVANCURVEMODE"
    value: 34322
    get_request {
    }
    get_response {
      field {
        type: UINT8
        name: "color_mixing_curve"
        label {
          value: 0
          label: "Curve 1"
        }
        label {
          value: 1
          label: "Curve 2"
        }
      }
    }
    get_sub_device_range: ROOT_OR_SUBDEVICE
    set_request {
      field {
        type: UINT8
        name: "color_mixing_curve"
        label {
          value: 0
          label: "Curve 1"
        }
        label {
          value: 1
          label: "Curve 2"
        }
      }
    }
    set_response {
    }
    set_sub_device_range: ROOT_OR_ALL_SUBDEVICE
  }
  pid {
    name: "CP_PT_HOMING_SPEC"
    value: 34323
    get_request {
    }
    get_response {
      field {
        type: UINT8
        name: "pantilt_homing_sequence"
        label {
          value: 0
          label: "Not Sequenced"
        }
        label {
          value: 1
          label: "Sequenced"
        }
      }
    }
    get_sub_device_range: ROOT_OR_SUBDEVICE
    set_request {
      field {
        type: UINT8
        name: "pantilt_homing_sequence"
        label {
          value: 0
          label: "Not Sequenced"
        }
        label {
          value: 1
          label: "Sequenced"
        }
      }
    }
    set_response {
    }
    set_sub_device_range: ROOT_OR_ALL_SUBDEVICE
  }
  pid {
    name: "CP_PAN_HOME_ANGLE"
    value: 34324
    get_request {
    }
    get_response {
      field {
        type: UINT8
        name: "pan_homing_angle"
        label {
          value: 0
          label: "0 Deg"
        }
        label {
          value: 1
          label: "90 Deg"
        }
        label {
          value: 2
          label: "180 Deg"
        }
        label {
          value: 3
          label: "270 Deg"
        }
      }
    }
    get_sub_device_range: ROOT_OR_SUBDEVICE
    set_request {
      field {
        type: UINT8
        name: "pan_homing_angle"
        label {
          value: 0
          label: "0 Deg"
        }
        label {
          value: 1
          label: "90 Deg"
        }
        label {
          value: 2
          label: "180 Deg"
        }
        label {
          value: 3
          label: "270 Deg"
        }
      }
    }
    set_response {
    }
    set_sub_device_range: ROOT_OR_ALL_SUBDEVICE
  }
  pid {
    name: "CP_TILT_HOME_ANGLE"
    value: 34325
    get_request {
    }
    get_response {
      field {
        type: UINT8
        name: "tilt_homing_angle"
        label {
          value: 0
          label: "0 Percent"
        }
        label {
          value: 1
          label: "12.5 Percent"
        }
        label {
          value: 2
          label: "25 Percent"
        }
        label {
          value: 3
          label: "50 Percent"
        }
        label {
          value: 4
          label: "75 Percent"
        }
        label {
          value: 5
          label: "87.5 Percent"
        }
        label {
          value: 6
          label: "100 Percent"
        }
      }
    }
    get_sub_device_range: ROOT_OR_SUBDEVICE
    set_request {
      field {
        type: UINT8
        name: "tilt_homing_angle"
        label {
          value: 0
          label: "0 Percent"
        }
        label {
          value: 1
          label: "12.5 Percent"
        }
        label {
          value: 2
          label: "25 Percent"
        }
        label {
          value: 3
          label: "50 Percent"
        }
        label {
          value: 4
          label: "75 Percent"
        }
        label {
          value: 5
          label: "87.5 Percent"
        }
        label {
          value: 6
          label: "100 Percent"
        }
      }
    }
    set_response {
    }
    set_sub_device_range: ROOT_OR_ALL_SUBDEVICE
  }
  pid {
    name: "CP_CWHEEL_LINEAR"
    value: 34326
    get_request {
    }
    get_response {
      field {
        type: UINT8
        name: "color_wheel_linear"
        label {
          value: 0
          label: "On"
        }
        label {
          value: 1
          label: "Off"
        }
      }
    }
    get_sub_device_range: ROOT_OR_SUBDEVICE
    set_request {
      field {
        type: UINT8
        name: "color_wheel_linear"
        label {
          value: 0
          label: "On"
        }
        label {
          value: 1
          label: "Off"
        }
      }
    }
    set_response {
    }
    set_sub_device_range: ROOT_OR_ALL_SUBDEVICE
  }
  pid {
    name: "CP_ANTI_BLIND"
    value: 34327
    get_request {
    }
    get_response {
      field {
        type: BOOL
        name: "anti_blind"
      }
    }
    get_sub_device_range: ROOT_OR_SUBDEVICE
    set_request {
      field {
        type: BOOL
        name: "color_wheel_linear"
      }
    }
    set_response {
    }
    set_sub_device_range: ROOT_OR_ALL_SUBDEVICE
  }
  pid {
    name: "CP_PIXELS_UNIVERSE"
    value: 34328
    get_request {
    }
    get_response {
      field {
        type: UINT8
        name: "pixel_engine_artnet_universe"
      }
    }
    get_sub_device_range: ROOT_OR_SUBDEVICE
    set_request {
      field {
        type: UINT8
        name: "pixel_engine_artnet_universe"
      }
    }
    set_response {
    }
    set_sub_device_range: ROOT_OR_ALL_SUBDEVICE
  }
  pid {
    name: "CP_RPTONDMX_UNIVERSE"
    value: 34332
    get_request {
    }
    get_response {
      field {
        type: UINT8
        name: "repeat_on_dmx_artnet_universe"
      }
    }
    get_sub_device_range: ROOT_OR_SUBDEVICE
    set_request {
      field {
        type: UINT8
        name: "repeat_on_dmx_artnet_universe"
      }
    }
    set_response {
    }
    set_sub_device_range: ROOT_OR_ALL_SUBDEVICE
  }
  pid {
    name: "CP_CHNLMODE_PIXELS"
    value: 34335
    get_request {
    }
    get_response {
      field {
        type: UINT8
        name: "channel_mode_pixels"
        label {
          value: 0
          label: "Disabled"
        }
        label {
          value: 1
          label: "RGB"
        }
        label {
          value: 2
          label: "RGBW"
        }
      }
    }
    get_sub_device_range: ROOT_OR_SUBDEVICE
    set_request {
      field {
        type: UINT8
        name: "channel_mode_pixels"
        label {
          value: 0
          label: "Disabled"
        }
        label {
          value: 1
          label: "RGB"
        }
        label {
          value: 2
          label: "RGBW"
        }
      }
    }
    set_response {
    }
    set_sub_device_range: ROOT_OR_ALL_SUBDEVICE
  }
}
manufacturer {
  manufacturer_id: 17236
  manufacturer_name: "City Theatrical, Inc."
  pid {
    name: "SHOW_ID"
    value: 32768
    get_request {
    }
    get_response {
      field {
        type: UINT8
        name: "show_id"
        range {
          min: 1
          max: 64
        }
      }
    }
    get_sub_device_range: ROOT_DEVICE
    set_request {
      field {
        type: UINT8
        name: "show_id"
        range {
          min: 1
          max: 64
        }
      }
    }
    set_response {
    }
    set_sub_device_range: ROOT_DEVICE
  }
  pid {
    name: "OUTPUT_POWER"
    value: 32769
    get_request {
    }
    get_response {
      field {
        type: UINT8
        name: "output_power"
        label {
          value: 0
          label: "5mW"
        }
        label {
          value: 1
          label: "10mW"
        }
        label {
          value: 2
          label: "50mW"
        }
        label {
          value: 3
          label: "100mW"
        }
        label {
          value: 4
          label: "125mW (NA Only)"
        }
      }
    }
    get_sub_device_range: ROOT_DEVICE
    set_request {
      field {
        type: UINT8
        name: "output_power"
        label {
          value: 0
          label: "5mW"
        }
        label {
          value: 1
          label: "10mW"
        }
        label {
          value: 2
          label: "50mW"
        }
        label {
          value: 3
          label: "100mW"
        }
        label {
          value: 4
          label: "125mW (NA Only)"
        }
      }
    }
    set_response {
    }
    set_sub_device_range: ROOT_DEVICE
  }
  pid {
    name: "HOP_PATTERN"
    value: 32770
    get_request {
    }
    get_response {
      field {
        type: UINT8
        name: "hop_pattern"
        range {
          min: 1
          max: 16
        }
      }
    }
    get_sub_device_range: ROOT_DEVICE
    set_request {
      field {
        type: UINT8
        name: "hop_pattern"
        range {
          min: 1
          max: 16
        }
      }
    }
    set_response {
    }
    set_sub_device_range: ROOT_DEVICE
  }
  pid {
    name: "BANDWIDTH"
    value: 32771
    get_request {
    }
    get_response {
      field {
        type: UINT8
        name: "bandwidth"
        label {
          value: 1
          label: "Full"
        }
        label {
          value: 2
          label: "WiFi 1-6"
        }
        label {
          value: 3
          label: "WiFi 4-9"
        }
        label {
          value: 4
          label: "WiFi 7-11"
        }
      }
    }
    get_sub_device_range: ROOT_DEVICE
    set_request {
      field {
        type: UINT8
        name: "bandwidth"
        label {
          value: 1
          label: "Full"
        }
        label {
          value: 2
          label: "WiFi 1-6"
        }
        label {
          value: 3
          label: "WiFi 4-9"
        }
        label {
          value: 4
          label: "WiFi 7-11"
        }
      }
    }
    set_response {
    }
    set_sub_device_range: ROOT_DEVICE
  }
  pid {
    name: "NUM_OF_CHANNELS"
    value: 32772
    get_request {
    }
    get_response {
      field {
        type: UINT8
        name: "number_of_channels"
        label {
          value: 1
          label: "30"
        }
        label {
          value: 2
          label: "62"
        }
        label {
          value: 3
          label: "94"
        }
        label {
          value: 4
          label: "126"
        }
        label {
          value: 5
          label: "158"
        }
        label {
          value: 6
          label: "190"
        }
        label {
          value: 7
          label: "222"
        }
        label {
          value: 8
          label: "254"
        }
        label {
          value: 9
          label: "286"
        }
        label {
          value: 10
          label: "318"
        }
        label {
          value: 11
          label: "350"
        }
        label {
          value: 12
          label: "382"
        }
        label {
          value: 13
          label: "414"
        }
        label {
          value: 14
          label: "446"
        }
        label {
          value: 15
          label: "478"
        }
        label {
          value: 16
          label: "512"
        }
      }
    }
    get_sub_device_range: ROOT_DEVICE
    set_request {
      field {
        type: UINT8
        name: "number_of_channels"
        label {
          value: 1
          label: "30"
        }
        label {
          value: 2
          label: "62"
        }
        label {
          value: 3
          label: "94"
        }
        label {
          value: 4
          label: "126"
        }
        label {
          value: 5
          label: "158"
        }
        label {
          value: 6
          label: "190"
        }
        label {
          value: 7
          label: "222"
        }
        label {
          value: 8
          label: "254"
        }
        label {
          value: 9
          label: "286"
        }
        label {
          value: 10
          label: "318"
        }
        label {
          value: 11
          label: "350"
        }
        label {
          value: 12
          label: "382"
        }
        label {
          value: 13
          label: "414"
        }
        label {
          value: 14
          label: "446"
        }
        label {
          value: 15
          label: "478"
        }
        label {
          value: 16
          label: "512"
        }
      }
    }
    set_response {
    }
    set_sub_device_range: ROOT_DEVICE
  }
  pid {
    name: "LEVEL_TEST"
    value: 32773
    get_request {
    }
    get_response {
      field {
        type: UINT8
        name: "test_level"
        range {
          min: 0
          max: 100
        }
      }
    }
    get_sub_device_range: ONLY_SUBDEVICES
    set_request {
      field {
        type: UINT8
        name: "test_level"
        range {
          min: 0
          max: 100
        }
      }
    }
    set_response {
    }
    set_sub_device_range: ONLY_SUBDEVICES
  }
  pid {
    name: "CURVE"
    value: 32774
    get_request {
    }
    get_response {
      field {
        type: UINT8
        name: "curve"
        label {
          value: 1
          label: "ISL"
        }
        label {
          value: 2
          label: "Linear"
        }
        label {
          value: 3
          label: "Non-Dim"
        }
        label {
          value: 4
          label: "LED"
        }
      }
    }
    get_sub_device_range: ONLY_SUBDEVICES
    set_request {
      field {
        type: UINT8
        name: "curve"
        label {
          value: 1
          label: "ISL"
        }
        label {
          value: 2
          label: "Linear"
        }
        label {
          value: 3
          label: "Non-Dim"
        }
        label {
          value: 4
          label: "LED"
        }
      }
    }
    set_response {
    }
    set_sub_device_range: ONLY_SUBDEVICES
  }
  pid {
    name: "BUMP_ENABLED"
    value: 32775
    get_request {
    }
    get_response {
      field {
        type: BOOL
        name: "bump_enabled"
      }
    }
    get_sub_device_range: ROOT_DEVICE
    set_request {
      field {
        type: BOOL
        name: "bump_enabled"
      }
    }
    set_response {
    }
    set_sub_device_range: ROOT_DEVICE
  }
  pid {
    name: "DATA_LOSS_TIMEOUT"
    value: 32776
    get_request {
    }
    get_response {
      field {
        type: UINT8
        name: "minutes"
        range {
          min: 0
          max: 120
        }
      }
    }
    get_sub_device_range: ROOT_DEVICE
    set_request {
      field {
        type: UINT8
        name: "minutes"
        range {
          min: 0
          max: 120
        }
      }
    }
    set_response {
    }
    set_sub_device_range: ROOT_DEVICE
  }
  pid {
    name: "BACKLIGHT_TIMEOUT"
    value: 32777
    get_request {
    }
    get_response {
      field {
        type: UINT8
        name: "seconds"
        label {
          value: 0
          label: "Always On"
        }
        label {
          value: 241
          label: "Always Off"
        }
        range {
          min: 0
          max: 241
        }
      }
    }
    get_sub_device_range: ROOT_DEVICE
    set_request {
      field {
        type: UINT8
        name: "seconds"
        label {
          value: 0
          label: "Always On"
        }
        label {
          value: 241
          label: "Always Off"
        }
        range {
          min: 0
          max: 241
        }
      }
    }
    set_response {
    }
    set_sub_device_range: ROOT_DEVICE
  }
  pid {
    name: "RDM_PROXY_ENABLED"
    value: 32778
    get_request {
    }
    get_response {
      field {
        type: BOOL
        name: "rdm_proxy_enabled"
      }
    }
    get_sub_device_range: ROOT_DEVICE
    set_request {
      field {
        type: BOOL
        name: "rdm_proxy_enabled"
      }
    }
    set_response {
    }
    set_sub_device_range: ROOT_DEVICE
  }
  pid {
    name: "INPUT_FORMAT"
    value: 32779
    get_request {
    }
    get_response {
      field {
        type: UINT8
        name: "input_format"
        label {
          value: 0
          label: "DMX"
        }
        label {
          value: 1
          label: "ArtNet"
        }
        label {
          value: 2
          label: "E1.31"
        }
        label {
          value: 3
          label: "KiNet"
        }
      }
    }
    get_sub_device_range: ROOT_DEVICE
    set_request {
      field {
        type: UINT8
        name: "input_format"
        label {
          value: 0
          label: "DMX"
        }
        label {
          value: 1
          label: "ArtNet"
        }
        label {
          value: 2
          label: "E1.31"
        }
        label {
          value: 3
          label: "KiNet"
        }
      }
    }
    set_response {
    }
    set_sub_device_range: ROOT_DEVICE
  }
  pid {
    name: "IP_ADDRESS"
    value: 32780
    get_request {
    }
    get_response {
      field {
        type: UINT32
        name: "ip_address"
      }
    }
    get_sub_device_range: ROOT_OR_SUBDEVICE
    set_request {
      field {
        type: UINT32
        name: "ip_address"
      }
    }
    set_response {
    }
    set_sub_device_range: ROOT_OR_SUBDEVICE
  }
  pid {
    name: "IP_SUBNET_MASK"
    value: 32781
    get_request {
    }
    get_response {
      field {
        type: UINT32
        name: "subnet_mask"
      }
    }
    get_sub_device_range: ROOT_OR_SUBDEVICE
    set_request {
      field {
        type: UINT32
        name: "subnet_mask"
      }
    }
    set_response {
    }
    set_sub_device_range: ROOT_OR_SUBDEVICE
  }
  pid {
    name: "IP_GATEWAY"
    value: 32782
    get_request {
    }
    get_response {
      field {
        type: UINT32
        name: "default_gateway"
      }
    }
    get_sub_device_range: ROOT_OR_SUBDEVICE
    set_request {
      field {
        type: UINT32
        name: "default_gateway"
      }
    }
    set_response {
    }
    set_sub_device_range: ROOT_OR_SUBDEVICE
  }
  pid {
    name: "DHCP_MODE"
    value: 32783
    get_request {
    }
    get_response {
      field {
        type: BOOL
        name: "dhcp_enabled"
      }
    }
    get_sub_device_range: ROOT_DEVICE
    set_request {
      field {
        type: BOOL
        name: "dhcp_enabled"
      }
    }
    set_response {
    }
    set_sub_device_range: ROOT_DEVICE
  }
  pid {
    name: "MAC_ADDRESS"
    value: 32784
    get_request {
    }
    get_response {
      field {
        type: GROUP
        name: "languages"
        min_size: 6
        max_size: 6
        field {
          type: UINT8
          name: "octet"
        }
      }
    }
    get_sub_device_range: ROOT_OR_SUBDEVICE
    set_request {
      field {
        type: GROUP
        name: "languages"
        min_size: 6
        max_size: 6
        field {
          type: UINT8
          name: "octet"
        }
      }
    }
    set_response {
    }
    set_sub_device_range: ROOT_OR_SUBDEVICE
  }
  pid {
    name: "SET_UID"
    value: 32788
    set_request {
      field {
        type: UID
        name: "uid"
      }
    }
    set_response {
    }
    set_sub_device_range: ROOT_DEVICE
  }
  pid {
    name: "DMX_OUTPUT_STANDARD"
    value: 32789
    get_request {
    }
    get_response {
      field {
        type: UINT8
        name: "output_format"
        label {
          value: 1
          label: "DMX512/199"
        }
        label {
          value: 2
          label: "DMX512-A"
        }
        label {
          value: 3
          label: "RDM E1.20-200"
        }
      }
    }
    get_sub_device_range: ROOT_DEVICE
    set_request {
      field {
        type: UINT8
        name: "output_format"
        label {
          value: 1
          label: "DMX512/199"
        }
        label {
          value: 2
          label: "DMX512-A"
        }
        label {
          value: 3
          label: "RDM E1.20-200"
        }
      }
    }
    set_response {
    }
    set_sub_device_range: ROOT_DEVICE
  }
  pid {
    name: "ADD_DISCOVERY"
    value: 32790
    set_request {
      field {
        type: UINT8
        name: "enabled"
        label {
          value: 1
          label: "On"
        }
      }
    }
    set_response {
    }
    set_sub_device_range: ROOT_DEVICE
  }
  pid {
    name: "DMX_INTERSLOT_TIME"
    value: 32791
    get_request {
    }
    get_response {
      field {
        type: UINT8
        name: "micro_seconds"
      }
    }
    get_sub_device_range: ROOT_DEVICE
    set_request {
      field {
        type: UINT8
        name: "micro_seconds"
      }
    }
    set_response {
    }
    set_sub_device_range: ROOT_DEVICE
  }
  pid {
    name: "LATENCY"
    value: 32793
    get_request {
    }
    get_response {
      field {
        type: UINT8
        name: "latency_setting"
        label {
          value: 0
          label: "Normal"
        }
        label {
          value: 1
          label: "Low"
        }
      }
    }
    get_sub_device_range: ROOT_DEVICE
    set_request {
      field {
        type: UINT8
        name: "latency_setting"
        label {
          value: 0
          label: "Normal"
        }
        label {
          value: 1
          label: "Low"
        }
      }
    }
    set_response {
    }
    set_sub_device_range: ROOT_DEVICE
  }
  pid {
    name: "FACTORY_SETTINGS_LOCK"
    value: 32794
    get_request {
    }
    get_response {
      field {
        type: UINT32
        name: "lock_code"
      }
    }
    get_sub_device_range: ROOT_DEVICE
    set_request {
      field {
        type: UINT32
        name: "lock_code"
      }
    }
    set_response {
    }
    set_sub_device_range: ROOT_DEVICE
  }
  pid {
    name: "DMX_RDM_INTERLEAVE"
    value: 32795
    get_request {
    }
    get_response {
      field {
        type: UINT8
        name: "interleave_ratio"
      }
    }
    get_sub_device_range: ROOT_DEVICE
    set_request {
      field {
        type: UINT8
        name: "interleave_ratio"
      }
    }
    set_response {
    }
    set_sub_device_range: ROOT_DEVICE
  }
  pid {
    name: "PROXIED_DEVICES_ENHANCED"
    value: 32796
    get_request {
    }
    get_response {
      field {
        type: GROUP
        name: "uids"
        field {
          type: UID
          name: "uid"
        }
        field {
          type: UINT16
          name: "control_bits"
        }
        field {
          type: UID
          name: "binding_uid"
        }
      }
    }
    get_sub_device_range: ROOT_DEVICE
  }
  pid {
    name: "ADAPTIVE_ON_OFF"
    value: 32797
    get_request {
    }
    get_response {
      field {
        type: BOOL
        name: "enabled"
      }
    }
    get_sub_device_range: ROOT_DEVICE
    set_request {
      field {
        type: BOOL
        name: "enabled"
      }
    }
    set_response {
    }
    set_sub_device_range: ROOT_DEVICE
  }
}
manufacturer {
  manufacturer_id: 18501
  manufacturer_name: "Howard Eaton Lighting Ltd."
  pid {
    name: "PWRUP_TEST"
    value: 51287
    get_request {
    }
    get_response {
      field {
        type: BOOL
        name: "enabled"
      }
      field {
        type: UINT8
        name: "max_allowed"
      }
    }
    get_sub_device_range: ROOT_DEVICE
    set_request {
      field {
        type: BOOL
        name: "enabled"
      }
    }
    set_response {
    }
    set_sub_device_range: ROOT_DEVICE
  }
  pid {
    name: "INTERNAL_STATS"
    value: 51298
    get_request {
    }
    get_response {
      field {
        type: UINT16
        name: "dmx_nsc_packet_count"
      }
      field {
        type: UINT16
        name: "dmx_asc_packet_count"
      }
      field {
        type: UINT16
        name: "rdm_asc_packet_count"
      }
      field {
        type: UINT8
        name: "uart_errors"
      }
      field {
        type: UINT8
        name: "device_minutes"
      }
      field {
        type: UINT8
        name: "brownout_count"
      }
      field {
        type: UINT8
        name: "watchdog_resets"
      }
      field {
        type: UINT8
        name: "software_resets"
      }
      field {
        type: UINT16
        name: "dither_adjust"
      }
      field {
        type: UINT8
        name: "record_sensor_counts"
      }
    }
    get_sub_device_range: ROOT_DEVICE
    set_request {
    }
    set_response {
    }
    set_sub_device_range: ROOT_DEVICE
  }
}
manufacturer {
  manufacturer_id: 19041
  manufacturer_name: "Jands Pty Ltd."
  pid {
    name: "NE_FAULT_DETECT_MODE"
    value: 32896
    get_request {
    }
    get_response {
      field {
        type: BOOL
        name: "enabled"
      }
    }
    get_sub_device_range: ROOT_DEVICE
    set_request {
      field {
        type: BOOL
        name: "enabled"
      }
    }
    set_response {
    }
    set_sub_device_range: ROOT_DEVICE
  }
  pid {
    name: "DMX_PROTECT_MODE"
    value: 32898
    get_request {
    }
    get_response {
      field {
        type: BOOL
        name: "enabled"
      }
    }
    get_sub_device_range: ROOT_DEVICE
    set_request {
      field {
        type: BOOL
        name: "enabled"
      }
    }
    set_response {
    }
    set_sub_device_range: ROOT_DEVICE
  }
  pid {
    name: "DMX_LOSS_MODE"
    value: 32900
    get_request {
    }
    get_response {
      field {
        type: UINT8
        name: "mode"
        label {
          value: 0
          label: "Hold"
        }
        label {
          value: 1
          label: "Fade to scene #1"
        }
      }
    }
    get_sub_device_range: ROOT_DEVICE
    set_request {
      field {
        type: UINT8
        name: "mode"
        label {
          value: 0
          label: "Hold"
        }
        label {
          value: 1
          label: "Fade to scene #1"
        }
      }
    }
    set_response {
    }
    set_sub_device_range: ROOT_DEVICE
  }
  pid {
    name: "PREHEAT_LEVEL"
    value: 32902
    get_request {
    }
    get_response {
      field {
        type: UINT8
        name: "level"
        label {
          value: 0
          label: "Off"
        }
      }
    }
    get_sub_device_range: ROOT_OR_SUBDEVICE
    set_request {
      field {
        type: UINT8
        name: "level"
        label {
          value: 0
          label: "Off"
        }
        range {
          min: 0
          max: 50
        }
      }
    }
    set_response {
    }
    set_sub_device_range: ROOT_OR_ALL_SUBDEVICE
  }
  pid {
    name: "OUTPUT_CAP_VALUE"
    value: 32904
    get_request {
    }
    get_response {
      field {
        type: UINT8
        name: "cap"
        label {
          value: 0
          label: "Off"
        }
        label {
          value: 1
          label: "95%"
        }
        label {
          value: 2
          label: "90%"
        }
        label {
          value: 3
          label: "85%"
        }
        label {
          value: 4
          label: "80%"
        }
        label {
          value: 5
          label: "75%"
        }
        label {
          value: 6
          label: "70%"
        }
        label {
          value: 7
          label: "65%"
        }
        label {
          value: 8
          label: "60%"
        }
        label {
          value: 9
          label: "55%"
        }
        label {
          value: 10
          label: "50%"
        }
        label {
          value: 11
          label: "45%"
        }
        label {
          value: 12
          label: "40%"
        }
      }
    }
    get_sub_device_range: ROOT_OR_SUBDEVICE
    set_request {
      field {
        type: UINT8
        name: "cap"
        label {
          value: 0
          label: "Off"
        }
        label {
          value: 1
          label: "95%"
        }
        label {
          value: 2
          label: "90%"
        }
        label {
          value: 3
          label: "85%"
        }
        label {
          value: 4
          label: "80%"
        }
        label {
          value: 5
          label: "75%"
        }
        label {
          value: 6
          label: "70%"
        }
        label {
          value: 7
          label: "65%"
        }
        label {
          value: 8
          label: "60%"
        }
        label {
          value: 9
          label: "55%"
        }
        label {
          value: 10
          label: "50%"
        }
        label {
          value: 11
          label: "45%"
        }
        label {
          value: 12
          label: "40%"
        }
      }
    }
    set_response {
    }
    set_sub_device_range: ROOT_OR_ALL_SUBDEVICE
  }
  pid {
    name: "DMX_TERM_MODE"
    value: 32906
    get_request {
    }
    get_response {
      field {
        type: BOOL
        name: "enabled"
      }
    }
    get_sub_device_range: ROOT_DEVICE
    set_request {
      field {
        type: BOOL
        name: "enabled"
      }
    }
    set_response {
    }
    set_sub_device_range: ROOT_DEVICE
  }
}
manufacturer {
  manufacturer_id: 19541
  manufacturer_name: "LumenRadio AB"
  pid {
    name: "FULL_DISCOVERY"
    value: 32768
    get_request {
    }
    get_response {
      field {
        type: BOOL
        name: "enabled"
      }
    }
    get_sub_device_range: ROOT_DEVICE
    set_request {
      field {
        type: BOOL
        name: "enabled"
      }
    }
    set_response {
    }
    set_sub_device_range: ROOT_DEVICE
  }
  pid {
    name: "OUTPUT_DEFAULT_VALUE"
    value: 32770
    get_request {
    }
    get_response {
      field {
        type: UINT8
        name: "dmx_level"
      }
    }
    get_sub_device_range: ROOT_DEVICE
    set_request {
      field {
        type: UINT8
        name: "dmx_level"
      }
    }
    set_response {
      field {
        type: UINT8
        name: "dmx_level"
      }
    }
    set_sub_device_range: ROOT_DEVICE
  }
  pid {
    name: "DALI_FADE_TIME"
    value: 32771
    get_request {
    }
    get_response {
      field {
        type: UINT8
        name: "fade_time"
      }
    }
    get_sub_device_range: ROOT_DEVICE
    set_request {
      field {
        type: UINT8
        name: "fade_time"
      }
    }
    set_response {
      field {
        type: UINT8
        name: "fade_time"
      }
    }
    set_sub_device_range: ROOT_DEVICE
  }
  pid {
    name: "INCREMENTAL_DISCOVERY_INTERVAL"
    value: 33025
    get_request {
    }
    get_response {
      field {
        type: UINT16
        name: "interval"
        multiplier: -1
      }
    }
    get_sub_device_range: ROOT_DEVICE
    set_request {
      field {
        type: UINT16
        name: "interval"
        multiplier: -1
        range {
          min: 257
          max: 65535
        }
      }
    }
    set_response {
    }
    set_sub_device_range: ROOT_DEVICE
  }
  pid {
    name: "ACK_TIMER_FACTOR"
    value: 33026
    get_request {
    }
    get_response {
      field {
        type: UINT16
        name: "timer_factor"
      }
    }
    get_sub_device_range: ROOT_DEVICE
    set_request {
      field {
        type: UINT16
        name: "timer_factor"
        range {
          min: 257
          max: 65535
        }
      }
    }
    set_response {
    }
    set_sub_device_range: ROOT_DEVICE
  }
}
manufacturer {
  manufacturer_id: 19780
  manufacturer_name: "Les Generateurs de brouillard MDG Fog Generators Ltd."
  pid {
    name: "MDG_NETWORK_UNIVERSE_NUMBER"
    value: 32768
    get_request {
    }
    get_response {
      field {
        type: UINT16
        name: "universe_number"
      }
    }
    get_sub_device_range: ROOT_DEVICE
    set_request {
      field {
        type: UINT16
        name: "universe_number"
        range {
          min: 0
          max: 128
        }
      }
    }
    set_response {
    }
    set_sub_device_range: ROOT_DEVICE
  }
  pid {
    name: "MDG_NETWORK_UNIVERSE_NAME"
    value: 32769
    get_request {
    }
    get_response {
      field {
        type: STRING
        name: "universe_name"
        max_size: 32
      }
    }
    get_sub_device_range: ROOT_DEVICE
    set_request {
      field {
        type: STRING
        name: "universe_name"
        max_size: 32
      }
    }
    set_response {
    }
    set_sub_device_range: ROOT_DEVICE
  }
  pid {
    name: "MDG_GENERATOR_STATE"
    value: 32770
    get_request {
    }
    get_response {
      field {
        type: STRING
        name: "generator_state"
        max_size: 20
      }
    }
    get_sub_device_range: ROOT_DEVICE
  }
}
manufacturer {
  manufacturer_id: 19792
  manufacturer_name: "Martin Professional A/S"
  pid {
    name: "DMX_LAMP_OFF_ENABLE"
    value: 32768
    get_request {
    }
    get_response {
      field {
        type: BOOL
        name: "enabled"
      }
    }
    get_sub_device_range: ROOT_DEVICE
    set_request {
      field {
        type: BOOL
        name: "enabled"
      }
    }
    set_response {
    }
    set_sub_device_range: ROOT_DEVICE
  }
  pid {
    name: "DMX_RESET_ENABLE"
    value: 32769
    get_request {
    }
    get_response {
      field {
        type: UINT8
        name: "reset_mode"
        label {
          value: 0
          label: "Off"
        }
        label {
          value: 1
          label: "On"
        }
        label {
          value: 2
          label: "5 second delay"
        }
      }
    }
    get_sub_device_range: ROOT_DEVICE
    set_request {
      field {
        type: UINT8
        name: "reset_mode"
        label {
          value: 0
          label: "Off"
        }
        label {
          value: 1
          label: "On"
        }
        label {
          value: 2
          label: "5 second delay"
        }
      }
    }
    set_response {
    }
    set_sub_device_range: ROOT_DEVICE
  }
  pid {
    name: "MCX_LAMP_OFF_ENABLE"
    value: 32770
    get_request {
    }
    get_response {
      field {
        type: BOOL
        name: "enabled"
      }
    }
    get_sub_device_range: ROOT_DEVICE
    set_request {
      field {
        type: BOOL
        name: "enabled"
      }
    }
    set_response {
    }
    set_sub_device_range: ROOT_DEVICE
  }
  pid {
    name: "FIXTURE_ID"
    value: 32771
    get_request {
    }
    get_response {
      field {
        type: UINT16
        name: "enabled"
      }
    }
    get_sub_device_range: ROOT_DEVICE
    set_request {
      field {
        type: UINT16
        name: "enabled"
      }
    }
    set_response {
    }
    set_sub_device_range: ROOT_DEVICE
  }
  pid {
    name: "STAND_ALONE_OPERATION_ENABLE"
    value: 33024
    get_request {
    }
    get_response {
      field {
        type: BOOL
        name: "enabled"
      }
    }
    get_sub_device_range: ROOT_DEVICE
    set_request {
      field {
        type: BOOL
        name: "enabled"
      }
    }
    set_response {
    }
    set_sub_device_range: ROOT_DEVICE
  }
  pid {
    name: "SYNCHRONIZED"
    value: 33025
    get_request {
    }
    get_response {
      field {
        type: UINT8
        name: "mode"
        label {
          value: 0
          label: "Single Fixture"
        }
        label {
          value: 1
          label: "Master Fixture"
        }
        label {
          value: 2
          label: "Syncronized fixture"
        }
      }
    }
    get_sub_device_range: ROOT_DEVICE
    set_request {
      field {
        type: UINT8
        name: "sycronization_mode"
        label {
          value: 0
          label: "Single Fixture"
        }
        label {
          value: 1
          label: "Master Fixture"
        }
        label {
          value: 2
          label: "Syncronized fixture"
        }
      }
    }
    set_response {
    }
    set_sub_device_range: ROOT_DEVICE
  }
  pid {
    name: "AUTO_PROGRAM_ENABLE"
    value: 33026
    get_request {
    }
    get_response {
      field {
        type: BOOL
        name: "auto_program_enabled"
      }
    }
    get_sub_device_range: ROOT_DEVICE
    set_request {
      field {
        type: BOOL
        name: "auto_program_enabled"
      }
    }
    set_response {
    }
    set_sub_device_range: ROOT_DEVICE
  }
  pid {
    name: "ENABLE_TIMERS"
    value: 33027
    get_request {
    }
    get_response {
      field {
        type: UINT8
        name: "timer_settings"
        label {
          value: 0
          label: "No timers enabled"
        }
        label {
          value: 1
          label: "Timer 1 enabled"
        }
        label {
          value: 2
          label: "Timer 2 enabled"
        }
        label {
          value: 3
          label: "Timer 1 & Timer 2 enabled"
        }
      }
    }
    get_sub_device_range: ROOT_DEVICE
    set_request {
      field {
        type: UINT8
        name: "timer_settings"
        label {
          value: 0
          label: "No timers enabled"
        }
        label {
          value: 1
          label: "Timer 1 enabled"
        }
        label {
          value: 2
          label: "Timer 2 enabled"
        }
        label {
          value: 3
          label: "Timer 1 & Timer 2 enabled"
        }
      }
    }
    set_response {
    }
    set_sub_device_range: ROOT_DEVICE
  }
  pid {
    name: "TIMER1_START_TIME"
    value: 33028
    get_request {
    }
    get_response {
      field {
        type: UINT8
        name: "hour"
        range {
          min: 0
          max: 23
        }
      }
      field {
        type: UINT8
        name: "minute"
        range {
          min: 0
          max: 59
        }
      }
    }
    get_sub_device_range: ROOT_DEVICE
    set_request {
      field {
        type: UINT8
        name: "hour"
        range {
          min: 0
          max: 23
        }
      }
      field {
        type: UINT8
        name: "minute"
        range {
          min: 0
          max: 59
        }
      }
    }
    set_response {
    }
    set_sub_device_range: ROOT_DEVICE
  }
  pid {
    name: "TIMER1_END_TIME"
    value: 33029
    get_request {
    }
    get_response {
      field {
        type: UINT8
        name: "hour"
        range {
          min: 0
          max: 23
        }
      }
      field {
        type: UINT8
        name: "minute"
        range {
          min: 0
          max: 59
        }
      }
    }
    get_sub_device_range: ROOT_DEVICE
    set_request {
      field {
        type: UINT8
        name: "hour"
        range {
          min: 0
          max: 23
        }
      }
      field {
        type: UINT8
        name: "minute"
        range {
          min: 0
          max: 59
        }
      }
    }
    set_response {
    }
    set_sub_device_range: ROOT_DEVICE
  }
  pid {
    name: "TIMER2_START_TIME"
    value: 33030
    get_request {
    }
    get_response {
      field {
        type: UINT8
        name: "hour"
        range {
          min: 0
          max: 23
        }
      }
      field {
        type: UINT8
        name: "minute"
        range {
          min: 0
          max: 59
        }
      }
    }
    get_sub_device_range: ROOT_DEVICE
    set_request {
      field {
        type: UINT8
        name: "hour"
        range {
          min: 0
          max: 23
        }
      }
      field {
        type: UINT8
        name: "minute"
        range {
          min: 0
          max: 59
        }
      }
    }
    set_response {
    }
    set_sub_device_range: ROOT_DEVICE
  }
  pid {
    name: "TIMER2_END_TIME"
    value: 33031
    get_request {
    }
    get_response {
      field {
        type: UINT8
        name: "hour"
        range {
          min: 0
          max: 23
        }
      }
      field {
        type: UINT8
        name: "minute"
        range {
          min: 0
          max: 59
        }
      }
    }
    get_sub_device_range: ROOT_DEVICE
    set_request {
      field {
        type: UINT8
        name: "hour"
        range {
          min: 0
          max: 23
        }
      }
      field {
        type: UINT8
        name: "minute"
        range {
          min: 0
          max: 59
        }
      }
    }
    set_response {
    }
    set_sub_device_range: ROOT_DEVICE
  }
  pid {
    name: "LIGHTSENSOR_LEVEL_TRIGGER_ENABLE"
    value: 33032
    get_request {
    }
    get_response {
      field {
        type: BOOL
        name: "enabled"
      }
    }
    get_sub_device_range: ROOT_DEVICE
    set_request {
      field {
        type: BOOL
        name: "enabled"
      }
    }
    set_response {
    }
    set_sub_device_range: ROOT_DEVICE
  }
  pid {
    name: "CAPTURE_CURRENT_SENSOR_VALUE"
    value: 33033
    set_request {
    }
    set_response {
    }
    set_sub_device_range: ROOT_DEVICE
  }
  pid {
    name: "LIGHTSENSOR_TRIGGER_LEVEL"
    value: 33034
    get_request {
    }
    get_response {
      field {
        type: UINT16
        name: "trigger_level"
      }
    }
    get_sub_device_range: ROOT_DEVICE
    set_request {
      field {
        type: UINT16
        name: "trigger_level"
      }
    }
    set_response {
    }
    set_sub_device_range: ROOT_DEVICE
  }
  pid {
    name: "ADD_SCENE"
    value: 33280
    set_request {
    }
    set_response {
      field {
        type: UINT8
        name: "current_scene"
      }
      field {
        type: UINT8
        name: "total_scenes"
      }
    }
    set_sub_device_range: ROOT_DEVICE
  }
  pid {
    name: "INSERT_SCENE"
    value: 33281
    set_request {
    }
    set_response {
      field {
        type: UINT8
        name: "current_scene"
      }
      field {
        type: UINT8
        name: "total_scenes"
      }
    }
    set_sub_device_range: ROOT_DEVICE
  }
  pid {
    name: "STORE_SCENE"
    value: 33282
    set_request {
    }
    set_response {
      field {
        type: UINT8
        name: "current_scene"
      }
      field {
        type: UINT8
        name: "total_scenes"
      }
    }
    set_sub_device_range: ROOT_DEVICE
  }
  pid {
    name: "DELETE_SCENE"
    value: 33283
    set_request {
    }
    set_response {
      field {
        type: UINT8
        name: "current_scene"
      }
      field {
        type: UINT8
        name: "total_scenes"
      }
    }
    set_sub_device_range: ROOT_DEVICE
  }
  pid {
    name: "DELETE_ALL_SCENES"
    value: 33284
    set_request {
    }
    set_response {
      field {
        type: UINT8
        name: "current_scene"
      }
      field {
        type: UINT8
        name: "total_scenes"
      }
    }
    set_sub_device_range: ROOT_DEVICE
  }
  pid {
    name: "NEXT_SCENE"
    value: 33285
    get_request {
    }
    get_response {
      field {
        type: UINT8
        name: "current_scene"
      }
      field {
        type: UINT8
        name: "total_scenes"
      }
    }
    get_sub_device_range: ROOT_DEVICE
  }
  pid {
    name: "PREVIOUS_SCENE"
    value: 33286
    get_request {
    }
    get_response {
      field {
        type: UINT8
        name: "current_scene"
      }
      field {
        type: UINT8
        name: "total_scenes"
      }
    }
    get_sub_device_range: ROOT_DEVICE
  }
  pid {
    name: "SCENE_SETTINGS"
    value: 33287
    get_request {
    }
    get_response {
      field {
        type: GROUP
        name: "scene_settings"
        field {
          type: UINT8
          name: "setting"
        }
      }
    }
    get_sub_device_range: ROOT_DEVICE
  }
  pid {
    name: "RUN_PROGRAM"
    value: 33288
    set_request {
    }
    set_response {
    }
    set_sub_device_range: ROOT_DEVICE
  }
  pid {
    name: "SCENE_NUMBER"
    value: 33290
    get_request {
    }
    get_response {
      field {
        type: UINT8
        name: "current_scene"
      }
      field {
        type: UINT8
        name: "total_scenes"
      }
    }
    get_sub_device_range: ROOT_DEVICE
  }
  pid {
    name: "SCENE_WAIT_TIME"
    value: 33291
    get_request {
    }
    get_response {
      field {
        type: UINT8
        name: "hours"
        range {
          min: 0
          max: 23
        }
      }
      field {
        type: UINT8
        name: "minutes"
        range {
          min: 0
          max: 59
        }
      }
      field {
        type: UINT8
        name: "seconds"
        range {
          min: 0
          max: 59
        }
      }
    }
    get_sub_device_range: ROOT_DEVICE
    set_request {
      field {
        type: UINT8
        name: "hours"
        range {
          min: 0
          max: 23
        }
      }
      field {
        type: UINT8
        name: "minutes"
        range {
          min: 0
          max: 59
        }
      }
      field {
        type: UINT8
        name: "seconds"
        range {
          min: 0
          max: 59
        }
      }
    }
    set_response {
    }
    set_sub_device_range: ROOT_DEVICE
  }
  pid {
    name: "SCENE_FADE_TIME"
    value: 33292
    get_request {
    }
    get_response {
      field {
        type: UINT8
        name: "hours"
        range {
          min: 0
          max: 23
        }
      }
      field {
        type: UINT8
        name: "minutes"
        range {
          min: 0
          max: 59
        }
      }
      field {
        type: UINT8
        name: "seconds"
        range {
          min: 0
          max: 59
        }
      }
    }
    get_sub_device_range: ROOT_DEVICE
    set_request {
      field {
        type: UINT8
        name: "hours"
        range {
          min: 0
          max: 23
        }
      }
      field {
        type: UINT8
        name: "minutes"
        range {
          min: 0
          max: 59
        }
      }
      field {
        type: UINT8
        name: "seconds"
        range {
          min: 0
          max: 59
        }
      }
    }
    set_response {
    }
    set_sub_device_range: ROOT_DEVICE
  }
  pid {
    name: "SCENE_INTENSITY"
    value: 33293
    get_request {
    }
    get_response {
      field {
        type: UINT8
        name: "intensity"
      }
    }
    get_sub_device_range: ROOT_DEVICE
    set_request {
      field {
        type: UINT8
        name: "intensity"
      }
    }
    set_response {
    }
    set_sub_device_range: ROOT_DEVICE
  }
  pid {
    name: "SCENE_CYAN"
    value: 33294
    get_request {
    }
    get_response {
      field {
        type: UINT8
        name: "level"
      }
    }
    get_sub_device_range: ROOT_DEVICE
    set_request {
      field {
        type: UINT8
        name: "level"
      }
    }
    set_response {
    }
    set_sub_device_range: ROOT_DEVICE
  }
  pid {
    name: "SCENE_MAGENTA"
    value: 33295
    get_request {
    }
    get_response {
      field {
        type: UINT8
        name: "level"
      }
    }
    get_sub_device_range: ROOT_DEVICE
    set_request {
      field {
        type: UINT8
        name: "level"
      }
    }
    set_response {
    }
    set_sub_device_range: ROOT_DEVICE
  }
  pid {
    name: "SCENE_YELLOW"
    value: 33296
    get_request {
    }
    get_response {
      field {
        type: UINT8
        name: "level"
      }
    }
    get_sub_device_range: ROOT_DEVICE
    set_request {
      field {
        type: UINT8
        name: "level"
      }
    }
    set_response {
    }
    set_sub_device_range: ROOT_DEVICE
  }
  pid {
    name: "SCENE_RED"
    value: 33297
    get_request {
    }
    get_response {
      field {
        type: UINT8
        name: "level"
      }
    }
    get_sub_device_range: ROOT_DEVICE
    set_request {
      field {
        type: UINT8
        name: "level"
      }
    }
    set_response {
    }
    set_sub_device_range: ROOT_DEVICE
  }
  pid {
    name: "SCENE_GREEN"
    value: 33298
    get_request {
    }
    get_response {
      field {
        type: UINT8
        name: "level"
      }
    }
    get_sub_device_range: ROOT_DEVICE
    set_request {
      field {
        type: UINT8
        name: "level"
      }
    }
    set_response {
    }
    set_sub_device_range: ROOT_DEVICE
  }
  pid {
    name: "SCENE_BLUE"
    value: 33299
    get_request {
    }
    get_response {
      field {
        type: UINT8
        name: "level"
      }
    }
    get_sub_device_range: ROOT_DEVICE
    set_request {
      field {
        type: UINT8
        name: "level"
      }
    }
    set_response {
    }
    set_sub_device_range: ROOT_DEVICE
  }
  pid {
    name: "SCENE_AMBER"
    value: 33300
    get_request {
    }
    get_response {
      field {
        type: UINT8
        name: "level"
      }
    }
    get_sub_device_range: ROOT_DEVICE
    set_request {
      field {
        type: UINT8
        name: "level"
      }
    }
    set_response {
    }
    set_sub_device_range: ROOT_DEVICE
  }
  pid {
    name: "SCENE_WHITE"
    value: 33301
    get_request {
    }
    get_response {
      field {
        type: UINT8
        name: "level"
      }
    }
    get_sub_device_range: ROOT_DEVICE
    set_request {
      field {
        type: UINT8
        name: "level"
      }
    }
    set_response {
    }
    set_sub_device_range: ROOT_DEVICE
  }
  pid {
    name: "SCENE_ZOOM"
    value: 33302
    get_request {
    }
    get_response {
      field {
        type: UINT16
        name: "zoom"
      }
    }
    get_sub_device_range: ROOT_DEVICE
    set_request {
      field {
        type: UINT16
        name: "zoom"
      }
    }
    set_response {
    }
    set_sub_device_range: ROOT_DEVICE
  }
  pid {
    name: "SCENE_FOCUS"
    value: 33303
    get_request {
    }
    get_response {
      field {
        type: UINT16
        name: "focus"
      }
    }
    get_sub_device_range: ROOT_DEVICE
    set_request {
      field {
        type: UINT16
        name: "focus"
      }
    }
    set_response {
    }
    set_sub_device_range: ROOT_DEVICE
  }
  pid {
    name: "SCENE_RANDOM_COLOR"
    value: 33304
    get_request {
    }
    get_response {
      field {
        type: UINT8
        name: "color_wheel"
        label {
          value: 0
          label: "Random colors off"
        }
        label {
          value: 1
          label: "CMY slow"
        }
        label {
          value: 2
          label: "CMY medium"
        }
        label {
          value: 3
          label: "CMY fast"
        }
        label {
          value: 4
          label: "Magenta/Yellow slow"
        }
        label {
          value: 5
          label: "Magenta/Yellow medium"
        }
        label {
          value: 6
          label: "Cyan/Magenta slow"
        }
        label {
          value: 7
          label: "Cyan/Magenta medium"
        }
        label {
          value: 8
          label: "Cyan/Magenta fast"
        }
        label {
          value: 9
          label: "Cyan/Yellow slow"
        }
        label {
          value: 10
          label: "Cyan/Yellow medium"
        }
        label {
          value: 11
          label: "Cyan/Yellow fast"
        }
      }
    }
    get_sub_device_range: ROOT_DEVICE
    set_request {
      field {
        type: UINT8
        name: "color_wheel"
        label {
          value: 0
          label: "Random colors off"
        }
        label {
          value: 1
          label: "CMY slow"
        }
        label {
          value: 2
          label: "CMY medium"
        }
        label {
          value: 3
          label: "CMY fast"
        }
        label {
          value: 4
          label: "Magenta/Yellow slow"
        }
        label {
          value: 5
          label: "Magenta/Yellow medium"
        }
        label {
          value: 6
          label: "Cyan/Magenta slow"
        }
        label {
          value: 7
          label: "Cyan/Magenta medium"
        }
        label {
          value: 8
          label: "Cyan/Magenta fast"
        }
        label {
          value: 9
          label: "Cyan/Yellow slow"
        }
        label {
          value: 10
          label: "Cyan/Yellow medium"
        }
        label {
          value: 11
          label: "Cyan/Yellow fast"
        }
      }
    }
    set_response {
    }
    set_sub_device_range: ROOT_DEVICE
  }
  pid {
    name: "SCENE_COLOR_WHEEL"
    value: 33305
    get_request {
    }
    get_response {
      field {
        type: UINT8
        name: "color_wheel"
        label {
          value: 0
          label: "White (Open)"
        }
        label {
          value: 1
          label: "Color 1"
        }
        label {
          value: 2
          label: "Color 2"
        }
        label {
          value: 3
          label: "Color 3"
        }
        label {
          value: 4
          label: "Color 4"
        }
        label {
          value: 5
          label: "Color 5"
        }
      }
    }
    get_sub_device_range: ROOT_DEVICE
    set_request {
      field {
        type: UINT8
        name: "color_wheel"
        label {
          value: 0
          label: "White (Open)"
        }
        label {
          value: 1
          label: "Color 1"
        }
        label {
          value: 2
          label: "Color 2"
        }
        label {
          value: 3
          label: "Color 3"
        }
        label {
          value: 4
          label: "Color 4"
        }
        label {
          value: 5
          label: "Color 5"
        }
      }
    }
    set_response {
    }
    set_sub_device_range: ROOT_DEVICE
  }
  pid {
    name: "SCENE_GOBO_SELECTION"
    value: 33306
    get_request {
    }
    get_response {
      field {
        type: UINT8
        name: "gobo_wheel"
        label {
          value: 0
          label: "White (Open)"
        }
        label {
          value: 1
          label: "Gobo 1"
        }
        label {
          value: 2
          label: "Gobo 2"
        }
        label {
          value: 3
          label: "Gobo 3"
        }
        label {
          value: 4
          label: "Gobo 1 rotation"
        }
        label {
          value: 5
          label: "Gobo 2 rotation"
        }
        label {
          value: 6
          label: "Gobo 3 rotation"
        }
      }
    }
    get_sub_device_range: ROOT_DEVICE
    set_request {
      field {
        type: UINT8
        name: "gobo_wheel"
        label {
          value: 0
          label: "White (Open)"
        }
        label {
          value: 1
          label: "Gobo 1"
        }
        label {
          value: 2
          label: "Gobo 2"
        }
        label {
          value: 3
          label: "Gobo 3"
        }
        label {
          value: 4
          label: "Gobo 1 rotation"
        }
        label {
          value: 5
          label: "Gobo 2 rotation"
        }
        label {
          value: 6
          label: "Gobo 3 rotation"
        }
      }
    }
    set_response {
    }
    set_sub_device_range: ROOT_DEVICE
  }
  pid {
    name: "SCENE_GOBO_INDEXING"
    value: 33307
    get_request {
    }
    get_response {
      field {
        type: UINT8
        name: "gobo_index"
      }
    }
    get_sub_device_range: ROOT_DEVICE
    set_request {
      field {
        type: UINT8
        name: "gobo_index"
      }
    }
    set_response {
    }
    set_sub_device_range: ROOT_DEVICE
  }
  pid {
    name: "SCENE_ANIMATION_POSITION"
    value: 33308
    get_request {
    }
    get_response {
      field {
        type: UINT8
        name: "animation_position"
      }
    }
    get_sub_device_range: ROOT_DEVICE
    set_request {
      field {
        type: UINT8
        name: "animation_position"
      }
    }
    set_response {
    }
    set_sub_device_range: ROOT_DEVICE
  }
  pid {
    name: "SCENE_ANIMATION_INDEXING"
    value: 33309
    get_request {
    }
    get_response {
      field {
        type: UINT8
        name: "animation_indexing"
      }
    }
    get_sub_device_range: ROOT_DEVICE
    set_request {
      field {
        type: UINT8
        name: "animation_indexing"
      }
    }
    set_response {
    }
    set_sub_device_range: ROOT_DEVICE
  }
  pid {
    name: "SCENE_GET_DMX"
    value: 33310
    set_request {
      field {
        type: UINT8
        name: "capture_dmx"
        label {
          value: 0
          label: "Add to the end of the scene list"
        }
        label {
          value: 1
          label: "Insert before the current scene"
        }
      }
    }
    set_response {
    }
    set_sub_device_range: ROOT_DEVICE
  }
  pid {
    name: "SCENE_FROST_ENABLE"
    value: 33311
    get_request {
    }
    get_response {
      field {
        type: BOOL
        name: "frost_enabled"
      }
    }
    get_sub_device_range: ROOT_DEVICE
    set_request {
      field {
        type: BOOL
        name: "frost_enabled"
      }
    }
    set_response {
    }
    set_sub_device_range: ROOT_DEVICE
  }
  pid {
    name: "AUTO_SHUTTER_BO_ENABLE"
    value: 33536
    get_request {
    }
    get_response {
      field {
        type: BOOL
        name: "shutter_blackout_enabled"
      }
    }
    get_sub_device_range: ROOT_DEVICE
    set_request {
      field {
        type: BOOL
        name: "shutter_blackout_enabled"
      }
    }
    set_response {
    }
    set_sub_device_range: ROOT_DEVICE
  }
  pid {
    name: "EFFECT_SPEED"
    value: 33537
    get_request {
    }
    get_response {
      field {
        type: UINT8
        name: "effect_speed"
        label {
          value: 0
          label: "Follow pan/tilt speed"
        }
        label {
          value: 1
          label: "Normal Speed"
        }
        label {
          value: 2
          label: "Fast Speed"
        }
        label {
          value: 3
          label: "Slow Speed"
        }
        label {
          value: 4
          label: "Safe Speed"
        }
      }
    }
    get_sub_device_range: ROOT_DEVICE
    set_request {
      field {
        type: UINT8
        name: "effect_speed"
        label {
          value: 0
          label: "Follow pan/tilt speed"
        }
        label {
          value: 1
          label: "Normal Speed"
        }
        label {
          value: 2
          label: "Fast Speed"
        }
        label {
          value: 3
          label: "Slow Speed"
        }
        label {
          value: 4
          label: "Safe Speed"
        }
      }
    }
    set_response {
    }
    set_sub_device_range: ROOT_DEVICE
  }
  pid {
    name: "EFFECT_SHORTCUTS_ENABLE"
    value: 33538
    get_request {
    }
    get_response {
      field {
        type: BOOL
        name: "effect_shortcuts_enabled"
      }
    }
    get_sub_device_range: ROOT_DEVICE
    set_request {
      field {
        type: BOOL
        name: "effect_shortcuts_enabled"
      }
    }
    set_response {
    }
    set_sub_device_range: ROOT_DEVICE
  }
  pid {
    name: "EFFECT_FEEDBACK_ENABLE"
    value: 33539
    get_request {
    }
    get_response {
      field {
        type: BOOL
        name: "effect_feedback_enabled"
      }
    }
    get_sub_device_range: ROOT_DEVICE
    set_request {
      field {
        type: BOOL
        name: "effect_feedback_enabled"
      }
    }
    set_response {
    }
    set_sub_device_range: ROOT_DEVICE
  }
  pid {
    name: "LAMP_HOUR_WARNING_ENABLE"
    value: 33540
    get_request {
    }
    get_response {
      field {
        type: BOOL
        name: "lamp_warning_enabled"
      }
    }
    get_sub_device_range: ROOT_DEVICE
    set_request {
      field {
        type: BOOL
        name: "lamp_warning_enabled"
      }
    }
    set_response {
    }
    set_sub_device_range: ROOT_DEVICE
  }
  pid {
    name: "LAMP_HOUR_WARNING_HOURS"
    value: 33541
    get_request {
    }
    get_response {
      field {
        type: UINT16
        name: "lamp_hours"
      }
    }
    get_sub_device_range: ROOT_DEVICE
    set_request {
      field {
        type: UINT16
        name: "lamp_hours"
      }
    }
    set_response {
    }
    set_sub_device_range: ROOT_DEVICE
  }
  pid {
    name: "AIR_FILTER_HOUR"
    value: 33542
    get_request {
    }
    get_response {
      field {
        type: UINT16
        name: "air_filter_hours"
      }
    }
    get_sub_device_range: ROOT_DEVICE
    set_request {
      field {
        type: UINT16
        name: "air_filter_hours"
      }
    }
    set_response {
    }
    set_sub_device_range: ROOT_DEVICE
  }
  pid {
    name: "AIR_FILTER_HOUR_WARNING_HOURS"
    value: 33543
    get_request {
    }
    get_response {
      field {
        type: UINT16
        name: "air_filter_hours"
      }
    }
    get_sub_device_range: ROOT_DEVICE
    set_request {
      field {
        type: UINT16
        name: "air_filter_hours"
      }
    }
    set_response {
    }
    set_sub_device_range: ROOT_DEVICE
  }
  pid {
    name: "DISPLAY_ERRORS_ENABLE"
    value: 33544
    get_request {
    }
    get_response {
      field {
        type: BOOL
        name: "enable_error_display"
      }
    }
    get_sub_device_range: ROOT_DEVICE
    set_request {
      field {
        type: BOOL
        name: "enable_error_display"
      }
    }
    set_response {
    }
    set_sub_device_range: ROOT_DEVICE
  }
  pid {
    name: "LAMP_ERROR_TEST_ENABLE"
    value: 33545
    get_request {
    }
    get_response {
      field {
        type: BOOL
        name: "lamp_error_test_enabled"
      }
    }
    get_sub_device_range: ROOT_DEVICE
    set_request {
      field {
        type: BOOL
        name: "lamp_error_test_enabled"
      }
    }
    set_response {
    }
    set_sub_device_range: ROOT_DEVICE
  }
  pid {
    name: "SAVE_CUSTOM_CONFIGURATION"
    value: 33546
    set_request {
      field {
        type: UINT8
        name: "configuration_number"
        range {
          min: 0
          max: 255
        }
      }
    }
    set_response {
    }
    set_sub_device_range: ROOT_DEVICE
  }
  pid {
    name: "LOAD_CUSTOM_CONFIGURATION"
    value: 33547
    set_request {
      field {
        type: UINT8
        name: "configuration_number"
        range {
          min: 0
          max: 255
        }
      }
    }
    set_response {
    }
    set_sub_device_range: ROOT_DEVICE
  }
  pid {
    name: "BARNDOOR_SOFTWARE_VERSION"
    value: 33548
    get_request {
    }
    get_response {
      field {
        type: STRING
        name: "barndoor_software_version"
        min_size: 6
        max_size: 32
      }
    }
    get_sub_device_range: ROOT_OR_SUBDEVICE
  }
  pid {
    name: "CMY_BLACKOUT_ENABLE"
    value: 33549
    get_request {
    }
    get_response {
      field {
        type: BOOL
        name: "cmy_blackout_enabled"
      }
    }
    get_sub_device_range: ROOT_DEVICE
    set_request {
      field {
        type: BOOL
        name: "cmy_blackout_enabled"
      }
    }
    set_response {
    }
    set_sub_device_range: ROOT_DEVICE
  }
  pid {
    name: "TRACKING_MODE"
    value: 33550
    get_request {
    }
    get_response {
      field {
        type: UINT8
        name: "tracking_mode"
        label {
          value: 0
          label: "Absolute delta value algorithm"
        }
        label {
          value: 1
          label: "Real delta value algorithm"
        }
      }
    }
    get_sub_device_range: ROOT_DEVICE
    set_request {
      field {
        type: UINT8
        name: "tracking_mode"
        label {
          value: 0
          label: "Absolute delta value algorithm"
        }
        label {
          value: 1
          label: "Real delta value algorithm"
        }
      }
    }
    set_response {
    }
    set_sub_device_range: ROOT_DEVICE
  }
  pid {
    name: "TRACKING_CAL"
    value: 33551
    get_request {
    }
    get_response {
      field {
        type: UINT8
        name: "tracking_mode"
        range {
          min: 1
          max: 10
        }
      }
    }
    get_sub_device_range: ROOT_DEVICE
    set_request {
      field {
        type: UINT8
        name: "tracking_mode"
        range {
          min: 1
          max: 10
        }
      }
    }
    set_response {
    }
    set_sub_device_range: ROOT_DEVICE
  }
  pid {
    name: "DIMMER_CURVE"
    value: 33552
    get_request {
    }
    get_response {
      field {
        type: UINT8
        name: "dimmer_curve"
        label {
          value: 0
          label: "Optical linear"
        }
        label {
          value: 1
          label: "Square law"
        }
        label {
          value: 2
          label: "Inverse square law"
        }
        label {
          value: 3
          label: "S-curve"
        }
        range {
          min: 0
          max: 255
        }
      }
    }
    get_sub_device_range: ROOT_DEVICE
    set_request {
      field {
        type: UINT8
        name: "dimmer_curve"
        label {
          value: 0
          label: "Optical linear"
        }
        label {
          value: 1
          label: "Square law"
        }
        label {
          value: 2
          label: "Inverse square law"
        }
        label {
          value: 3
          label: "S-curve"
        }
        range {
          min: 0
          max: 255
        }
      }
    }
    set_response {
    }
    set_sub_device_range: ROOT_DEVICE
  }
  pid {
    name: "FOCUS_TRACKING"
    value: 33553
    get_request {
    }
    get_response {
      field {
        type: UINT8
        name: "focus_tracking"
        label {
          value: 0
          label: "Focus tracking off"
        }
        label {
          value: 1
          label: "Focus tracking range is near"
        }
        label {
          value: 2
          label: "Focus tracking range is medium"
        }
        label {
          value: 3
          label: "Focus tracking range is far"
        }
      }
    }
    get_sub_device_range: ROOT_DEVICE
    set_request {
      field {
        type: UINT8
        name: "focus_tracking"
        label {
          value: 0
          label: "Focus tracking off"
        }
        label {
          value: 1
          label: "Focus tracking range is near"
        }
        label {
          value: 2
          label: "Focus tracking range is medium"
        }
        label {
          value: 3
          label: "Focus tracking range is far"
        }
      }
    }
    set_response {
    }
    set_sub_device_range: ROOT_DEVICE
  }
  pid {
    name: "DISPLAY_AUTO_OFF"
    value: 33554
    get_request {
    }
    get_response {
      field {
        type: UINT8
        name: "display_auto_off"
        label {
          value: 0
          label: "Display is always on"
        }
        label {
          value: 1
          label: "Display off after 2 minutes"
        }
        label {
          value: 2
          label: "Display off after 5 minutes"
        }
        label {
          value: 3
          label: "Display off after 10 minutes"
        }
      }
    }
    get_sub_device_range: ROOT_DEVICE
    set_request {
      field {
        type: UINT8
        name: "display_auto_off"
        label {
          value: 0
          label: "Display is always on"
        }
        label {
          value: 1
          label: "Display off after 2 minutes"
        }
        label {
          value: 2
          label: "Display off after 5 minutes"
        }
        label {
          value: 3
          label: "Display off after 10 minutes"
        }
      }
    }
    set_response {
    }
    set_sub_device_range: ROOT_DEVICE
  }
  pid {
    name: "LAMP_PREHEAT_ENABLE"
    value: 33555
    get_request {
    }
    get_response {
      field {
        type: BOOL
        name: "lamp_preheat_enabled"
      }
    }
    get_sub_device_range: ROOT_DEVICE
    set_request {
      field {
        type: BOOL
        name: "lamp_preheat_enabled"
      }
    }
    set_response {
    }
    set_sub_device_range: ROOT_DEVICE
  }
  pid {
    name: "LAMP_PREHEAT_VALUE"
    value: 33556
    get_request {
    }
    get_response {
      field {
        type: UINT8
        name: "preheat_value"
        range {
          min: 0
          max: 20
        }
      }
    }
    get_sub_device_range: ROOT_DEVICE
    set_request {
      field {
        type: UINT8
        name: "preheat_value"
        range {
          min: 0
          max: 20
        }
      }
    }
    set_response {
    }
    set_sub_device_range: ROOT_DEVICE
  }
  pid {
    name: "LAMP_POWER_ENABLE"
    value: 33557
    get_request {
    }
    get_response {
      field {
        type: BOOL
        name: "economy_mode_enabled"
      }
    }
    get_sub_device_range: ROOT_DEVICE
    set_request {
      field {
        type: BOOL
        name: "economy_mode_enabled"
      }
    }
    set_response {
    }
    set_sub_device_range: ROOT_DEVICE
  }
  pid {
    name: "LAMP_POWER_VALUE"
    value: 33558
    get_request {
    }
    get_response {
      field {
        type: UINT8
        name: "lamp_power_value"
        range {
          min: 70
          max: 100
        }
      }
    }
    get_sub_device_range: ROOT_DEVICE
    set_request {
      field {
        type: UINT8
        name: "lamp_power_value"
        range {
          min: 70
          max: 100
        }
      }
    }
    set_response {
    }
    set_sub_device_range: ROOT_DEVICE
  }
  pid {
    name: "IRIS_BLACKOUT_ENABLE"
    value: 33559
    get_request {
    }
    get_response {
      field {
        type: BOOL
        name: "iris_blackout_enabled"
      }
    }
    get_sub_device_range: ROOT_DEVICE
    set_request {
      field {
        type: BOOL
        name: "iris_blackout_enabled"
      }
    }
    set_response {
    }
    set_sub_device_range: ROOT_DEVICE
  }
  pid {
    name: "COLOR_WHEEL_BLACKOUT_ENABLE"
    value: 33560
    get_request {
    }
    get_response {
      field {
        type: BOOL
        name: "color_wheel_blackout_enabled"
      }
    }
    get_sub_device_range: ROOT_DEVICE
    set_request {
      field {
        type: BOOL
        name: "color_wheel_blackout_enabled"
      }
    }
    set_response {
    }
    set_sub_device_range: ROOT_DEVICE
  }
  pid {
    name: "STUDIO_MODE"
    value: 33561
    get_request {
    }
    get_response {
      field {
        type: UINT8
        name: "studio_mode"
        label {
          value: 0
          label: "Disabled"
        }
        label {
          value: 1
          label: "Enabled"
        }
        label {
          value: 2
          label: "Silent Mode"
        }
      }
    }
    get_sub_device_range: ROOT_DEVICE
    set_request {
      field {
        type: UINT8
        name: "studio_mode"
        label {
          value: 0
          label: "Disabled"
        }
        label {
          value: 1
          label: "Enabled"
        }
        label {
          value: 2
          label: "Silent Mode"
        }
      }
    }
    set_response {
    }
    set_sub_device_range: ROOT_DEVICE
  }
  pid {
    name: "BLOCK_TEMP_SETTING"
    value: 33562
    get_request {
    }
    get_response {
      field {
        type: UINT8
        name: "block_temperature_setting"
        label {
          value: 0
          label: "Low"
        }
        label {
          value: 1
          label: "Normal"
        }
        label {
          value: 2
          label: "High"
        }
      }
    }
    get_sub_device_range: ROOT_DEVICE
    set_request {
      field {
        type: UINT8
        name: "block_temperature_setting"
        label {
          value: 0
          label: "Low"
        }
        label {
          value: 1
          label: "Normal"
        }
        label {
          value: 2
          label: "High"
        }
      }
    }
    set_response {
    }
    set_sub_device_range: ROOT_DEVICE
  }
  pid {
    name: "GOBO3_ANIMATION_START"
    value: 33567
    get_request {
    }
    get_response {
      field {
        type: UINT8
        name: "gobo3_animation_start"
        label {
          value: 0
          label: "Position Off"
        }
        label {
          value: 1
          label: "Position 1"
        }
        label {
          value: 2
          label: "Position 2"
        }
        label {
          value: 3
          label: "Position 3"
        }
        label {
          value: 4
          label: "Position 4"
        }
        label {
          value: 5
          label: "Position 5"
        }
        label {
          value: 6
          label: "Position 6"
        }
        label {
          value: 7
          label: "Position 7"
        }
        label {
          value: 8
          label: "Position 8"
        }
      }
    }
    get_sub_device_range: ROOT_DEVICE
    set_request {
      field {
        type: UINT8
        name: "gobo3_animation_start"
        label {
          value: 0
          label: "Position Off"
        }
        label {
          value: 1
          label: "Position 1"
        }
        label {
          value: 2
          label: "Position 2"
        }
        label {
          value: 3
          label: "Position 3"
        }
        label {
          value: 4
          label: "Position 4"
        }
        label {
          value: 5
          label: "Position 5"
        }
        label {
          value: 6
          label: "Position 6"
        }
        label {
          value: 7
          label: "Position 7"
        }
        label {
          value: 8
          label: "Position 8"
        }
      }
    }
    set_response {
    }
    set_sub_device_range: ROOT_DEVICE
  }
  pid {
    name: "GOBO3_ANIMATION_END"
    value: 33568
    get_request {
    }
    get_response {
      field {
        type: UINT8
        name: "gobo3_animation_end"
        label {
          value: 0
          label: "Position Off"
        }
        label {
          value: 1
          label: "Position 1"
        }
        label {
          value: 2
          label: "Position 2"
        }
        label {
          value: 3
          label: "Position 3"
        }
        label {
          value: 4
          label: "Position 4"
        }
        label {
          value: 5
          label: "Position 5"
        }
        label {
          value: 6
          label: "Position 6"
        }
        label {
          value: 7
          label: "Position 7"
        }
        label {
          value: 8
          label: "Position 8"
        }
        label {
          value: 9
          label: "Position 9"
        }
      }
    }
    get_sub_device_range: ROOT_DEVICE
    set_request {
      field {
        type: UINT8
        name: "gobo3_animation_start"
        label {
          value: 0
          label: "Position Off"
        }
        label {
          value: 1
          label: "Position 1"
        }
        label {
          value: 2
          label: "Position 2"
        }
        label {
          value: 3
          label: "Position 3"
        }
        label {
          value: 4
          label: "Position 4"
        }
        label {
          value: 5
          label: "Position 5"
        }
        label {
          value: 6
          label: "Position 6"
        }
        label {
          value: 7
          label: "Position 7"
        }
        label {
          value: 8
          label: "Position 8"
        }
      }
    }
    set_response {
    }
    set_sub_device_range: ROOT_DEVICE
  }
  pid {
    name: "PAN_TILT_SPEED"
    value: 33792
    get_request {
    }
    get_response {
      field {
        type: UINT8
        name: "mode"
        label {
          value: 0
          label: "Normal"
        }
        label {
          value: 1
          label: "Fast"
        }
        label {
          value: 2
          label: "Slow"
        }
      }
    }
    get_sub_device_range: ROOT_DEVICE
    set_request {
      field {
        type: UINT8
        name: "mode"
        label {
          value: 0
          label: "Normal"
        }
        label {
          value: 1
          label: "Fast"
        }
        label {
          value: 2
          label: "Slow"
        }
      }
    }
    set_response {
    }
    set_sub_device_range: ROOT_DEVICE
  }
  pid {
    name: "PAN_TILT_MOVE_ON_RESET_ENABLE"
    value: 33793
    get_request {
    }
    get_response {
      field {
        type: BOOL
        name: "enabled"
      }
    }
    get_sub_device_range: ROOT_DEVICE
    set_request {
      field {
        type: BOOL
        name: "enabled"
      }
    }
    set_response {
    }
    set_sub_device_range: ROOT_DEVICE
  }
  pid {
    name: "PAN_TILT_LIMITATION_ENABLE"
    value: 33794
    get_request {
    }
    get_response {
      field {
        type: BOOL
        name: "enabled"
      }
    }
    get_sub_device_range: ROOT_DEVICE
    set_request {
      field {
        type: BOOL
        name: "enabled"
      }
    }
    set_response {
    }
    set_sub_device_range: ROOT_DEVICE
  }
  pid {
    name: "PAN_LIMITATION_MINIMUM"
    value: 33795
    get_request {
    }
    get_response {
      field {
        type: INT16
        name: "pan_minimum"
        range {
          min: 0
          max: 360
        }
      }
    }
    get_sub_device_range: ROOT_DEVICE
    set_request {
      field {
        type: INT16
        name: "pan_minimum"
        range {
          min: 0
          max: 360
        }
      }
    }
    set_response {
    }
    set_sub_device_range: ROOT_DEVICE
  }
  pid {
    name: "PAN_LIMITATION_MAXIMUM"
    value: 33796
    get_request {
    }
    get_response {
      field {
        type: INT16
        name: "pan_maximum"
        range {
          min: 0
          max: 360
        }
      }
    }
    get_sub_device_range: ROOT_DEVICE
    set_request {
      field {
        type: INT16
        name: "pan_maximum"
        range {
          min: 0
          max: 360
        }
      }
    }
    set_response {
    }
    set_sub_device_range: ROOT_DEVICE
  }
  pid {
    name: "TILT_LIMITATION_MINIMUM"
    value: 33797
    get_request {
    }
    get_response {
      field {
        type: INT16
        name: "tilt_minimum"
        range {
          min: -134
          max: 134
        }
      }
    }
    get_sub_device_range: ROOT_DEVICE
    set_request {
      field {
        type: INT16
        name: "tilt_minimum"
        range {
          min: -134
          max: 134
        }
      }
    }
    set_response {
    }
    set_sub_device_range: ROOT_DEVICE
  }
  pid {
    name: "TILT_LIMITATION_MAXIMUM"
    value: 33798
    get_request {
    }
    get_response {
      field {
        type: INT16
        name: "tilt_maximum"
        range {
          min: -134
          max: 134
        }
      }
    }
    get_sub_device_range: ROOT_DEVICE
    set_request {
      field {
        type: INT16
        name: "tilt_maximum"
        range {
          min: -134
          max: 134
        }
      }
    }
    set_response {
    }
    set_sub_device_range: ROOT_DEVICE
  }
  pid {
    name: "PAN_TILT_LIMITATION_AREA"
    value: 33799
    get_request {
    }
    get_response {
      field {
        type: UINT8
        name: "mode"
        label {
          value: 0
          label: "Inside limits"
        }
        label {
          value: 1
          label: "Outside limits"
        }
      }
    }
    get_sub_device_range: ROOT_DEVICE
    set_request {
      field {
        type: UINT8
        name: "mode"
        label {
          value: 0
          label: "Inside limits"
        }
        label {
          value: 1
          label: "Outside limits"
        }
      }
    }
    set_response {
    }
    set_sub_device_range: ROOT_DEVICE
  }
  pid {
    name: "FOLLOW_SPOT_MODE_ENABLE"
    value: 34048
    get_request {
    }
    get_response {
      field {
        type: BOOL
        name: "enabled"
      }
    }
    get_sub_device_range: ROOT_DEVICE
    set_request {
      field {
        type: BOOL
        name: "enabled"
      }
    }
    set_response {
    }
    set_sub_device_range: ROOT_DEVICE
  }
  pid {
    name: "FOLLOW_SPOT_MODE_LOCK_TOGGLE"
    value: 34049
    get_request {
    }
    get_response {
      field {
        type: BOOL
        name: "locked"
      }
    }
    get_sub_device_range: ROOT_DEVICE
    set_request {
      field {
        type: BOOL
        name: "locked"
      }
    }
    set_response {
    }
    set_sub_device_range: ROOT_DEVICE
  }
  pid {
    name: "FOLLOW_SPOT_MODE_LOCK_PAN"
    value: 34050
    get_request {
    }
    get_response {
      field {
        type: BOOL
        name: "locked"
      }
    }
    get_sub_device_range: ROOT_DEVICE
    set_request {
      field {
        type: BOOL
        name: "locked"
      }
    }
    set_response {
    }
    set_sub_device_range: ROOT_DEVICE
  }
  pid {
    name: "FOLLOW_SPOT_MODE_LOCK_TILT"
    value: 34051
    get_request {
    }
    get_response {
      field {
        type: BOOL
        name: "locked"
      }
    }
    get_sub_device_range: ROOT_DEVICE
    set_request {
      field {
        type: BOOL
        name: "locked"
      }
    }
    set_response {
    }
    set_sub_device_range: ROOT_DEVICE
  }
  pid {
    name: "REGULATE_LAMP_FAN"
    value: 34304
    get_request {
    }
    get_response {
      field {
        type: BOOL
        name: "regulate_fan_speed"
      }
    }
    get_sub_device_range: ROOT_DEVICE
    set_request {
      field {
        type: BOOL
        name: "regulate_fan_speed"
      }
    }
    set_response {
    }
    set_sub_device_range: ROOT_DEVICE
  }
  pid {
    name: "REGULATE_GOBO_FAN"
    value: 34305
    get_request {
    }
    get_response {
      field {
        type: BOOL
        name: "regulate_fan_speed"
      }
    }
    get_sub_device_range: ROOT_DEVICE
    set_request {
      field {
        type: BOOL
        name: "regulate_fan_speed"
      }
    }
    set_response {
    }
    set_sub_device_range: ROOT_DEVICE
  }
  pid {
    name: "LAMP_COOLING"
    value: 34306
    get_request {
    }
    get_response {
      field {
        type: UINT8
        name: "cooling_level"
        label {
          value: 0
          label: "50%"
        }
        label {
          value: 1
          label: "80%"
        }
      }
    }
    get_sub_device_range: ROOT_DEVICE
    set_request {
      field {
        type: UINT8
        name: "cooling_level"
        label {
          value: 0
          label: "50%"
        }
        label {
          value: 1
          label: "80%"
        }
      }
    }
    set_response {
    }
    set_sub_device_range: ROOT_DEVICE
  }
  pid {
    name: "FAN_CLEAN"
    value: 34307
    get_request {
    }
    get_response {
      field {
        type: UINT8
        name: "fan_clean_mode"
        label {
          value: 0
          label: "Off"
        }
        label {
          value: 1
          label: "Auto"
        }
        label {
          value: 2
          label: "Forced"
        }
      }
    }
    get_sub_device_range: ROOT_DEVICE
    set_request {
      field {
        type: UINT8
        name: "fan_clean_mode"
        label {
          value: 0
          label: "Off"
        }
        label {
          value: 1
          label: "Auto"
        }
        label {
          value: 2
          label: "Forced"
        }
      }
    }
    set_response {
    }
    set_sub_device_range: ROOT_DEVICE
  }
  pid {
    name: "FAN_MODE"
    value: 34308
    get_request {
    }
    get_response {
      field {
        type: UINT8
        name: "fan_mode"
        label {
          value: 0
          label: "Normal"
        }
        label {
          value: 1
          label: "Silent"
        }
        label {
          value: 2
          label: "Full"
        }
        label {
          value: 3
          label: "Regulated"
        }
      }
    }
    get_sub_device_range: ROOT_DEVICE
    set_request {
      field {
        type: UINT8
        name: "fan_mode"
        label {
          value: 0
          label: "Normal"
        }
        label {
          value: 1
          label: "Silent"
        }
        label {
          value: 2
          label: "Full"
        }
        label {
          value: 3
          label: "Regulated"
        }
      }
    }
    set_response {
    }
    set_sub_device_range: ROOT_DEVICE
  }
  pid {
    name: "SERIAL_NUMBER"
    value: 34560
    get_request {
    }
    get_response {
      field {
        type: STRING
        name: "serial"
        max_size: 32
      }
    }
    get_sub_device_range: ROOT_DEVICE
  }
  pid {
    name: "EVENT_LOG_USER_EVENT_TRIGGER"
    value: 34562
    set_request {
    }
    set_response {
    }
    set_sub_device_range: ROOT_DEVICE
  }
}
manufacturer {
  manufacturer_id: 20562
  manufacturer_name: "Production Resource Group"
  pid {
    name: "FAN_ERROR_STATUS"
    value: 33280
    get_request {
    }
    get_response {
      field {
        type: UINT8
        name: "fan_error_status"
        label {
          value: 0
          label: "No Error"
        }
        label {
          value: 1
          label: "Main Fan Error"
        }
        label {
          value: 2
          label: "UPE Fans Error"
        }
        label {
          value: 3
          label: "Pinch Fan Error"
        }
        label {
          value: 4
          label: "Stack Fan Error"
        }
        label {
          value: 5
          label: "Stack Fan Error"
        }
      }
    }
    get_sub_device_range: ROOT_DEVICE
    set_request {
      field {
        type: UINT8
        name: "regulate_fan_speed"
        label {
          value: 0
          label: "No Error"
        }
        label {
          value: 1
          label: "Main Fan Error"
        }
        label {
          value: 2
          label: "UPE Fans Error"
        }
        label {
          value: 3
          label: "Pinch Fan Error"
        }
        label {
          value: 4
          label: "Stack Fan Error"
        }
        label {
          value: 5
          label: "Stack Fan Error"
        }
      }
    }
    set_response {
    }
    set_sub_device_range: ROOT_DEVICE
  }
  pid {
    name: "MAX_LAMP_POWER"
    value: 33792
    get_request {
    }
    get_response {
      field {
        type: UINT8
        name: "max_lamp_power"
        label {
          value: 1
          label: "900 Watt"
        }
        label {
          value: 2
          label: "1200 Watt"
        }
        label {
          value: 3
          label: "1400 Watt"
        }
      }
    }
    get_sub_device_range: ROOT_DEVICE
    set_request {
      field {
        type: UINT8
        name: "max_lamp_power"
        label {
          value: 1
          label: "900 Watt"
        }
        label {
          value: 2
          label: "1200 Watt"
        }
        label {
          value: 3
          label: "1400 Watt"
        }
      }
    }
    set_response {
    }
    set_sub_device_range: ROOT_DEVICE
  }
  pid {
    name: "LAMP_FADE_ON_COMM_LOSS"
    value: 33793
    get_request {
    }
    get_response {
      field {
        type: UINT8
        name: "fade_on_comm_loss"
        label {
          value: 1
          label: "Hold"
        }
        label {
          value: 2
          label: "30 Sec"
        }
        label {
          value: 3
          label: "60 Sec"
        }
      }
    }
    get_sub_device_range: ROOT_DEVICE
    set_request {
      field {
        type: UINT8
        name: "fade_on_comm_loss"
        label {
          value: 1
          label: "Hold"
        }
        label {
          value: 2
          label: "30 Sec"
        }
        label {
          value: 3
          label: "60 Sec"
        }
      }
    }
    set_response {
    }
    set_sub_device_range: ROOT_DEVICE
  }
  pid {
    name: "LOCK_PAN"
    value: 34304
    get_request {
    }
    get_response {
      field {
        type: BOOL
        name: "pan_lock"
      }
    }
    get_sub_device_range: ROOT_DEVICE
    set_request {
      field {
        type: BOOL
        name: "pan_lock"
      }
    }
    set_response {
    }
    set_sub_device_range: ROOT_DEVICE
  }
  pid {
    name: "LOCK_TILT"
    value: 34305
    get_request {
    }
    get_response {
      field {
        type: BOOL
        name: "tilt_lock"
      }
    }
    get_sub_device_range: ROOT_DEVICE
    set_request {
      field {
        type: BOOL
        name: "tilt_lock"
      }
    }
    set_response {
    }
    set_sub_device_range: ROOT_DEVICE
  }
  pid {
    name: "PAN_TILT_FREE_MOTION"
    value: 34306
    get_request {
    }
    get_response {
      field {
        type: UINT8
        name: "free_motion"
        label {
          value: 1
          label: "Normal Operation"
        }
        label {
          value: 2
          label: "Pan Tilt Free Motion"
        }
        label {
          value: 3
          label: "Pan Tilt Locked"
        }
      }
    }
    get_sub_device_range: ROOT_DEVICE
    set_request {
      field {
        type: UINT8
        name: "free_motion"
        label {
          value: 1
          label: "Normal Operation"
        }
        label {
          value: 2
          label: "Pan Tilt Free Motion"
        }
        label {
          value: 3
          label: "Pan Tilt Locked"
        }
      }
    }
    set_response {
    }
    set_sub_device_range: ROOT_DEVICE
  }
  pid {
    name: "FOLLOW_SPOT_CONTROLLER_MODE"
    value: 34312
    get_request {
    }
    get_response {
      field {
        type: UINT8
        name: "followspot_control"
        label {
          value: 0
          label: "Normal Operation"
        }
        label {
          value: 1
          label: "Intensity Control"
        }
        label {
          value: 2
          label: "Iris Control"
        }
        label {
          value: 3
          label: "Intensity & Iris Control"
        }
        label {
          value: 4
          label: "Zoom Control"
        }
        label {
          value: 5
          label: "Intensity & Zoom Control"
        }
        label {
          value: 6
          label: "Iris & Zoom Control"
        }
        label {
          value: 7
          label: "Intensity, Iris & Zoom Control"
        }
        label {
          value: 8
          label: "Edge Control"
        }
        label {
          value: 9
          label: "Intensity & Edge Control"
        }
        label {
          value: 10
          label: "Iris & Edge Control"
        }
        label {
          value: 11
          label: "Intensity, Iris & Edge Control"
        }
        label {
          value: 12
          label: "Edge & Zoom Control"
        }
        label {
          value: 13
          label: "Intensity, Edge & Zoom Control"
        }
        label {
          value: 14
          label: "Iris + Edge + Zoom Control"
        }
        label {
          value: 15
          label: "Intensity, Iris, Edge & Zoom Control"
        }
      }
    }
    get_sub_device_range: ROOT_DEVICE
    set_request {
      field {
        type: UINT8
        name: "followspot_control"
        label {
          value: 0
          label: "Normal Operation"
        }
        label {
          value: 1
          label: "Intensity Control"
        }
        label {
          value: 2
          label: "Iris Control"
        }
        label {
          value: 3
          label: "Intensity & Iris Control"
        }
        label {
          value: 4
          label: "Zoom Control"
        }
        label {
          value: 5
          label: "Intensity & Zoom Control"
        }
        label {
          value: 6
          label: "Iris & Zoom Control"
        }
        label {
          value: 7
          label: "Intensity, Iris & Zoom Control"
        }
        label {
          value: 8
          label: "Edge Control"
        }
        label {
          value: 9
          label: "Intensity & Edge Control"
        }
        label {
          value: 10
          label: "Iris & Edge Control"
        }
        label {
          value: 11
          label: "Intensity, Iris & Edge Control"
        }
        label {
          value: 12
          label: "Edge & Zoom Control"
        }
        label {
          value: 13
          label: "Intensity, Edge & Zoom Control"
        }
        label {
          value: 14
          label: "Iris + Edge + Zoom Control"
        }
        label {
          value: 15
          label: "Intensity, Iris, Edge & Zoom Control"
        }
      }
    }
    set_response {
    }
    set_sub_device_range: ROOT_DEVICE
  }
  pid {
    name: "ZOOM_TYPE"
    value: 34336
    get_request {
    }
    get_response {
      field {
        type: UINT8
        name: "zoom_type"
        label {
          value: 0
          label: "Fast"
        }
        label {
          value: 1
          label: "In Focus"
        }
      }
    }
    get_sub_device_range: ROOT_DEVICE
    set_request {
      field {
        type: UINT8
        name: "followspot_control"
        label {
          value: 0
          label: "Fast"
        }
        label {
          value: 1
          label: "In Focus"
        }
      }
    }
    set_response {
    }
    set_sub_device_range: ROOT_DEVICE
  }
  pid {
    name: "FOLLOW_SPOT_ZOOM"
    value: 34337
    get_request {
    }
    get_response {
      field {
        type: UINT8
        name: "zoom_table"
        label {
          value: 0
          label: "30ft Throw"
        }
        label {
          value: 1
          label: "50ft Throw"
        }
        label {
          value: 2
          label: "75ft Throw"
        }
        label {
          value: 3
          label: "100ft Throw"
        }
        label {
          value: 4
          label: "300ft Throw"
        }
        label {
          value: 5
          label: "15ft Throw"
        }
      }
    }
    get_sub_device_range: ROOT_DEVICE
    set_request {
      field {
        type: UINT8
        name: "zoom_table"
        label {
          value: 0
          label: "30ft Throw"
        }
        label {
          value: 1
          label: "50ft Throw"
        }
        label {
          value: 2
          label: "75ft Throw"
        }
        label {
          value: 3
          label: "100ft Throw"
        }
        label {
          value: 4
          label: "300ft Throw"
        }
        label {
          value: 5
          label: "15ft Throw"
        }
      }
    }
    set_response {
    }
    set_sub_device_range: ROOT_DEVICE
  }
  pid {
    name: "ZERO_GOBO_WHEELS"
    value: 34368
    set_request {
      field {
        type: BOOL
        name: "followspot_control"
      }
    }
    set_response {
    }
    set_sub_device_range: ROOT_DEVICE
  }
  pid {
    name: "CLEAR_LOG"
    value: 34400
    set_request {
      field {
        type: BOOL
        name: "clear_log"
      }
    }
    set_response {
    }
    set_sub_device_range: ROOT_DEVICE
  }
  pid {
    name: "DISABLE_MECHS"
    value: 36864
    get_request {
    }
    get_response {
      field {
        type: UINT8
        name: "disable_mechanics"
      }
    }
    get_sub_device_range: ROOT_DEVICE
    set_request {
      field {
        type: UINT8
        name: "disable_mechanics"
      }
    }
    set_response {
    }
    set_sub_device_range: ROOT_DEVICE
  }
}
manufacturer {
  manufacturer_id: 21075
  manufacturer_name: "Robe Show Lighting s.r.o."
  pid {
    name: "DMX_INPUT"
    value: 36880
    get_request {
    }
    get_response {
      field {
        type: UINT8
        name: "Input"
        label {
          value: 0
          label: "Wired"
        }
        label {
          value: 1
          label: "Wireless"
        }
        label {
          value: 2
          label: "Wireless In, XLR Out"
        }
      }
    }
    get_sub_device_range: ROOT_OR_SUBDEVICE
    set_request {
      field {
        type: UINT8
        name: "Input"
        label {
          value: 0
          label: "Wired"
        }
        label {
          value: 1
          label: "Wireless"
        }
        label {
          value: 2
          label: "Wireless In, XLR Out"
        }
      }
    }
    set_response {
    }
    set_sub_device_range: ROOT_OR_ALL_SUBDEVICE
  }
  pid {
    name: "WIRELESS_UNLINK"
    value: 36896
    get_request {
    }
    get_response {
    }
    get_sub_device_range: ROOT_OR_SUBDEVICE
    set_request {
      field {
        type: BOOL
        name: "Unlink"
      }
    }
    set_response {
    }
    set_sub_device_range: ROOT_OR_ALL_SUBDEVICE
  }
  pid {
    name: "SCREENSAVER_DELAY"
    value: 36912
    get_request {
    }
    get_response {
      field {
        type: UINT8
        name: "Screensaver Delay"
        label {
          value: 0
          label: "Off"
        }
        label {
          value: 1
          label: "1 Minute"
        }
        label {
          value: 2
          label: "2 Minutes"
        }
        label {
          value: 3
          label: "3 Minutes"
        }
        label {
          value: 4
          label: "4 Minutes"
        }
        label {
          value: 5
          label: "5 Minutes"
        }
        label {
          value: 6
          label: "6 Minutes"
        }
        label {
          value: 7
          label: "7 Minutes"
        }
        label {
          value: 8
          label: "8 Minutes"
        }
        label {
          value: 9
          label: "9 Minutes"
        }
        label {
          value: 10
          label: "10 Minutes"
        }
      }
    }
    get_sub_device_range: ROOT_OR_SUBDEVICE
    set_request {
      field {
        type: UINT8
        name: "Screensaver Delay"
        label {
          value: 0
          label: "Off"
        }
        label {
          value: 1
          label: "1 Minute"
        }
        label {
          value: 2
          label: "2 Minutes"
        }
        label {
          value: 3
          label: "3 Minutes"
        }
        label {
          value: 4
          label: "4 Minutes"
        }
        label {
          value: 5
          label: "5 Minutes"
        }
        label {
          value: 6
          label: "6 Minutes"
        }
        label {
          value: 7
          label: "7 Minutes"
        }
        label {
          value: 8
          label: "8 Minutes"
        }
        label {
          value: 9
          label: "9 Minutes"
        }
        label {
          value: 10
          label: "10 Minutes"
        }
      }
    }
    set_response {
    }
    set_sub_device_range: ROOT_OR_ALL_SUBDEVICE
  }
}
manufacturer {
  manufacturer_id: 21324
  manufacturer_name: "SOUNDLIGHT"
  pid {
    name: "DMX_HOLD_MODE"
    value: 33009
    get_request {
    }
    get_response {
      field {
        type: UINT8
        name: "mode"
      }
    }
    get_sub_device_range: ROOT_OR_SUBDEVICE
    set_request {
      field {
        type: UINT8
        name: "mode"
        label {
          value: 0
          label: "Outputs to 0%"
        }
        label {
          value: 1
          label: "Output to 100%"
        }
        label {
          value: 2
          label: "Hold"
        }
        label {
          value: 3
          label: "Go to predefined scene"
        }
      }
    }
    set_response {
    }
    set_sub_device_range: ROOT_OR_ALL_SUBDEVICE
  }
  pid {
    name: "SLOT_LABELS"
    value: 33057
    get_request {
      field {
        type: UINT16
        name: "slot_number"
      }
    }
    get_response {
      field {
        type: UINT16
        name: "slot_number"
      }
      field {
        type: STRING
        name: "name"
        max_size: 16
      }
    }
    get_sub_device_range: ROOT_OR_SUBDEVICE
    set_request {
      field {
        type: UINT16
        name: "slot_number"
      }
      field {
        type: STRING
        name: "name"
        max_size: 16
      }
    }
    set_response {
    }
    set_sub_device_range: ROOT_OR_ALL_SUBDEVICE
  }
  pid {
    name: "MODIFY_SENSOR_DEFINITION"
    value: 33280
    get_request {
      field {
        type: UINT8
        name: "sensor_number"
      }
    }
    get_response {
      field {
        type: UINT8
        name: "sensor_number"
      }
      field {
        type: UINT8
        name: "type"
      }
      field {
        type: UINT8
        name: "unit"
      }
      field {
        type: UINT8
        name: "prefix"
      }
      field {
        type: UINT16
        name: "range_min"
      }
      field {
        type: UINT16
        name: "range_max"
      }
      field {
        type: UINT16
        name: "normal_min"
      }
      field {
        type: UINT16
        name: "normal_max"
      }
      field {
        type: UINT8
        name: "supports_recording"
      }
      field {
        type: STRING
        name: "name"
        max_size: 20
      }
    }
    get_sub_device_range: ROOT_OR_SUBDEVICE
    set_request {
      field {
        type: UINT8
        name: "sensor_number"
      }
      field {
        type: UINT8
        name: "type"
      }
      field {
        type: UINT8
        name: "unit"
      }
      field {
        type: UINT8
        name: "prefix"
      }
      field {
        type: UINT16
        name: "range_min"
      }
      field {
        type: UINT16
        name: "range_max"
      }
      field {
        type: UINT16
        name: "normal_min"
      }
      field {
        type: UINT16
        name: "normal_max"
      }
      field {
        type: UINT8
        name: "supports_recording"
      }
      field {
        type: STRING
        name: "name"
        max_size: 20
      }
    }
    set_response {
    }
    set_sub_device_range: ROOT_OR_SUBDEVICE
  }
  pid {
    name: "NETWORK_ADDRESS"
    value: 34817
    get_request {
    }
    get_response {
      field {
        type: UINT32
        name: "ip_address"
      }
    }
    get_sub_device_range: ROOT_OR_SUBDEVICE
    set_request {
      field {
        type: UINT32
        name: "ip_address"
      }
    }
    set_response {
    }
    set_sub_device_range: ROOT_OR_ALL_SUBDEVICE
  }
  pid {
    name: "NETWORK_MASK"
    value: 34818
    get_request {
    }
    get_response {
      field {
        type: UINT32
        name: "net_mask"
      }
    }
    get_sub_device_range: ROOT_OR_SUBDEVICE
    set_request {
      field {
        type: UINT32
        name: "net_mask"
      }
    }
    set_response {
    }
    set_sub_device_range: ROOT_OR_ALL_SUBDEVICE
  }
  pid {
    name: "GATEWAY_ADDRESS"
    value: 34819
    get_request {
    }
    get_response {
      field {
        type: UINT32
        name: "gateway_address"
      }
    }
    get_sub_device_range: ROOT_OR_SUBDEVICE
    set_request {
      field {
        type: UINT32
        name: "gateway_address"
      }
    }
    set_response {
    }
    set_sub_device_range: ROOT_OR_ALL_SUBDEVICE
  }
  pid {
    name: "DNS_ADDRESS"
    value: 34820
    get_request {
    }
    get_response {
      field {
        type: UINT32
        name: "dns_address"
      }
    }
    get_sub_device_range: ROOT_OR_SUBDEVICE
    set_request {
      field {
        type: UINT32
        name: "dns_address"
      }
    }
    set_response {
    }
    set_sub_device_range: ROOT_OR_ALL_SUBDEVICE
  }
  pid {
    name: "DC_OFFSET"
    value: 56334
    get_request {
    }
    get_response {
      field {
        type: GROUP
        name: "dc_offsets"
        field {
          type: UINT8
          name: "offset_value"
        }
      }
    }
    get_sub_device_range: ROOT_OR_SUBDEVICE
    set_request {
      field {
        type: GROUP
        name: "dc_offsets"
        field {
          type: UINT8
          name: "offset_value"
        }
      }
    }
    set_response {
    }
    set_sub_device_range: ROOT_OR_ALL_SUBDEVICE
  }
  pid {
    name: "DC_FADER_OFFSET"
    value: 56335
    set_request {
      field {
        type: GROUP
        name: "offsets"
        field {
          type: UINT8
          name: "offset_value"
        }
      }
    }
    set_response {
    }
    set_sub_device_range: ROOT_OR_ALL_SUBDEVICE
  }
  pid {
    name: "DC_CALIBRATION"
    value: 56522
    get_request {
    }
    get_response {
      field {
        type: UINT8
        name: "scale_value"
      }
    }
    get_sub_device_range: ROOT_OR_SUBDEVICE
    set_request {
      field {
        type: UINT8
        name: "scale_value"
      }
    }
    set_response {
    }
    set_sub_device_range: ROOT_OR_ALL_SUBDEVICE
  }
  pid {
    name: "CURVE_DEFINITION"
    value: 56525
    get_request {
    }
    get_response {
      field {
        type: UINT8
        name: "curve_number"
      }
      field {
        type: UINT8
        name: "total_curves"
      }
      field {
        type: UINT8
        name: "segment_count"
      }
      field {
        type: UINT8
        name: "interpolation_method"
        label {
          value: 0
          label: "Step"
        }
        label {
          value: 1
          label: "Linear"
        }
        label {
          value: 2
          label: "Square"
        }
        label {
          value: 3
          label: "Cubic"
        }
      }
      field {
        type: UINT8
        name: "start_value"
      }
      field {
        type: GROUP
        name: "curve_values"
        field {
          type: UINT8
          name: "value"
        }
      }
    }
    get_sub_device_range: ROOT_OR_SUBDEVICE
    set_request {
      field {
        type: UINT8
        name: "curve_number"
      }
      field {
        type: UINT8
        name: "total_curves"
      }
      field {
        type: UINT8
        name: "segment_count"
      }
      field {
        type: UINT8
        name: "interpolation_method"
        label {
          value: 0
          label: "Step"
        }
        label {
          value: 1
          label: "Linear"
        }
        label {
          value: 2
          label: "Square"
        }
        label {
          value: 3
          label: "Cubic"
        }
      }
      field {
        type: UINT8
        name: "start_value"
      }
      field {
        type: GROUP
        name: "curve_values"
        field {
          type: UINT8
          name: "value"
        }
      }
    }
    set_response {
    }
    set_sub_device_range: ROOT_OR_ALL_SUBDEVICE
  }
}
manufacturer {
  manufacturer_id: 22355
  manufacturer_name: "Wireless Solution Sweden AB"
  pid {
    name: "WDMX_LOGIN"
    value: 32768
    set_request {
    }
    set_response {
    }
    set_sub_device_range: ROOT_DEVICE
  }
  pid {
    name: "WDMX_LOGOUT"
    value: 32784
    set_request {
    }
    set_response {
    }
    set_sub_device_range: ROOT_DEVICE
  }
  pid {
    name: "WDMX_RADIO_POWER_24"
    value: 32817
    get_request {
    }
    get_response {
      field {
        type: UINT8
        name: "Output Power 2.4GHz"
        label {
          value: 0
          label: "25mW"
        }
        label {
          value: 1
          label: "100mW"
        }
        label {
          value: 2
          label: "375mW"
        }
        label {
          value: 3
          label: "500mW"
        }
      }
    }
    get_sub_device_range: ROOT_DEVICE
    set_request {
      field {
        type: UINT8
        name: "Output Power 2.4GHz"
        label {
          value: 0
          label: "25mW"
        }
        label {
          value: 1
          label: "100mW"
        }
        label {
          value: 2
          label: "375mW"
        }
        label {
          value: 3
          label: "500mW"
        }
      }
    }
    set_response {
    }
    set_sub_device_range: ROOT_DEVICE
  }
  pid {
    name: "WDMX_RADIO_POWER_58"
    value: 32818
    get_request {
    }
    get_response {
      field {
        type: UINT8
        name: "Output Power 5.8GHz"
        label {
          value: 0
          label: "TBA (Low)"
        }
        label {
          value: 1
          label: "TBA"
        }
        label {
          value: 2
          label: "TBA"
        }
        label {
          value: 3
          label: "TBA (High)"
        }
      }
    }
    get_sub_device_range: ROOT_DEVICE
    set_request {
      field {
        type: UINT8
        name: "Output Power 5.8GHz"
        label {
          value: 0
          label: "TBA (Low)"
        }
        label {
          value: 1
          label: "TBA"
        }
        label {
          value: 2
          label: "TBA"
        }
        label {
          value: 3
          label: "TBA (High)"
        }
      }
    }
    set_response {
    }
    set_sub_device_range: ROOT_DEVICE
  }
  pid {
    name: "WDMX_MASK_24"
    value: 32819
    get_request {
    }
    get_response {
      field {
        type: UINT8
        name: "Mask 0"
      }
      field {
        type: UINT8
        name: "Mask 1"
      }
      field {
        type: UINT8
        name: "Mask 2"
      }
      field {
        type: UINT8
        name: "Mask 3"
      }
      field {
        type: UINT8
        name: "Mask 4"
      }
      field {
        type: UINT8
        name: "Mask 5"
      }
      field {
        type: UINT8
        name: "Mask 6"
      }
      field {
        type: UINT8
        name: "Mask 7"
      }
      field {
        type: UINT8
        name: "Mask 8"
      }
      field {
        type: UINT8
        name: "Mask 9"
      }
      field {
        type: UINT8
        name: "Mask 10"
      }
    }
    get_sub_device_range: ROOT_DEVICE
    set_request {
      field {
        type: UINT8
        name: "Mask 0"
      }
      field {
        type: UINT8
        name: "Mask 1"
      }
      field {
        type: UINT8
        name: "Mask 2"
      }
      field {
        type: UINT8
        name: "Mask 3"
      }
      field {
        type: UINT8
        name: "Mask 4"
      }
      field {
        type: UINT8
        name: "Mask 5"
      }
      field {
        type: UINT8
        name: "Mask 6"
      }
      field {
        type: UINT8
        name: "Mask 7"
      }
      field {
        type: UINT8
        name: "Mask 8"
      }
      field {
        type: UINT8
        name: "Mask 9"
      }
      field {
        type: UINT8
        name: "Mask 10"
      }
    }
    set_response {
    }
    set_sub_device_range: ROOT_DEVICE
  }
  pid {
    name: "WDMX_MASK_58"
    value: 32820
    get_request {
    }
    get_response {
      field {
        type: UINT8
        name: "Mask 0"
      }
      field {
        type: UINT8
        name: "Mask 1"
      }
      field {
        type: UINT8
        name: "Mask 2"
      }
      field {
        type: UINT8
        name: "Mask 3"
      }
      field {
        type: UINT8
        name: "Mask 4"
      }
      field {
        type: UINT8
        name: "Mask 5"
      }
      field {
        type: UINT8
        name: "Mask 6"
      }
      field {
        type: UINT8
        name: "Mask 7"
      }
      field {
        type: UINT8
        name: "Mask 8"
      }
      field {
        type: UINT8
        name: "Mask 9"
      }
      field {
        type: UINT8
        name: "Mask 10"
      }
    }
    get_sub_device_range: ROOT_DEVICE
    set_request {
      field {
        type: UINT8
        name: "Mask 0"
      }
      field {
        type: UINT8
        name: "Mask 1"
      }
      field {
        type: UINT8
        name: "Mask 2"
      }
      field {
        type: UINT8
        name: "Mask 3"
      }
      field {
        type: UINT8
        name: "Mask 4"
      }
      field {
        type: UINT8
        name: "Mask 5"
      }
      field {
        type: UINT8
        name: "Mask 6"
      }
      field {
        type: UINT8
        name: "Mask 7"
      }
      field {
        type: UINT8
        name: "Mask 8"
      }
      field {
        type: UINT8
        name: "Mask 9"
      }
      field {
        type: UINT8
        name: "Mask 10"
      }
    }
    set_response {
    }
    set_sub_device_range: ROOT_DEVICE
  }
  pid {
    name: "WDMX_RADIO_MODE"
    value: 32821
    get_request {
    }
    get_response {
      field {
        type: UINT8
        name: "Radio Mode"
        label {
          value: 0
          label: "Receiver"
        }
        label {
          value: 1
          label: "Transmitter G3"
        }
        label {
          value: 2
          label: "Not used"
        }
        label {
          value: 3
          label: "Transmitter G4 Compatibility mode"
        }
        label {
          value: 4
          label: "Not used"
        }
        label {
          value: 5
          label: "Transmitter G4S 2.4Ghz"
        }
        label {
          value: 6
          label: "Transmitter G4S 5.8Ghz"
        }
        label {
          value: 7
          label: "Transmitter G4S 2.4Ghz Repeater mode"
        }
        label {
          value: 8
          label: "Transmitter G4S 5.8Ghz Repeater mode"
        }
      }
    }
    get_sub_device_range: ROOT_DEVICE
    set_request {
      field {
        type: UINT8
        name: "Radio Mode"
        label {
          value: 0
          label: "Receiver"
        }
        label {
          value: 1
          label: "Transmitter G3"
        }
        label {
          value: 2
          label: "Not used"
        }
        label {
          value: 3
          label: "Transmitter G4 Compatibility mode"
        }
        label {
          value: 4
          label: "Not used"
        }
        label {
          value: 5
          label: "Transmitter G4S 2.4Ghz"
        }
        label {
          value: 6
          label: "Transmitter G4S 5.8Ghz"
        }
        label {
          value: 7
          label: "Transmitter G4S 2.4Ghz Repeater mode"
        }
        label {
          value: 8
          label: "Transmitter G4S 5.8Ghz Repeater mode"
        }
      }
    }
    set_response {
    }
    set_sub_device_range: ROOT_DEVICE
  }
  pid {
    name: "WDMX_RADIO_AHFSS"
    value: 32822
    get_request {
    }
    get_response {
      field {
        type: BOOL
        name: "AFHSS_enabled"
      }
    }
    get_sub_device_range: ROOT_DEVICE
    set_request {
      field {
        type: UINT8
        name: "AFHSS_enabled"
      }
    }
    set_response {
    }
    set_sub_device_range: ROOT_DEVICE
  }
  pid {
    name: "WDMX_AFHSS_MASK_24"
    value: 32823
    get_request {
    }
    get_response {
      field {
        type: UINT8
        name: "Mask 0"
      }
      field {
        type: UINT8
        name: "Mask 1"
      }
      field {
        type: UINT8
        name: "Mask 2"
      }
      field {
        type: UINT8
        name: "Mask 3"
      }
      field {
        type: UINT8
        name: "Mask 4"
      }
      field {
        type: UINT8
        name: "Mask 5"
      }
      field {
        type: UINT8
        name: "Mask 6"
      }
      field {
        type: UINT8
        name: "Mask 7"
      }
      field {
        type: UINT8
        name: "Mask 8"
      }
      field {
        type: UINT8
        name: "Mask 9"
      }
      field {
        type: UINT8
        name: "Mask 10"
      }
    }
    get_sub_device_range: ROOT_DEVICE
  }
  pid {
    name: "WDMX_AFHSS_MASK_54"
    value: 32824
    get_request {
    }
    get_response {
      field {
        type: UINT8
        name: "Mask 0"
      }
      field {
        type: UINT8
        name: "Mask 1"
      }
      field {
        type: UINT8
        name: "Mask 2"
      }
      field {
        type: UINT8
        name: "Mask 3"
      }
      field {
        type: UINT8
        name: "Mask 4"
      }
      field {
        type: UINT8
        name: "Mask 5"
      }
      field {
        type: UINT8
        name: "Mask 6"
      }
      field {
        type: UINT8
        name: "Mask 7"
      }
      field {
        type: UINT8
        name: "Mask 8"
      }
      field {
        type: UINT8
        name: "Mask 9"
      }
      field {
        type: UINT8
        name: "Mask 10"
      }
    }
    get_sub_device_range: ROOT_DEVICE
  }
  pid {
    name: "WDMX_SIGNAL_STRENGTH"
    value: 32832
    get_request {
    }
    get_response {
      field {
        type: UINT8
        name: "Signal Strength"
      }
    }
    get_sub_device_range: ROOT_DEVICE
  }
  pid {
    name: "WDMX_DMX_TO_RDM_RATIO"
    value: 33536
    get_request {
    }
    get_response {
      field {
        type: UINT8
        name: "DMX to RDM ratio"
      }
    }
    get_sub_device_range: ROOT_DEVICE
    set_request {
      field {
        type: UINT8
        name: "DMX to RDM ratio"
      }
    }
    set_response {
    }
    set_sub_device_range: ROOT_DEVICE
  }
  pid {
    name: "WDMX_DOWNSTREAM_RDM"
    value: 33537
    get_request {
    }
    get_response {
      field {
        type: BOOL
        name: "Downstream RDM enabled"
      }
    }
    get_sub_device_range: ROOT_DEVICE
    set_request {
      field {
        type: BOOL
        name: "Downstream RDM enabled"
      }
    }
    set_response {
    }
    set_sub_device_range: ROOT_DEVICE
  }
  pid {
    name: "WDMX_IDENTIFY_PROXIES"
    value: 33792
    set_request {
      field {
        type: BOOL
        name: "Identify Proxies enabled"
      }
    }
    set_response {
    }
    set_sub_device_range: ROOT_DEVICE
  }
}
manufacturer {
  manufacturer_id: 25972
  manufacturer_name: "Electronic Theatre Controls, Inc."
  pid {
    name: "ETC_LED_CURVE"
    value: 33025
    get_request {
    }
    get_response {
      field {
        type: UINT8
        name: "curve_setting"
        label {
          value: 0
          label: "Standard"
        }
        label {
          value: 1
          label: "Incandescent"
        }
        label {
          value: 2
          label: "Linear Response"
        }
        label {
          value: 3
          label: "Quick Curve (No Smoothing)"
        }
      }
    }
    get_sub_device_range: ROOT_OR_SUBDEVICE
    set_request {
      field {
        type: UINT8
        name: "curve_setting"
        label {
          value: 0
          label: "Standard"
        }
        label {
          value: 1
          label: "Incandescent"
        }
        label {
          value: 2
          label: "Linear Response"
        }
        label {
          value: 3
          label: "Quick Curve (No Smoothing)"
        }
      }
    }
    set_response {
    }
    set_sub_device_range: ROOT_OR_ALL_SUBDEVICE
  }
  pid {
    name: "ETC_LED_CURVE_DESCRIPTION"
    value: 33026
    get_request {
      field {
        type: UINT8
        name: "curve"
      }
    }
    get_response {
      field {
        type: UINT8
        name: "curve_number"
      }
      field {
        type: STRING
        name: "description"
        max_size: 32
      }
    }
    get_sub_device_range: ROOT_OR_SUBDEVICE
  }
  pid {
    name: "ETC_LED_STROBE"
    value: 33027
    get_request {
    }
    get_response {
      field {
        type: BOOL
        name: "strobe_enabled"
      }
    }
    get_sub_device_range: ROOT_OR_SUBDEVICE
    set_request {
      field {
        type: UINT8
        name: "strobe_enabled"
      }
    }
    set_response {
    }
    set_sub_device_range: ROOT_OR_ALL_SUBDEVICE
  }
  pid {
    name: "ETC_LED_OUTPUT_MODE"
    value: 33028
    get_request {
    }
    get_response {
      field {
        type: UINT8
        name: "output_mode"
        label {
          value: 0
          label: "Regulated mode, droop com, LEDs dim at high temps"
        }
        label {
          value: 1
          label: "Boost mode, no droop comp, LEDs dim at high temps"
        }
        label {
          value: 2
          label: "Protected mode, LEDs are always dim to prevent overtemp."
        }
      }
    }
    get_sub_device_range: ROOT_OR_SUBDEVICE
    set_request {
      field {
        type: UINT8
        name: "output_mode"
        label {
          value: 0
          label: "Regulated"
        }
        label {
          value: 1
          label: "Boost"
        }
        label {
          value: 2
          label: "Protected"
        }
      }
    }
    set_response {
    }
    set_sub_device_range: ROOT_OR_ALL_SUBDEVICE
  }
  pid {
    name: "ETC_LED_OUTPUT_MODE_DESCRIPTION"
    value: 33029
    get_request {
      field {
        type: UINT8
        name: "output_mode"
      }
    }
    get_response {
      field {
        type: UINT8
        name: "output_mode"
      }
      field {
        type: STRING
        name: "description"
        max_size: 32
      }
    }
    get_sub_device_range: ROOT_OR_SUBDEVICE
  }
  pid {
    name: "ETC_LED_RED_SHIFT"
    value: 33030
    get_request {
    }
    get_response {
      field {
        type: BOOL
        name: "red_shift_enabled"
      }
    }
    get_sub_device_range: ROOT_OR_SUBDEVICE
    set_request {
      field {
        type: UINT8
        name: "red_shift_enabled"
      }
    }
    set_response {
    }
    set_sub_device_range: ROOT_OR_ALL_SUBDEVICE
  }
  pid {
    name: "ETC_LED_WHITE_POINT"
    value: 33031
    get_request {
    }
    get_response {
      field {
        type: UINT8
        name: "white_point"
        label {
          value: 0
          label: "2950K"
        }
        label {
          value: 1
          label: "3200K"
        }
        label {
          value: 2
          label: "5600K"
        }
        label {
          value: 3
          label: "6500K"
        }
      }
    }
    get_sub_device_range: ROOT_OR_SUBDEVICE
    set_request {
      field {
        type: UINT8
        name: "white_point"
        label {
          value: 0
          label: "2950K"
        }
        label {
          value: 1
          label: "3200K"
        }
        label {
          value: 2
          label: "5600K"
        }
        label {
          value: 3
          label: "6500K"
        }
      }
    }
    set_response {
    }
    set_sub_device_range: ROOT_OR_ALL_SUBDEVICE
  }
  pid {
    name: "ETC_LED_WHITE_POINT_DESCRIPTION"
    value: 33032
    get_request {
      field {
        type: UINT8
        name: "white_point"
      }
    }
    get_response {
      field {
        type: UINT8
        name: "white_point"
      }
      field {
        type: STRING
        name: "description"
        max_size: 32
      }
    }
    get_sub_device_range: ROOT_OR_SUBDEVICE
  }
  pid {
    name: "ETC_LED_FREQUENCY"
    value: 33033
    get_request {
    }
    get_response {
      field {
        type: UINT16
        name: "frequency"
      }
    }
    get_sub_device_range: ROOT_OR_SUBDEVICE
    set_request {
      field {
        type: UINT16
        name: "frequency"
        range {
          min: 900
          max: 1500
        }
      }
    }
    set_response {
    }
    set_sub_device_range: ROOT_OR_ALL_SUBDEVICE
  }
  pid {
    name: "ETC_DMX_LOSS_BEHAVIOR"
    value: 33034
    get_request {
    }
    get_response {
      field {
        type: UINT8
        name: "loss_behavior"
        label {
          value: 0
          label: "Instant go dark."
        }
        label {
          value: 1
          label: "Hold for 2 mins"
        }
        label {
          value: 2
          label: "Hold forever"
        }
      }
    }
    get_sub_device_range: ROOT_OR_SUBDEVICE
    set_request {
      field {
        type: UINT8
        name: "loss_behavior"
        label {
          value: 0
          label: "Instant go dark."
        }
        label {
          value: 1
          label: "Hold for 2 mins"
        }
        label {
          value: 2
          label: "Hold forever"
        }
      }
    }
    set_response {
    }
    set_sub_device_range: ROOT_OR_ALL_SUBDEVICE
  }
  pid {
    name: "ETC_DMX_LOSS_BEHAVIOR_DESCRIPTION"
    value: 33035
    get_request {
      field {
        type: UINT8
        name: "loss_behavior"
      }
    }
    get_response {
      field {
        type: UINT8
        name: "loss_behavior"
      }
      field {
        type: STRING
        name: "description"
        max_size: 32
      }
    }
    get_sub_device_range: ROOT_OR_SUBDEVICE
  }
  pid {
    name: "ETC_LED_PLUS_SEVEN"
    value: 33036
    get_request {
    }
    get_response {
      field {
        type: BOOL
        name: "plus_seven_enabled"
      }
    }
    get_sub_device_range: ROOT_OR_SUBDEVICE
    set_request {
      field {
        type: BOOL
        name: "plus_seven_enabled"
      }
    }
    set_response {
    }
    set_sub_device_range: ROOT_OR_ALL_SUBDEVICE
  }
  pid {
    name: "ETC_BACKLIGHT_BRIGHTNESS"
    value: 33037
    get_request {
    }
    get_response {
      field {
        type: UINT8
        name: "backlight_brightness"
      }
    }
    get_sub_device_range: ROOT_OR_SUBDEVICE
    set_request {
      field {
        type: UINT8
        name: "backlight_brightness"
      }
    }
    set_response {
    }
    set_sub_device_range: ROOT_OR_ALL_SUBDEVICE
  }
  pid {
    name: "ETC_BACKLIGHT_TIMEOUT"
    value: 33038
    get_request {
    }
    get_response {
      field {
        type: UINT8
        name: "backlight_timeout"
        label {
          value: 0
          label: "Never"
        }
        label {
          value: 1
          label: "30 seconds"
        }
        label {
          value: 2
          label: "1 minute"
        }
        label {
          value: 3
          label: "5 minutes"
        }
        label {
          value: 4
          label: "15 minutes"
        }
      }
    }
    get_sub_device_range: ROOT_OR_SUBDEVICE
    set_request {
      field {
        type: UINT8
        name: "backlight_timeout"
        label {
          value: 0
          label: "Never"
        }
        label {
          value: 1
          label: "30 seconds"
        }
        label {
          value: 2
          label: "1 minute"
        }
        label {
          value: 3
          label: "5 minutes"
        }
        label {
          value: 4
          label: "15 minutes"
        }
      }
    }
    set_response {
    }
    set_sub_device_range: ROOT_OR_ALL_SUBDEVICE
  }
  pid {
    name: "ETC_STATUS_INDICATORS"
    value: 33039
    get_request {
    }
    get_response {
      field {
        type: BOOL
        name: "status_indicators"
      }
    }
    get_sub_device_range: ROOT_OR_SUBDEVICE
    set_request {
      field {
        type: BOOL
        name: "status_indicators"
      }
    }
    set_response {
    }
    set_sub_device_range: ROOT_OR_ALL_SUBDEVICE
  }
  pid {
    name: "ETC_RECALIBRATE_FIXTURE"
    value: 33040
    set_request {
    }
    set_response {
    }
    set_sub_device_range: ROOT_OR_ALL_SUBDEVICE
  }
  pid {
    name: "ETC_OVER_TEMP_MODE"
    value: 33041
    get_request {
    }
    get_response {
      field {
        type: UINT8
        name: "over_temperature_mode"
        label {
          value: 0
          label: "Dark"
        }
        label {
          value: 1
          label: "Red"
        }
      }
    }
    get_sub_device_range: ROOT_OR_SUBDEVICE
    set_request {
      field {
        type: UINT8
        name: "over_temperature_mode"
        label {
          value: 0
          label: "Dark"
        }
        label {
          value: 1
          label: "Red"
        }
      }
    }
    set_response {
    }
    set_sub_device_range: ROOT_OR_ALL_SUBDEVICE
  }
  pid {
    name: "ETC_SIMPLE_SETUP_MODE"
    value: 33042
    get_request {
    }
    get_response {
      field {
        type: UINT8
        name: "quick_setup_mode"
        label {
          value: 0
          label: "General Use"
        }
        label {
          value: 1
          label: "State Setup"
        }
        label {
          value: 2
          label: "Architectural Setup"
        }
        label {
          value: 3
          label: "Effects Setup"
        }
        label {
          value: 4
          label: "Studio Setup"
        }
        label {
          value: 5
          label: "Advanced Setup"
        }
      }
    }
    get_sub_device_range: ROOT_OR_SUBDEVICE
    set_request {
      field {
        type: UINT8
        name: "quick_setup_mode"
        label {
          value: 0
          label: "General Use"
        }
        label {
          value: 1
          label: "State Setup"
        }
        label {
          value: 2
          label: "Architectural Setup"
        }
        label {
          value: 3
          label: "Effects Setup"
        }
        label {
          value: 4
          label: "Studio Setup"
        }
        label {
          value: 5
          label: "Advanced Setup"
        }
      }
    }
    set_response {
    }
    set_sub_device_range: ROOT_OR_ALL_SUBDEVICE
  }
  pid {
    name: "ETC_LED_STROBE_DESCRIPTION"
    value: 33043
    get_request {
      field {
        type: UINT8
        name: "strobe_number"
      }
    }
    get_response {
      field {
        type: UINT8
        name: "strobe_number"
      }
      field {
        type: STRING
        name: "description"
        max_size: 32
      }
    }
    get_sub_device_range: ROOT_OR_SUBDEVICE
  }
  pid {
    name: "ETC_LED_RED_SHIFT_DESCRIPTION"
    value: 33044
    get_request {
      field {
        type: UINT8
        name: "red_shift_value"
      }
    }
    get_response {
      field {
        type: UINT8
        name: "red_shift_value"
      }
      field {
        type: STRING
        name: "description"
        max_size: 32
      }
    }
    get_sub_device_range: ROOT_OR_SUBDEVICE
  }
  pid {
    name: "ETC_LED_PLUS_SEVEN_DESCRIPTION"
    value: 33045
    get_request {
      field {
        type: UINT8
        name: "plus_seven_mode"
      }
    }
    get_response {
      field {
        type: UINT8
        name: "plus_seven_mode"
      }
      field {
        type: STRING
        name: "description"
        max_size: 32
      }
    }
    get_sub_device_range: ROOT_OR_SUBDEVICE
  }
  pid {
    name: "ETC_BACKLIGHT_TIMEOUT_DESCRIPTION"
    value: 33046
    get_request {
      field {
        type: UINT8
        name: "backlight_timeout"
      }
    }
    get_response {
      field {
        type: UINT8
        name: "backlight_timeout"
      }
      field {
        type: STRING
        name: "description"
        max_size: 32
      }
    }
    get_sub_device_range: ROOT_OR_SUBDEVICE
  }
  pid {
    name: "ETC_SIMPLE_SETUP_MODE_DESCRIPTION"
    value: 33047
    get_request {
      field {
        type: UINT8
        name: "simple_setup_mode"
      }
    }
    get_response {
      field {
        type: UINT8
        name: "simple_setup_mode"
      }
      field {
        type: STRING
        name: "description"
        max_size: 32
      }
    }
    get_sub_device_range: ROOT_OR_SUBDEVICE
  }
  pid {
    name: "ETC_OVER_TEMP_MODE_DESCRIPTION"
    value: 33048
    get_request {
      field {
        type: UINT8
        name: "over_temperature_mode"
      }
    }
    get_response {
      field {
        type: UINT8
        name: "over_temperature_mode"
      }
      field {
        type: STRING
        name: "description"
        max_size: 32
      }
    }
    get_sub_device_range: ROOT_OR_SUBDEVICE
  }
  pid {
    name: "ETC_SEQUENCE_PLAYBACK"
    value: 33055
    get_request {
    }
    get_response {
      field {
        type: UINT16
        name: "sequence"
        label {
          value: 0
          label: "Off"
        }
      }
    }
    get_sub_device_range: ROOT_OR_SUBDEVICE
    set_request {
      field {
        type: UINT16
        name: "sequence"
        label {
          value: 0
          label: "Off"
        }
      }
    }
    set_response {
    }
    set_sub_device_range: ROOT_OR_ALL_SUBDEVICE
  }
  pid {
    name: "ETC_SEQUENCE_CONFIG"
    value: 33056
    get_request {
    }
    get_response {
    }
    get_sub_device_range: ROOT_OR_SUBDEVICE
    set_request {
    }
    set_response {
    }
    set_sub_device_range: ROOT_OR_ALL_SUBDEVICE
  }
  pid {
    name: "ETC_LOW_POWER_TIMEOUT"
    value: 33057
    get_request {
    }
    get_response {
      field {
        type: UINT8
        name: "low_power_timeout"
      }
    }
    get_sub_device_range: ROOT_OR_SUBDEVICE
    set_request {
      field {
        type: UINT8
        name: "low_power_timeout"
      }
    }
    set_response {
    }
    set_sub_device_range: ROOT_OR_ALL_SUBDEVICE
  }
  pid {
    name: "ETC_LOW_POWER_TIMEOUT_DESCRIPTION"
    value: 33058
    get_request {
      field {
        type: UINT8
        name: "low_power_timeout"
      }
    }
    get_response {
      field {
        type: UINT8
        name: "low_power_timeout"
      }
      field {
        type: STRING
        name: "description"
        max_size: 32
      }
    }
    get_sub_device_range: ROOT_OR_SUBDEVICE
  }
  pid {
    name: "ETC_LED_FREQUENCY_ENUM"
    value: 33059
    get_request {
    }
    get_response {
      field {
        type: UINT8
        name: "frequency"
      }
    }
    get_sub_device_range: ROOT_OR_SUBDEVICE
    set_request {
      field {
        type: UINT8
        name: "frequency"
      }
    }
    set_response {
    }
    set_sub_device_range: ROOT_OR_ALL_SUBDEVICE
  }
  pid {
    name: "ETC_LED_FREQUENCY_ENUM_DESCRIPTION"
    value: 33060
    get_request {
      field {
        type: UINT8
        name: "frequency"
      }
    }
    get_response {
      field {
        type: UINT8
        name: "frequency"
      }
      field {
        type: STRING
        name: "description"
        max_size: 32
      }
    }
    get_sub_device_range: ROOT_OR_SUBDEVICE
  }
  pid {
    name: "ETC_PRESET_CONFIG"
    value: 33061
    get_request {
    }
    get_response {
    }
    get_sub_device_range: ROOT_OR_SUBDEVICE
    set_request {
    }
    set_response {
    }
    set_sub_device_range: ROOT_OR_ALL_SUBDEVICE
  }
  pid {
    name: "ETC_HAS_ENUM_TEXT"
    value: 36865
    get_request {
    }
    get_response {
    }
    get_sub_device_range: ROOT_OR_SUBDEVICE
  }
  pid {
    name: "ETC_GET_ENUM_TEXT"
    value: 36866
    get_request {
    }
    get_response {
    }
    get_sub_device_range: ROOT_OR_SUBDEVICE
  }
  pid {
    name: "ETC_POWER_COMMAND"
    value: 40960
    get_request {
    }
    get_response {
      field {
        type: UINT8
        name: "power_command"
      }
    }
    get_sub_device_range: ROOT_OR_SUBDEVICE
    set_request {
      field {
        type: UINT8
        name: "power_command"
      }
    }
    set_response {
    }
    set_sub_device_range: ROOT_OR_ALL_SUBDEVICE
  }
  pid {
    name: "ETC_POWER_COMMAND_DESCRIPTION"
    value: 40961
    get_request {
      field {
        type: UINT8
        name: "power_command"
      }
    }
    get_response {
      field {
        type: UINT8
        name: "power_command"
      }
      field {
        type: STRING
        name: "description"
        max_size: 32
      }
    }
    get_sub_device_range: ROOT_OR_SUBDEVICE
  }
  pid {
    name: "ETC_DALI_SHORT_ADDRESS"
    value: 40964
    get_request {
    }
    get_response {
      field {
        type: UINT8
        name: "dali_short_address"
        range {
          min: 0
          max: 63
        }
      }
    }
    get_sub_device_range: ROOT_OR_SUBDEVICE
    set_request {
      field {
        type: UINT8
        name: "dali_short_address"
        range {
          min: 0
          max: 63
        }
      }
    }
    set_response {
    }
    set_sub_device_range: ROOT_OR_ALL_SUBDEVICE
  }
  pid {
    name: "ETC_DALI_GROUP_MEMBERSHIP"
    value: 40965
    get_request {
    }
    get_response {
      field {
        type: UINT16
        name: "dali_group_membership"
      }
    }
    get_sub_device_range: ROOT_OR_SUBDEVICE
    set_request {
      field {
        type: UINT16
        name: "dali_group_membership"
      }
    }
    set_response {
    }
    set_sub_device_range: ROOT_OR_ALL_SUBDEVICE
  }
  pid {
    name: "ETC_AUTOBIND"
    value: 40966
    get_request {
    }
    get_response {
      field {
        type: BOOL
        name: "autobind"
      }
    }
    get_sub_device_range: ROOT_OR_SUBDEVICE
    set_request {
      field {
        type: BOOL
        name: "autobind"
      }
    }
    set_response {
    }
    set_sub_device_range: ROOT_OR_ALL_SUBDEVICE
  }
  pid {
    name: "ETC_DELETE_SUBDEVICE"
    value: 40967
    set_request {
      field {
        type: UINT16
        name: "subdevice_number"
        range {
          min: 1
          max: 512
        }
      }
    }
    set_response {
    }
    set_sub_device_range: ROOT_DEVICE
  }
  pid {
    name: "ETC_PREPARE_FOR_SOFTWARE_DOWNLOAD"
    value: 61440
    set_request {
    }
    set_response {
    }
    set_sub_device_range: ROOT_OR_ALL_SUBDEVICE
  }
}
manufacturer {
  manufacturer_id: 31344
  manufacturer_name: "Open Lighting"
  pid {
    name: "SERIAL_NUMBER"
    value: 32768
    set_request {
      field {
        type: UINT32
        name: "serial_number"
      }
    }
    set_response {
    }
    set_sub_device_range: ROOT_OR_ALL_SUBDEVICE
  }
  pid {
    name: "CODE_VERSION"
    value: 32769
    get_request {
    }
    get_response {
      field {
        type: STRING
        name: "code_version"
        max_size: 32
      }
    }
    get_sub_device_range: ROOT_OR_SUBDEVICE
  }
  pid {
    name: "MODEL_ID"
    value: 32770
    get_request {
    }
    get_response {
      field {
        type: UINT16
        name: "model_id"
      }
    }
    get_sub_device_range: ROOT_DEVICE
    set_request {
      field {
        type: UINT16
        name: "model_id"
      }
    }
    set_response {
    }
    set_sub_device_range: ROOT_DEVICE
  }
  pid {
    name: "MODEL_ID_LIST"
    value: 32771
    get_request {
    }
    get_response {
      field {
        type: GROUP
        name: "models"
        field {
          type: UINT16
          name: "model_id"
        }
      }
    }
    get_sub_device_range: ROOT_DEVICE
  }
  pid {
    name: "PIXEL_TYPE"
    value: 32773
    get_request {
    }
    get_response {
      field {
        type: UINT16
        name: "pixel_type"
        label {
          value: 1
          label: "LPD8806"
        }
        label {
          value: 2
          label: "WS2801"
        }
        label {
          value: 3
          label: "P9813"
        }
        label {
          value: 4
          label: "APA102"
        }
      }
    }
    get_sub_device_range: ROOT_DEVICE
    set_request {
      field {
        type: UINT16
        name: "pixel_type"
        label {
          value: 1
          label: "LPD8806"
        }
        label {
          value: 2
          label: "WS2801"
        }
        label {
          value: 3
          label: "P9813"
        }
        label {
          value: 4
          label: "APA102"
        }
      }
    }
    set_response {
    }
    set_sub_device_range: ROOT_DEVICE
  }
  pid {
    name: "PIXEL_COUNT"
    value: 32774
    get_request {
    }
    get_response {
      field {
        type: UINT16
        name: "pixel_count"
      }
    }
    get_sub_device_range: ROOT_DEVICE
    set_request {
      field {
        type: UINT16
        name: "pixel_count"
        range {
          min: 1
          max: 65535
        }
      }
    }
    set_response {
    }
    set_sub_device_range: ROOT_DEVICE
  }
}
<<<<<<< HEAD
version: 1503179153
=======
version: 1503271492
>>>>>>> 1a233d0a
<|MERGE_RESOLUTION|>--- conflicted
+++ resolved
@@ -8986,8 +8986,4 @@
     set_sub_device_range: ROOT_DEVICE
   }
 }
-<<<<<<< HEAD
-version: 1503179153
-=======
-version: 1503271492
->>>>>>> 1a233d0a
+version: 1503271492