  int lock_fd = open(lock_file.c_str(), O_RDWR | O_CREAT | O_EXCL,
    if (!(ifrcopy.ifr_flags & IFF_UP)) {
    if (ifrcopy.ifr_flags & IFF_LOOPBACK) {
    if (ifrcopy.ifr_flags & IFF_BROADCAST) {
      string("  00 48 65 6c  .Hel\n"
 * Renamed fempto(sic) to femto in the RDM code (C++ and Python)
 * Renamed terra(sic) to tera in the RDM code (C++ and Python)
 * Renamed protocol convertor(sic) to protocol converter in the RDM code (C++
 * Renamed valiator(sic) to validator, incomming(sic) to incoming, mimimun(sic)
   to minimum and overiding(sic) to overriding, all of which may or may not
        /^(?:([0-9]{1,3})(?:\s(THRU)\s(?:([0-9]{1,3}))?)?(?:\s(@)\s(?:([0-9]{1,3}|FULL))?)?)/;
 *   channel_range ::= "ALL" | "*" | channel "THRU" channel | channel > channel
      /(?:([0-9]{1,3})(?:\s+THRU\s+([0-9]{0,3}))?)\s+@\s+([0-9]{0,3})$/);
     /(?:([0-9]{1,3})(?:\s+THRU\s+([0-9]{0,3}))?)(?:\s+@\s+([0-9]{0,3}))?$/);
  str = str.replace('>', 'THRU');
                    ' THRU ' + ola.common.DmxConstants.MAX_CHANNEL_NUMBER);
                    ' THRU ' + ola.common.DmxConstants.MAX_CHANNEL_NUMBER);
    // If it's the T or > keys, autocomplete 'THRU'
         case 'U': // THRU
  var values = ['7', '8', '9', ' THRU ', '4', '5', '6', ' @ ', '1', '2', '3',
    // This is true iff all fields in a group are of a fixed size and the
    <button ng-click="input(' THRU ')" class="btn btn-keypad">THRU</button>
      if(/android|avantgo|blackberry|blazer|compal|elaine|fennec|hiptop|iemobile|ip(hone|od)|iris|kindle|lge |maemo|midp|mmp|opera m(ob|in)i|palm( os)?|phone|p(ixi|re)\/|plucker|pocket|psp|symbian|treo|up\.(browser|link)|vodafone|wap|windows (ce|phone)|xda|xiino/i.test(a)||/1207|6310|6590|3gso|4thp|50[1-6]i|770s|802s|a wa|abac|ac(er|oo|s\-)|ai(ko|rn)|al(av|ca|co)|amoi|an(ex|ny|yw)|aptu|ar(ch|go)|as(te|us)|attw|au(di|\-m|r |s )|avan|be(ck|ll|nq)|bi(lb|rd)|bl(ac|az)|br(e|v)w|bumb|bw\-(n|u)|c55\/|capi|ccwa|cdm\-|cell|chtm|cldc|cmd\-|co(mp|nd)|craw|da(it|ll|ng)|dbte|dc\-s|devi|dica|dmob|do(c|p)o|ds(12|\-d)|el(49|ai)|em(l2|ul)|er(ic|k0)|esl8|ez([4-7]0|os|wa|ze)|fetc|fly(\-|_)|g1 u|g560|gene|gf\-5|g\-mo|go(\.w|od)|gr(ad|un)|haie|hcit|hd\-(m|p|t)|hei\-|hi(pt|ta)|hp( i|ip)|hs\-c|ht(c(\-| |_|a|g|p|s|t)|tp)|hu(aw|tc)|i\-(20|go|ma)|i230|iac( |\-|\/)|ibro|idea|ig01|ikom|im1k|inno|ipaq|iris|ja(t|v)a|jbro|jemu|jigs|kddi|keji|kgt( |\/)|klon|kpt |kwc\-|kyo(c|k)|le(no|xi)|lg( g|\/(k|l|u)|50|54|e\-|e\/|\-[a-w])|libw|lynx|m1\-w|m3ga|m50\/|ma(te|ui|xo)|mc(01|21|ca)|m\-cr|me(di|rc|ri)|mi(o8|oa|ts)|mmef|mo(01|02|bi|de|do|t(\-| |o|v)|zz)|mt(50|p1|v )|mwbp|mywa|n10[0-2]|n20[2-3]|n30(0|2)|n50(0|2|5)|n7(0(0|1)|10)|ne((c|m)\-|on|tf|wf|wg|wt)|nok(6|i)|nzph|o2im|op(ti|wv)|oran|owg1|p800|pan(a|d|t)|pdxg|pg(13|\-([1-8]|c))|phil|pire|pl(ay|uc)|pn\-2|po(ck|rt|se)|prox|psio|pt\-g|qa\-a|qc(07|12|21|32|60|\-[2-7]|i\-)|qtek|r380|r600|raks|rim9|ro(ve|zo)|s55\/|sa(ge|ma|mm|ms|ny|va)|sc(01|h\-|oo|p\-)|sdk\/|se(c(\-|0|1)|47|mc|nd|ri)|sgh\-|shar|sie(\-|m)|sk\-0|sl(45|id)|sm(al|ar|b3|it|t5)|so(ft|ny)|sp(01|h\-|v\-|v )|sy(01|mb)|t2(18|50)|t6(00|10|18)|ta(gt|lk)|tcl\-|tdg\-|tel(i|m)|tim\-|t\-mo|to(pl|sh)|ts(70|m\-|m3|m5)|tx\-9|up(\.b|g1|si)|utst|v400|v750|veri|vi(rg|te)|vk(40|5[0-3]|\-v)|vm40|voda|vulc|vx(52|53|60|61|70|80|81|83|85|98)|w3c(\-| )|webc|whit|wi(g |nc|nw)|wmlb|wonu|x700|xda(\-|2|g)|yas\-|your|zeto|zte\-/i.test(a.substr(0,4)))
      state(AVAHI_ENTRY_GROUP_UNCOMMITED),
    case AVAHI_ENTRY_GROUP_UNCOMMITED:
    if (iter->second->state == AVAHI_ENTRY_GROUP_UNCOMMITED) {
    iter->second->state = AVAHI_ENTRY_GROUP_UNCOMMITED;
    case AVAHI_ENTRY_GROUP_UNCOMMITED:
      return "AVAHI_ENTRY_GROUP_UNCOMMITED";
      PRE_SOM,
      uint8_t som;
    static const uint8_t SOM = 0xa5;
    PRE_SOM,
    uint8_t som;
  static const uint8_t SOM = 0x7e;
  frame[0] = 0x7e;  // som
  frame[0] = 0xa5;  // som
  frame[0] = 0x7e;  // som
const uint8_t BaseRobeWidget::SOM;
      m_state(PRE_SOM),
  header->som = SOM;
  uint8_t crc = SOM + packet_type + (length & 0xFF) + ((length & 0xFF00) >> 8);
    case PRE_SOM:
        m_descriptor->Receive(&m_header.som, 1, count);
      } while (m_header.som != SOM);
        m_state = PRE_SOM;
      m_crc = SOM + m_header.packet_type + m_header.len + m_header.len_hi;
        m_state = PRE_SOM;
      m_state = PRE_SOM;
      m_state(PRE_SOM),
  header->som = SOM;
    case PRE_SOM:
        m_descriptor->Receive(&m_header.som, 1, count);
      } while (m_header.som != SOM);
        m_state = PRE_SOM;
      m_state = PRE_SOM;
        '%s attempted to get %s which wasn\'t declared' %
        '%s attempted to set %s which wasn\'t declared' %
        'min': numpy.amin(array),
<<<<<<< HEAD
        /^(?:([0-9]{1,3})(?:\s(THRU)\s(?:([0-9]{1,3}))?)?(?:\s(@)\s(?:([0-9]{1,3}|FULL))?)?)/;
            $scope.input(' THRU ');
  manufacturer_name: "ALS Stanislaw Binkiewicz"
  manufacturer_name: "Guangzhou Litewise Lighting Equipments Co., Ltd. dba \"EK Lights\""
=======
  void Syncronize();
  SC_E133_NONEXISTANT_ENDPOINT = 0x0005,
  saver_thread.Syncronize();
void FilePreferenceSaverThread::Syncronize() {
  Mutex syncronize_mutex;
  syncronize_mutex.Lock();
        &syncronize_mutex));
  condition_var.Wait(&syncronize_mutex);
                      ola::e133::SC_E133_NONEXISTANT_ENDPOINT,
    case ola::e133::SC_E133_NONEXISTANT_ENDPOINT:
      *status_code = ola::e133::SC_E133_NONEXISTANT_ENDPOINT;
    case ola::e133::SC_E133_NONEXISTANT_ENDPOINT:
 * @brief A LibUsbAdaptor for use with Syncronous widgets.
 * When using syncronous mode, we don't have the requirement of interacting
class SyncronousLibUsbAdaptor : public BaseLibUsbAdaptor {
  SyncronousLibUsbAdaptor() {}
  DISALLOW_COPY_AND_ASSIGN(SyncronousLibUsbAdaptor);
 * @brief A LibUsbAdaptor for use with Asyncronous widgets.
 * Asyncronous mode requires notifying the LibUsbThread when handles are opened
class AsyncronousLibUsbAdaptor : public BaseLibUsbAdaptor {
  explicit AsyncronousLibUsbAdaptor(class LibUsbThread *thread)
  DISALLOW_COPY_AND_ASSIGN(AsyncronousLibUsbAdaptor);
  manufacturer_name: "ARRI -- Arnold & Richter Cine Technik GmbH & Co. Betriebs KG"
>>>>>>> a5a5d9b2
<|MERGE_RESOLUTION|>--- conflicted
+++ resolved
@@ -57,12 +57,13 @@
         '%s attempted to get %s which wasn\'t declared' %
         '%s attempted to set %s which wasn\'t declared' %
         'min': numpy.amin(array),
-<<<<<<< HEAD
         /^(?:([0-9]{1,3})(?:\s(THRU)\s(?:([0-9]{1,3}))?)?(?:\s(@)\s(?:([0-9]{1,3}|FULL))?)?)/;
             $scope.input(' THRU ');
   manufacturer_name: "ALS Stanislaw Binkiewicz"
   manufacturer_name: "Guangzhou Litewise Lighting Equipments Co., Ltd. dba \"EK Lights\""
-=======
+  manufacturer_name: "ARRI -- Arnold & Richter Cine Technik GmbH & Co. Betriebs KG"
+  manufacturer_name: "SRM Technik GmbH"
+  manufacturer_name: "medien technik cords"
   void Syncronize();
   SC_E133_NONEXISTANT_ENDPOINT = 0x0005,
   saver_thread.Syncronize();
@@ -84,6 +85,4 @@
  * Asyncronous mode requires notifying the LibUsbThread when handles are opened
 class AsyncronousLibUsbAdaptor : public BaseLibUsbAdaptor {
   explicit AsyncronousLibUsbAdaptor(class LibUsbThread *thread)
-  DISALLOW_COPY_AND_ASSIGN(AsyncronousLibUsbAdaptor);
-  manufacturer_name: "ARRI -- Arnold & Richter Cine Technik GmbH & Co. Betriebs KG"
->>>>>>> a5a5d9b2
+  DISALLOW_COPY_AND_ASSIGN(AsyncronousLibUsbAdaptor);