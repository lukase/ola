  int lock_fd = open(lock_file.c_str(), O_RDWR | O_CREAT | O_EXCL,
    if (!(ifrcopy.ifr_flags & IFF_UP)) {
    if (ifrcopy.ifr_flags & IFF_LOOPBACK) {
    if (ifrcopy.ifr_flags & IFF_BROADCAST) {
      string("  00 48 65 6c  .Hel\n"
 * Renamed fempto(sic) to femto in the RDM code (C++ and Python)
 * Renamed terra(sic) to tera in the RDM code (C++ and Python)
 * Renamed protocol convertor(sic) to protocol converter in the RDM code (C++
 * Renamed valiator(sic) to validator, incomming(sic) to incoming, mimimun(sic)
   to minimum and overiding(sic) to overriding, all of which may or may not
        /^(?:([0-9]{1,3})(?:\s(THRU)\s(?:([0-9]{1,3}))?)?(?:\s(@)\s(?:([0-9]{1,3}|FULL))?)?)/;
 *   channel_range ::= "ALL" | "*" | channel "THRU" channel | channel > channel
      /(?:([0-9]{1,3})(?:\s+THRU\s+([0-9]{0,3}))?)\s+@\s+([0-9]{0,3})$/);
     /(?:([0-9]{1,3})(?:\s+THRU\s+([0-9]{0,3}))?)(?:\s+@\s+([0-9]{0,3}))?$/);
  str = str.replace('>', 'THRU');
                    ' THRU ' + ola.common.DmxConstants.MAX_CHANNEL_NUMBER);
                    ' THRU ' + ola.common.DmxConstants.MAX_CHANNEL_NUMBER);
    // If it's the T or > keys, autocomplete 'THRU'
         case 'U': // THRU
  var values = ['7', '8', '9', ' THRU ', '4', '5', '6', ' @ ', '1', '2', '3',
    // This is true iff all fields in a group are of a fixed size and the
    <button ng-click="input(' THRU ')" class="btn btn-keypad">THRU</button>
      if(/android|avantgo|blackberry|blazer|compal|elaine|fennec|hiptop|iemobile|ip(hone|od)|iris|kindle|lge |maemo|midp|mmp|opera m(ob|in)i|palm( os)?|phone|p(ixi|re)\/|plucker|pocket|psp|symbian|treo|up\.(browser|link)|vodafone|wap|windows (ce|phone)|xda|xiino/i.test(a)||/1207|6310|6590|3gso|4thp|50[1-6]i|770s|802s|a wa|abac|ac(er|oo|s\-)|ai(ko|rn)|al(av|ca|co)|amoi|an(ex|ny|yw)|aptu|ar(ch|go)|as(te|us)|attw|au(di|\-m|r |s )|avan|be(ck|ll|nq)|bi(lb|rd)|bl(ac|az)|br(e|v)w|bumb|bw\-(n|u)|c55\/|capi|ccwa|cdm\-|cell|chtm|cldc|cmd\-|co(mp|nd)|craw|da(it|ll|ng)|dbte|dc\-s|devi|dica|dmob|do(c|p)o|ds(12|\-d)|el(49|ai)|em(l2|ul)|er(ic|k0)|esl8|ez([4-7]0|os|wa|ze)|fetc|fly(\-|_)|g1 u|g560|gene|gf\-5|g\-mo|go(\.w|od)|gr(ad|un)|haie|hcit|hd\-(m|p|t)|hei\-|hi(pt|ta)|hp( i|ip)|hs\-c|ht(c(\-| |_|a|g|p|s|t)|tp)|hu(aw|tc)|i\-(20|go|ma)|i230|iac( |\-|\/)|ibro|idea|ig01|ikom|im1k|inno|ipaq|iris|ja(t|v)a|jbro|jemu|jigs|kddi|keji|kgt( |\/)|klon|kpt |kwc\-|kyo(c|k)|le(no|xi)|lg( g|\/(k|l|u)|50|54|e\-|e\/|\-[a-w])|libw|lynx|m1\-w|m3ga|m50\/|ma(te|ui|xo)|mc(01|21|ca)|m\-cr|me(di|rc|ri)|mi(o8|oa|ts)|mmef|mo(01|02|bi|de|do|t(\-| |o|v)|zz)|mt(50|p1|v )|mwbp|mywa|n10[0-2]|n20[2-3]|n30(0|2)|n50(0|2|5)|n7(0(0|1)|10)|ne((c|m)\-|on|tf|wf|wg|wt)|nok(6|i)|nzph|o2im|op(ti|wv)|oran|owg1|p800|pan(a|d|t)|pdxg|pg(13|\-([1-8]|c))|phil|pire|pl(ay|uc)|pn\-2|po(ck|rt|se)|prox|psio|pt\-g|qa\-a|qc(07|12|21|32|60|\-[2-7]|i\-)|qtek|r380|r600|raks|rim9|ro(ve|zo)|s55\/|sa(ge|ma|mm|ms|ny|va)|sc(01|h\-|oo|p\-)|sdk\/|se(c(\-|0|1)|47|mc|nd|ri)|sgh\-|shar|sie(\-|m)|sk\-0|sl(45|id)|sm(al|ar|b3|it|t5)|so(ft|ny)|sp(01|h\-|v\-|v )|sy(01|mb)|t2(18|50)|t6(00|10|18)|ta(gt|lk)|tcl\-|tdg\-|tel(i|m)|tim\-|t\-mo|to(pl|sh)|ts(70|m\-|m3|m5)|tx\-9|up(\.b|g1|si)|utst|v400|v750|veri|vi(rg|te)|vk(40|5[0-3]|\-v)|vm40|voda|vulc|vx(52|53|60|61|70|80|81|83|85|98)|w3c(\-| )|webc|whit|wi(g |nc|nw)|wmlb|wonu|x700|xda(\-|2|g)|yas\-|your|zeto|zte\-/i.test(a.substr(0,4)))
      state(AVAHI_ENTRY_GROUP_UNCOMMITED),
    case AVAHI_ENTRY_GROUP_UNCOMMITED:
    if (iter->second->state == AVAHI_ENTRY_GROUP_UNCOMMITED) {
    iter->second->state = AVAHI_ENTRY_GROUP_UNCOMMITED;
    case AVAHI_ENTRY_GROUP_UNCOMMITED:
      return "AVAHI_ENTRY_GROUP_UNCOMMITED";
      PRE_SOM,
      uint8_t som;
    static const uint8_t SOM = 0xa5;
    PRE_SOM,
    uint8_t som;
  static const uint8_t SOM = 0x7e;
  frame[0] = 0x7e;  // som
  frame[0] = 0xa5;  // som
  frame[0] = 0x7e;  // som
const uint8_t BaseRobeWidget::SOM;
      m_state(PRE_SOM),
  header->som = SOM;
  uint8_t crc = SOM + packet_type + (length & 0xFF) + ((length & 0xFF00) >> 8);
    case PRE_SOM:
        m_descriptor->Receive(&m_header.som, 1, count);
      } while (m_header.som != SOM);
        m_state = PRE_SOM;
      m_crc = SOM + m_header.packet_type + m_header.len + m_header.len_hi;
        m_state = PRE_SOM;
      m_state = PRE_SOM;
      m_state(PRE_SOM),
  header->som = SOM;
    case PRE_SOM:
        m_descriptor->Receive(&m_header.som, 1, count);
      } while (m_header.som != SOM);
        m_state = PRE_SOM;
      m_state = PRE_SOM;
        '%s attempted to get %s which wasn\'t declared' %
        '%s attempted to set %s which wasn\'t declared' %
        'min': numpy.amin(array),
        /^(?:([0-9]{1,3})(?:\s(THRU)\s(?:([0-9]{1,3}))?)?(?:\s(@)\s(?:([0-9]{1,3}|FULL))?)?)/;
            $scope.input(' THRU ');
  manufacturer_name: "ALS Stanislaw Binkiewicz"
  manufacturer_name: "Guangzhou Litewise Lighting Equipments Co., Ltd. dba \"EK Lights\""
  manufacturer_name: "Guangzhou VAS Lighting Co., Ltd."
  manufacturer_name: "ARRI -- Arnold & Richter Cine Technik GmbH & Co. Betriebs KG"
  manufacturer_name: "SRM Technik GmbH"
  manufacturer_name: "medien technik cords"
  manufacturer_name: "TBE Srl"
<<<<<<< HEAD
=======
  manufacturer_name: "AUTOLUX Handels- und ProduktionsgmbH"
>>>>>>> c9a4595e
  STLDeleteValues(&m_uint_map_variables);
  return GetMapVar(&m_uint_map_variables, name, label);
  STLValues(m_uint_map_variables, &variables);
  auto_ptr<JsonUInt> m_uint_value;
  m_uint_value.reset(new JsonUInt(4));
  m_uint_value->Accept(&wildcard_validator);
  m_uint_value->Accept(&validator);
  m_uint_value->Accept(&basic_string_validator);
  m_uint_value->Accept(&bool_validator);
  m_uint_value->Accept(&null_validator);
  m_uint_value->Accept(&integer_validator);
  auto_ptr<JsonInt> uint_value1(new JsonInt(5));
  m_uint_value->Accept(&max_int_validator);
  uint_value1->Accept(&max_int_validator);
  m_uint_value->Accept(&exclusive_max_int_validator);
  uint_value1->Accept(&max_int_validator);
  m_uint_value->Accept(&min_int_validator);
  m_uint_value->Accept(&exclusive_min_int_validator);
  m_uint_value->Accept(&multiple_of_validator);
  m_uint_value->Accept(&integer_validator);
  m_uint_value->Accept(&object_validator);
  m_uint_value->Accept(&array_validator);
  m_uint_value->Accept(&all_of_validator);
  m_uint_value->Accept(&any_of_validator);
  m_uint_value->Accept(&one_of_validator);
  m_uint_value->Accept(&not_validator);
  JsonInt uint_value1(2);
  JsonInt uint_value2(3);
  m_uint_value->Accept(&integer_validator);
  uint_value1.Accept(&integer_validator);
  uint_value2.Accept(&integer_validator);
  JsonUInt uint_value(10);
  OLA_ASSERT_EQ(expected, JsonWriter::AsString(uint_value));
 * Test the uint item
    "  \"type\": \"uint\",\n"
    "  \"type\": \"uint\",\n"
    "  \"type\": \"uint\",\n"
    "  \"type\": \"uint\",\n"
  std::map<std::string, UIntMap*> m_uint_map_variables;
    if (message.uint_offset < MAX_UINT_FIELDS) {
      message.uint16_fields[message.uint_offset++] = field->Value();
          iter->uint_offset != MAX_UINT_FIELDS ||
  enum { MAX_UINT_FIELDS = 2 };
    uint16_t uint16_fields[MAX_UINT_FIELDS];
    uint8_t uint_offset;
    status_message() : uint_offset(0), int_offset(0), status_type(0),
    std::string Type() const { return "uint"; }
      if (items[i]['type'] == 'uint') {
      if (items[i]['type'] == 'uint') {
    if (type == 'string' || type == 'uint' || type == 'hidden') {
const char RDMHTTPModule::GENERIC_UINT_FIELD[] = "int";
  section.AddItem(new HiddenItem("1", GENERIC_UINT_FIELD));
  section.AddItem(new HiddenItem("1", GENERIC_UINT_FIELD));
  SelectItem *item = new SelectItem("Personality", GENERIC_UINT_FIELD);
  string personality_str = request->GetParameter(GENERIC_UINT_FIELD);
    UIntItem *uint_item = new UIntItem("DMX Start Address", address,
    uint_item->SetMin(DMX_MIN_SLOT_NUMBER);
    uint_item->SetMax(DMX_MAX_SLOT_NUMBER);
    item = uint_item;
  string device_hours = request->GetParameter(GENERIC_UINT_FIELD);
  string lamp_hours_str = request->GetParameter(GENERIC_UINT_FIELD);
  string lamp_strikes_str = request->GetParameter(GENERIC_UINT_FIELD);
  SelectItem *item = new SelectItem("Lamp State", GENERIC_UINT_FIELD);
  string lamp_state_str = request->GetParameter(GENERIC_UINT_FIELD);
  SelectItem *item = new SelectItem("Lamp Mode", GENERIC_UINT_FIELD);
  string lamp_mode_str = request->GetParameter(GENERIC_UINT_FIELD);
  string power_cycles_str = request->GetParameter(GENERIC_UINT_FIELD);
  UIntItem *item = new UIntItem("Display Level", value, GENERIC_UINT_FIELD);
  string display_level_str = request->GetParameter(GENERIC_UINT_FIELD);
  section.AddItem(new HiddenItem("1", GENERIC_UINT_FIELD));
  SelectItem *item = new SelectItem("Power State", GENERIC_UINT_FIELD);
  string power_state_str = request->GetParameter(GENERIC_UINT_FIELD);
  SelectItem *item = new SelectItem("Reset Device", GENERIC_UINT_FIELD);
  string reset_device_str = request->GetParameter(GENERIC_UINT_FIELD);
  section.AddItem(new UIntItem(description, value, GENERIC_UINT_FIELD));
  SelectItem *item = new SelectItem("Active Curve", GENERIC_UINT_FIELD);
  string curve_str = request->GetParameter(GENERIC_UINT_FIELD);
                               maximum_level, GENERIC_UINT_FIELD));
  string s_max_level = request->GetParameter(GENERIC_UINT_FIELD);
s.Xa=function(a){a.keyCode==32&&this.cd(a);return!1};wd("goog-checkbox",function(){return new Jg});function Kg(a,b){var c=b.type,d=b.value,h=b.id;if(c=="hidden"){var g=Q("input");g.id=h;g.type="hidden";g.value=d;a.appendChild(g)}else{g=Q("tr");a.appendChild(g);var j=Q("td");j.innerHTML=b.description;g.appendChild(j);j=Q("td");g.appendChild(j);if(h)if(c=="string"||c=="uint"||c=="hidden"){g=Q("input");g.value=d;g.name=h;if(c=="hidden")g.type="hidden";j.appendChild(g);b.button&&(d=new ed.mf(b.button),S(d,j))}else{if(c=="bool")c=new Jg,c.bc(d==1);else{c=new wg;h=d.length;for(g=0;g<h;++g)c.Ba(new Bg(d[g].label));
function Tg(a){for(var b=a.Vd,c=b.length,d=P(a.za.id()),h="",g=0;g<c;++g){var j=b[g].id;if(j)if(b[g].type=="uint"){var l=d.elements[j].value,n=parseInt(l);if(isNaN(n)){a.Dd("Invalid Value",b[g].description+" must be an integer");return}var o=b[g].min;if(o!=k&&n<o){a.Dd("Invalid Value",b[g].description+" must be > "+(o-1));return}o=b[g].max;if(o!=k&&n>o){a.Dd("Invalid Value",b[g].description+" must be < "+(o+1));return}h+=j+"="+l+"&"}else if(b[g].type=="string")l=d.elements[j].value,h+=j+"="+l+"&";
p.M=function(a){Yc(this.bd,a)};p.B=n("$");p.getParent=n("D");p.u=function(a){this.S=a;this.bd.className=a?"goog-tabpane-tab":"goog-tabpane-tab-disabled"};p.isEnabled=n("S");function dk(a,b){if(a.isEnabled())a.$.style.display=b?"":"none",a.bd.className=b?"goog-tabpane-tab-selected":"goog-tabpane-tab"}p.ue=function(a,b){this.D=a;this.jd=ga(b)?b:l};function ck(a,b,c){E.call(this,a,b);this.page=c}w(ck,E);function ek(a,b,c){ti.call(this,a,b,c);this.Xg(!0)}w(ek,ti);ek.prototype.Ec=function(){return this.dispatchEvent("action")};se("goog-option",function(){return new ek(l)});function fk(a,b){var c=b.type,d=b.value,g=b.id;if(c=="hidden"){var h=P("input");h.id=g;h.type="hidden";h.value=d;a.appendChild(h)}else{h=P("tr");a.appendChild(h);var i=P("td");i.innerHTML=b.description;h.appendChild(i);i=P("td");h.appendChild(i);if(g)if(c=="string"||c=="uint"||c=="hidden"){h=P("input");h.value=d;h.name=g;if(c=="hidden")h.type="hidden";i.appendChild(h);b.button&&(new gk(b.button)).L(i)}else{if(c=="bool")c=new dj,c.Kc(d==1);else{c=new $;g=d.length;for(h=0;h<g;++h)c.bb(new ek(d[h].label));
function ok(a,b){for(var c=a.wa[b].data.items,d=c.length,g=N(a.wa[b].id),h="",i=0;i<d;++i){var k=c[i].id;if(k)if(c[i].type=="uint"){var m=g.elements[k].value,q=parseInt(m);if(isNaN(q)){a.Mb("Invalid Value",c[i].description+" must be an integer");return}var t=c[i].min;if(t!=j&&q<t){a.Mb("Invalid Value",c[i].description+" must be > "+(t-1));return}t=c[i].max;if(t!=j&&q>t){a.Mb("Invalid Value",c[i].description+" must be < "+(t+1));return}h+=k+"="+m+"&"}else if(c[i].type=="string")m=g.elements[k].value,
  UIntValidator uint_validator(10, 14);
  OLA_ASSERT(uint_validator.IsValid("10"));
  OLA_ASSERT(uint_validator.IsValid("14"));
  OLA_ASSERT_FALSE(uint_validator.IsValid("0"));
  OLA_ASSERT_FALSE(uint_validator.IsValid("9"));
  OLA_ASSERT_FALSE(uint_validator.IsValid("15"));
  // test get/set/has single values uint
  // test get/set multiple value uint
  // test SetDefaultValue uint
  UIntValidator uint_validator(0, 3);
  OLA_ASSERT(preferences->SetDefaultValue(key1, uint_validator, value3));
  OLA_ASSERT_FALSE(preferences->SetDefaultValue(key1, uint_validator,
  const char *uint_vars[] = {
    for (unsigned int i = 0; i < arraysize(uint_vars); ++i) {
      m_export_map->GetUIntMapVar(uint_vars[i])->Remove(m_universe_id_str);
    static const char GENERIC_UINT_FIELD[];
    if ((uint) r != buffer.Size()) {
                                         UIntValidator(0, UINT_MAX),
  // On win32 TRUE and FALSE are #define'd. We can #undef them here but that
 * A #define'd value HAVE_LIBLO which lets us know within the code if the OSC
import java.nio.ByteOrder;
        byte[] header = ByteBuffer.allocate(4).order(ByteOrder.nativeOrder()).putInt(headerContent).array();
        int headerValue = ByteBuffer.wrap(header).order(ByteOrder.nativeOrder()).getInt();
  std::string ErrorString() const;
std::string SchemaErrorLogger::ErrorString() const {
<<<<<<< HEAD
  return m_error_logger.ErrorString();
=======
  return m_error_logger.ErrorString();
# This is a very bodgy workaround to the fact that the pip install of the archive doesn't seem to work properly now on Travis
>>>>>>> c9a4595e
<|MERGE_RESOLUTION|>--- conflicted
+++ resolved
@@ -66,10 +66,7 @@
   manufacturer_name: "SRM Technik GmbH"
   manufacturer_name: "medien technik cords"
   manufacturer_name: "TBE Srl"
-<<<<<<< HEAD
-=======
   manufacturer_name: "AUTOLUX Handels- und ProduktionsgmbH"
->>>>>>> c9a4595e
   STLDeleteValues(&m_uint_map_variables);
   return GetMapVar(&m_uint_map_variables, name, label);
   STLValues(m_uint_map_variables, &variables);
@@ -178,9 +175,5 @@
         int headerValue = ByteBuffer.wrap(header).order(ByteOrder.nativeOrder()).getInt();
   std::string ErrorString() const;
 std::string SchemaErrorLogger::ErrorString() const {
-<<<<<<< HEAD
   return m_error_logger.ErrorString();
-=======
-  return m_error_logger.ErrorString();
-# This is a very bodgy workaround to the fact that the pip install of the archive doesn't seem to work properly now on Travis
->>>>>>> c9a4595e
+# This is a very bodgy workaround to the fact that the pip install of the archive doesn't seem to work properly now on Travis