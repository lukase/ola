  int lock_fd = open(lock_file.c_str(), O_RDWR | O_CREAT | O_EXCL,
    if (!(ifrcopy.ifr_flags & IFF_UP)) {
    if (ifrcopy.ifr_flags & IFF_LOOPBACK) {
    if (ifrcopy.ifr_flags & IFF_BROADCAST) {
      string("  00 48 65 6c  .Hel\n"
 * Renamed fempto(sic) to femto in the RDM code (C++ and Python)
 * Renamed terra(sic) to tera in the RDM code (C++ and Python)
 * Renamed protocol convertor(sic) to protocol converter in the RDM code (C++
 * Renamed valiator(sic) to validator, incomming(sic) to incoming, mimimun(sic)
   to minimum and overiding(sic) to overriding, all of which may or may not
        /^(?:([0-9]{1,3})(?:\s(THRU)\s(?:([0-9]{1,3}))?)?(?:\s(@)\s(?:([0-9]{1,3}|FULL))?)?)/;
 *   channel_range ::= "ALL" | "*" | channel "THRU" channel | channel > channel
      /(?:([0-9]{1,3})(?:\s+THRU\s+([0-9]{0,3}))?)\s+@\s+([0-9]{0,3})$/);
     /(?:([0-9]{1,3})(?:\s+THRU\s+([0-9]{0,3}))?)(?:\s+@\s+([0-9]{0,3}))?$/);
  str = str.replace('>', 'THRU');
                    ' THRU ' + ola.common.DmxConstants.MAX_CHANNEL_NUMBER);
                    ' THRU ' + ola.common.DmxConstants.MAX_CHANNEL_NUMBER);
    // If it's the T or > keys, autocomplete 'THRU'
         case 'U': // THRU
  var values = ['7', '8', '9', ' THRU ', '4', '5', '6', ' @ ', '1', '2', '3',
    // This is true iff all fields in a group are of a fixed size and the
    <button ng-click="input(' THRU ')" class="btn btn-keypad">THRU</button>
      if(/android|avantgo|blackberry|blazer|compal|elaine|fennec|hiptop|iemobile|ip(hone|od)|iris|kindle|lge |maemo|midp|mmp|opera m(ob|in)i|palm( os)?|phone|p(ixi|re)\/|plucker|pocket|psp|symbian|treo|up\.(browser|link)|vodafone|wap|windows (ce|phone)|xda|xiino/i.test(a)||/1207|6310|6590|3gso|4thp|50[1-6]i|770s|802s|a wa|abac|ac(er|oo|s\-)|ai(ko|rn)|al(av|ca|co)|amoi|an(ex|ny|yw)|aptu|ar(ch|go)|as(te|us)|attw|au(di|\-m|r |s )|avan|be(ck|ll|nq)|bi(lb|rd)|bl(ac|az)|br(e|v)w|bumb|bw\-(n|u)|c55\/|capi|ccwa|cdm\-|cell|chtm|cldc|cmd\-|co(mp|nd)|craw|da(it|ll|ng)|dbte|dc\-s|devi|dica|dmob|do(c|p)o|ds(12|\-d)|el(49|ai)|em(l2|ul)|er(ic|k0)|esl8|ez([4-7]0|os|wa|ze)|fetc|fly(\-|_)|g1 u|g560|gene|gf\-5|g\-mo|go(\.w|od)|gr(ad|un)|haie|hcit|hd\-(m|p|t)|hei\-|hi(pt|ta)|hp( i|ip)|hs\-c|ht(c(\-| |_|a|g|p|s|t)|tp)|hu(aw|tc)|i\-(20|go|ma)|i230|iac( |\-|\/)|ibro|idea|ig01|ikom|im1k|inno|ipaq|iris|ja(t|v)a|jbro|jemu|jigs|kddi|keji|kgt( |\/)|klon|kpt |kwc\-|kyo(c|k)|le(no|xi)|lg( g|\/(k|l|u)|50|54|e\-|e\/|\-[a-w])|libw|lynx|m1\-w|m3ga|m50\/|ma(te|ui|xo)|mc(01|21|ca)|m\-cr|me(di|rc|ri)|mi(o8|oa|ts)|mmef|mo(01|02|bi|de|do|t(\-| |o|v)|zz)|mt(50|p1|v )|mwbp|mywa|n10[0-2]|n20[2-3]|n30(0|2)|n50(0|2|5)|n7(0(0|1)|10)|ne((c|m)\-|on|tf|wf|wg|wt)|nok(6|i)|nzph|o2im|op(ti|wv)|oran|owg1|p800|pan(a|d|t)|pdxg|pg(13|\-([1-8]|c))|phil|pire|pl(ay|uc)|pn\-2|po(ck|rt|se)|prox|psio|pt\-g|qa\-a|qc(07|12|21|32|60|\-[2-7]|i\-)|qtek|r380|r600|raks|rim9|ro(ve|zo)|s55\/|sa(ge|ma|mm|ms|ny|va)|sc(01|h\-|oo|p\-)|sdk\/|se(c(\-|0|1)|47|mc|nd|ri)|sgh\-|shar|sie(\-|m)|sk\-0|sl(45|id)|sm(al|ar|b3|it|t5)|so(ft|ny)|sp(01|h\-|v\-|v )|sy(01|mb)|t2(18|50)|t6(00|10|18)|ta(gt|lk)|tcl\-|tdg\-|tel(i|m)|tim\-|t\-mo|to(pl|sh)|ts(70|m\-|m3|m5)|tx\-9|up(\.b|g1|si)|utst|v400|v750|veri|vi(rg|te)|vk(40|5[0-3]|\-v)|vm40|voda|vulc|vx(52|53|60|61|70|80|81|83|85|98)|w3c(\-| )|webc|whit|wi(g |nc|nw)|wmlb|wonu|x700|xda(\-|2|g)|yas\-|your|zeto|zte\-/i.test(a.substr(0,4)))
      state(AVAHI_ENTRY_GROUP_UNCOMMITED),
    case AVAHI_ENTRY_GROUP_UNCOMMITED:
    if (iter->second->state == AVAHI_ENTRY_GROUP_UNCOMMITED) {
    iter->second->state = AVAHI_ENTRY_GROUP_UNCOMMITED;
    case AVAHI_ENTRY_GROUP_UNCOMMITED:
      return "AVAHI_ENTRY_GROUP_UNCOMMITED";
      PRE_SOM,
      uint8_t som;
    static const uint8_t SOM = 0xa5;
    PRE_SOM,
    uint8_t som;
  static const uint8_t SOM = 0x7e;
  frame[0] = 0x7e;  // som
  frame[0] = 0xa5;  // som
  frame[0] = 0x7e;  // som
const uint8_t BaseRobeWidget::SOM;
      m_state(PRE_SOM),
  header->som = SOM;
  uint8_t crc = SOM + packet_type + (length & 0xFF) + ((length & 0xFF00) >> 8);
    case PRE_SOM:
        m_descriptor->Receive(&m_header.som, 1, count);
      } while (m_header.som != SOM);
        m_state = PRE_SOM;
      m_crc = SOM + m_header.packet_type + m_header.len + m_header.len_hi;
        m_state = PRE_SOM;
      m_state = PRE_SOM;
      m_state(PRE_SOM),
  header->som = SOM;
    case PRE_SOM:
        m_descriptor->Receive(&m_header.som, 1, count);
      } while (m_header.som != SOM);
        m_state = PRE_SOM;
      m_state = PRE_SOM;
        '%s attempted to get %s which wasn\'t declared' %
        '%s attempted to set %s which wasn\'t declared' %
        'min': numpy.amin(array),
<<<<<<< HEAD
        /^(?:([0-9]{1,3})(?:\s(THRU)\s(?:([0-9]{1,3}))?)?(?:\s(@)\s(?:([0-9]{1,3}|FULL))?)?)/;
            $scope.input(' THRU ');
  manufacturer_name: "ALS Stanislaw Binkiewicz"
  manufacturer_name: "Guangzhou Litewise Lighting Equipments Co., Ltd. dba \"EK Lights\""
  manufacturer_name: "ARRI -- Arnold & Richter Cine Technik GmbH & Co. Betriebs KG"
  manufacturer_name: "SRM Technik GmbH"
  manufacturer_name: "medien technik cords"
=======
  void Syncronize();
  SC_E133_NONEXISTANT_ENDPOINT = 0x0005,
  saver_thread.Syncronize();
void FilePreferenceSaverThread::Syncronize() {
  Mutex syncronize_mutex;
  syncronize_mutex.Lock();
        &syncronize_mutex));
  condition_var.Wait(&syncronize_mutex);
                      ola::e133::SC_E133_NONEXISTANT_ENDPOINT,
    case ola::e133::SC_E133_NONEXISTANT_ENDPOINT:
      *status_code = ola::e133::SC_E133_NONEXISTANT_ENDPOINT;
    case ola::e133::SC_E133_NONEXISTANT_ENDPOINT:
 * @brief A LibUsbAdaptor for use with Syncronous widgets.
 * When using syncronous mode, we don't have the requirement of interacting
class SyncronousLibUsbAdaptor : public BaseLibUsbAdaptor {
  SyncronousLibUsbAdaptor() {}
  DISALLOW_COPY_AND_ASSIGN(SyncronousLibUsbAdaptor);
 * @brief A LibUsbAdaptor for use with Asyncronous widgets.
 * Asyncronous mode requires notifying the LibUsbThread when handles are opened
class AsyncronousLibUsbAdaptor : public BaseLibUsbAdaptor {
  explicit AsyncronousLibUsbAdaptor(class LibUsbThread *thread)
  DISALLOW_COPY_AND_ASSIGN(AsyncronousLibUsbAdaptor);
  manufacturer_name: "ARRI -- Arnold & Richter Cine Technik GmbH & Co. Betriebs KG"
  STLDeleteValues(&m_uint_map_variables);
  return GetMapVar(&m_uint_map_variables, name, label);
  STLValues(m_uint_map_variables, &variables);
  auto_ptr<JsonUInt> m_uint_value;
  m_uint_value.reset(new JsonUInt(4));
  m_uint_value->Accept(&wildcard_validator);
  m_uint_value->Accept(&validator);
  m_uint_value->Accept(&basic_string_validator);
  m_uint_value->Accept(&bool_validator);
  m_uint_value->Accept(&null_validator);
  m_uint_value->Accept(&integer_validator);
  auto_ptr<JsonInt> uint_value1(new JsonInt(5));
  m_uint_value->Accept(&max_int_validator);
  uint_value1->Accept(&max_int_validator);
  m_uint_value->Accept(&exclusive_max_int_validator);
  uint_value1->Accept(&max_int_validator);
  m_uint_value->Accept(&min_int_validator);
  m_uint_value->Accept(&exclusive_min_int_validator);
  m_uint_value->Accept(&multiple_of_validator);
  m_uint_value->Accept(&integer_validator);
  m_uint_value->Accept(&object_validator);
  m_uint_value->Accept(&array_validator);
  m_uint_value->Accept(&all_of_validator);
  m_uint_value->Accept(&any_of_validator);
  m_uint_value->Accept(&one_of_validator);
  m_uint_value->Accept(&not_validator);
  JsonInt uint_value1(2);
  JsonInt uint_value2(3);
  m_uint_value->Accept(&integer_validator);
  uint_value1.Accept(&integer_validator);
  uint_value2.Accept(&integer_validator);
  JsonUInt uint_value(10);
  OLA_ASSERT_EQ(expected, JsonWriter::AsString(uint_value));
 * Test the uint item
    "  \"type\": \"uint\",\n"
    "  \"type\": \"uint\",\n"
    "  \"type\": \"uint\",\n"
    "  \"type\": \"uint\",\n"
  std::map<std::string, UIntMap*> m_uint_map_variables;
    if (message.uint_offset < MAX_UINT_FIELDS) {
      message.uint16_fields[message.uint_offset++] = field->Value();
          iter->uint_offset != MAX_UINT_FIELDS ||
  enum { MAX_UINT_FIELDS = 2 };
    uint16_t uint16_fields[MAX_UINT_FIELDS];
    uint8_t uint_offset;
    status_message() : uint_offset(0), int_offset(0), status_type(0),
    std::string Type() const { return "uint"; }
      if (items[i]['type'] == 'uint') {
      if (items[i]['type'] == 'uint') {
    if (type == 'string' || type == 'uint' || type == 'hidden') {
const char RDMHTTPModule::GENERIC_UINT_FIELD[] = "int";
  section.AddItem(new HiddenItem("1", GENERIC_UINT_FIELD));
  section.AddItem(new HiddenItem("1", GENERIC_UINT_FIELD));
  SelectItem *item = new SelectItem("Personality", GENERIC_UINT_FIELD);
  string personality_str = request->GetParameter(GENERIC_UINT_FIELD);
    UIntItem *uint_item = new UIntItem("DMX Start Address", address,
    uint_item->SetMin(DMX_MIN_SLOT_NUMBER);
    uint_item->SetMax(DMX_MAX_SLOT_NUMBER);
    item = uint_item;
  string device_hours = request->GetParameter(GENERIC_UINT_FIELD);
  string lamp_hours_str = request->GetParameter(GENERIC_UINT_FIELD);
  string lamp_strikes_str = request->GetParameter(GENERIC_UINT_FIELD);
  SelectItem *item = new SelectItem("Lamp State", GENERIC_UINT_FIELD);
  string lamp_state_str = request->GetParameter(GENERIC_UINT_FIELD);
  SelectItem *item = new SelectItem("Lamp Mode", GENERIC_UINT_FIELD);
  string lamp_mode_str = request->GetParameter(GENERIC_UINT_FIELD);
  string power_cycles_str = request->GetParameter(GENERIC_UINT_FIELD);
  UIntItem *item = new UIntItem("Display Level", value, GENERIC_UINT_FIELD);
  string display_level_str = request->GetParameter(GENERIC_UINT_FIELD);
  section.AddItem(new HiddenItem("1", GENERIC_UINT_FIELD));
  SelectItem *item = new SelectItem("Power State", GENERIC_UINT_FIELD);
  string power_state_str = request->GetParameter(GENERIC_UINT_FIELD);
  SelectItem *item = new SelectItem("Reset Device", GENERIC_UINT_FIELD);
  string reset_device_str = request->GetParameter(GENERIC_UINT_FIELD);
  section.AddItem(new UIntItem(description, value, GENERIC_UINT_FIELD));
s.Xa=function(a){a.keyCode==32&&this.cd(a);return!1};wd("goog-checkbox",function(){return new Jg});function Kg(a,b){var c=b.type,d=b.value,h=b.id;if(c=="hidden"){var g=Q("input");g.id=h;g.type="hidden";g.value=d;a.appendChild(g)}else{g=Q("tr");a.appendChild(g);var j=Q("td");j.innerHTML=b.description;g.appendChild(j);j=Q("td");g.appendChild(j);if(h)if(c=="string"||c=="uint"||c=="hidden"){g=Q("input");g.value=d;g.name=h;if(c=="hidden")g.type="hidden";j.appendChild(g);b.button&&(d=new ed.mf(b.button),S(d,j))}else{if(c=="bool")c=new Jg,c.bc(d==1);else{c=new wg;h=d.length;for(g=0;g<h;++g)c.Ba(new Bg(d[g].label));
function Tg(a){for(var b=a.Vd,c=b.length,d=P(a.za.id()),h="",g=0;g<c;++g){var j=b[g].id;if(j)if(b[g].type=="uint"){var l=d.elements[j].value,n=parseInt(l);if(isNaN(n)){a.Dd("Invalid Value",b[g].description+" must be an integer");return}var o=b[g].min;if(o!=k&&n<o){a.Dd("Invalid Value",b[g].description+" must be > "+(o-1));return}o=b[g].max;if(o!=k&&n>o){a.Dd("Invalid Value",b[g].description+" must be < "+(o+1));return}h+=j+"="+l+"&"}else if(b[g].type=="string")l=d.elements[j].value,h+=j+"="+l+"&";
p.M=function(a){Yc(this.bd,a)};p.B=n("$");p.getParent=n("D");p.u=function(a){this.S=a;this.bd.className=a?"goog-tabpane-tab":"goog-tabpane-tab-disabled"};p.isEnabled=n("S");function dk(a,b){if(a.isEnabled())a.$.style.display=b?"":"none",a.bd.className=b?"goog-tabpane-tab-selected":"goog-tabpane-tab"}p.ue=function(a,b){this.D=a;this.jd=ga(b)?b:l};function ck(a,b,c){E.call(this,a,b);this.page=c}w(ck,E);function ek(a,b,c){ti.call(this,a,b,c);this.Xg(!0)}w(ek,ti);ek.prototype.Ec=function(){return this.dispatchEvent("action")};se("goog-option",function(){return new ek(l)});function fk(a,b){var c=b.type,d=b.value,g=b.id;if(c=="hidden"){var h=P("input");h.id=g;h.type="hidden";h.value=d;a.appendChild(h)}else{h=P("tr");a.appendChild(h);var i=P("td");i.innerHTML=b.description;h.appendChild(i);i=P("td");h.appendChild(i);if(g)if(c=="string"||c=="uint"||c=="hidden"){h=P("input");h.value=d;h.name=g;if(c=="hidden")h.type="hidden";i.appendChild(h);b.button&&(new gk(b.button)).L(i)}else{if(c=="bool")c=new dj,c.Kc(d==1);else{c=new $;g=d.length;for(h=0;h<g;++h)c.bb(new ek(d[h].label));
function ok(a,b){for(var c=a.wa[b].data.items,d=c.length,g=N(a.wa[b].id),h="",i=0;i<d;++i){var k=c[i].id;if(k)if(c[i].type=="uint"){var m=g.elements[k].value,q=parseInt(m);if(isNaN(q)){a.Mb("Invalid Value",c[i].description+" must be an integer");return}var t=c[i].min;if(t!=j&&q<t){a.Mb("Invalid Value",c[i].description+" must be > "+(t-1));return}t=c[i].max;if(t!=j&&q>t){a.Mb("Invalid Value",c[i].description+" must be < "+(t+1));return}h+=k+"="+m+"&"}else if(c[i].type=="string")m=g.elements[k].value,
  UIntValidator uint_validator(10, 14);
  OLA_ASSERT(uint_validator.IsValid("10"));
  OLA_ASSERT(uint_validator.IsValid("14"));
  OLA_ASSERT_FALSE(uint_validator.IsValid("0"));
  OLA_ASSERT_FALSE(uint_validator.IsValid("9"));
  OLA_ASSERT_FALSE(uint_validator.IsValid("15"));
  // test get/set/has single values uint
  // test get/set multiple value uint
  // test SetDefaultValue uint
  UIntValidator uint_validator(0, 3);
  OLA_ASSERT(preferences->SetDefaultValue(key1, uint_validator, value3));
  OLA_ASSERT_FALSE(preferences->SetDefaultValue(key1, uint_validator,
  const char *uint_vars[] = {
    for (unsigned int i = 0; i < arraysize(uint_vars); ++i) {
      m_export_map->GetUIntMapVar(uint_vars[i])->Remove(m_universe_id_str);
    static const char GENERIC_UINT_FIELD[];
    if ((uint) r != buffer.Size()) {
                                         UIntValidator(0, UINT_MAX),
>>>>>>> 3478fc68
<|MERGE_RESOLUTION|>--- conflicted
+++ resolved
@@ -57,7 +57,6 @@
         '%s attempted to get %s which wasn\'t declared' %
         '%s attempted to set %s which wasn\'t declared' %
         'min': numpy.amin(array),
-<<<<<<< HEAD
         /^(?:([0-9]{1,3})(?:\s(THRU)\s(?:([0-9]{1,3}))?)?(?:\s(@)\s(?:([0-9]{1,3}|FULL))?)?)/;
             $scope.input(' THRU ');
   manufacturer_name: "ALS Stanislaw Binkiewicz"
@@ -65,30 +64,6 @@
   manufacturer_name: "ARRI -- Arnold & Richter Cine Technik GmbH & Co. Betriebs KG"
   manufacturer_name: "SRM Technik GmbH"
   manufacturer_name: "medien technik cords"
-=======
-  void Syncronize();
-  SC_E133_NONEXISTANT_ENDPOINT = 0x0005,
-  saver_thread.Syncronize();
-void FilePreferenceSaverThread::Syncronize() {
-  Mutex syncronize_mutex;
-  syncronize_mutex.Lock();
-        &syncronize_mutex));
-  condition_var.Wait(&syncronize_mutex);
-                      ola::e133::SC_E133_NONEXISTANT_ENDPOINT,
-    case ola::e133::SC_E133_NONEXISTANT_ENDPOINT:
-      *status_code = ola::e133::SC_E133_NONEXISTANT_ENDPOINT;
-    case ola::e133::SC_E133_NONEXISTANT_ENDPOINT:
- * @brief A LibUsbAdaptor for use with Syncronous widgets.
- * When using syncronous mode, we don't have the requirement of interacting
-class SyncronousLibUsbAdaptor : public BaseLibUsbAdaptor {
-  SyncronousLibUsbAdaptor() {}
-  DISALLOW_COPY_AND_ASSIGN(SyncronousLibUsbAdaptor);
- * @brief A LibUsbAdaptor for use with Asyncronous widgets.
- * Asyncronous mode requires notifying the LibUsbThread when handles are opened
-class AsyncronousLibUsbAdaptor : public BaseLibUsbAdaptor {
-  explicit AsyncronousLibUsbAdaptor(class LibUsbThread *thread)
-  DISALLOW_COPY_AND_ASSIGN(AsyncronousLibUsbAdaptor);
-  manufacturer_name: "ARRI -- Arnold & Richter Cine Technik GmbH & Co. Betriebs KG"
   STLDeleteValues(&m_uint_map_variables);
   return GetMapVar(&m_uint_map_variables, name, label);
   STLValues(m_uint_map_variables, &variables);
@@ -185,5 +160,4 @@
       m_export_map->GetUIntMapVar(uint_vars[i])->Remove(m_universe_id_str);
     static const char GENERIC_UINT_FIELD[];
     if ((uint) r != buffer.Size()) {
-                                         UIntValidator(0, UINT_MAX),
->>>>>>> 3478fc68
+                                         UIntValidator(0, UINT_MAX),