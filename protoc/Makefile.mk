--- conflicted
+++ resolved
@@ -14,12 +14,8 @@
     protoc/ServiceGenerator.h \
     protoc/StrUtil.cpp \
     protoc/StrUtil.h \
-<<<<<<< HEAD
     protoc/ola-protoc-generator-plugin.cpp
-=======
-	protoc/ola-protoc-generator-plugin.cpp
 protoc_ola_protoc_plugin_CXXFLAGS = $(COMMON_PROTOBUF_CXXFLAGS)
->>>>>>> adec8b6e
 protoc_ola_protoc_plugin_LDADD = $(libprotobuf_LIBS) -lprotoc
 
 else
