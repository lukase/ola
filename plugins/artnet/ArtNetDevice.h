/*
 * This program is free software; you can redistribute it and/or modify
 * it under the terms of the GNU General Public License as published by
 * the Free Software Foundation; either version 2 of the License, or
 * (at your option) any later version.
 *
 * This program is distributed in the hope that it will be useful,
 * but WITHOUT ANY WARRANTY; without even the implied warranty of
 * MERCHANTABILITY or FITNESS FOR A PARTICULAR PURPOSE.  See the
 * GNU Library General Public License for more details.
 *
 * You should have received a copy of the GNU General Public License
 * along with this program; if not, write to the Free Software
 * Foundation, Inc., 59 Temple Place - Suite 330, Boston, MA 02111-1307, USA.
 *
 * ArtNetDevice.h
 * Interface for the ArtNet device
 * Copyright (C) 2005-2009 Simon Newton
 */

#ifndef PLUGINS_ARTNET_ARTNETDEVICE_H_
#define PLUGINS_ARTNET_ARTNETDEVICE_H_

#include <string>

#include "olad/Device.h"
#include "plugins/artnet/messages/ArtnetConfigMessages.pb.h"
#include "plugins/artnet/ArtNetNode.h"

namespace ola {


class Preferences;

namespace plugin {
namespace artnet {

using google::protobuf::RpcController;
using ola::Device;
using ola::plugin::artnet::Request;
using std::string;

class ArtNetDevice: public Device {
 public:
  ArtNetDevice(AbstractPlugin *owner,
               class Preferences *preferences,
               class PluginAdaptor *plugin_adaptor);

  // only one ArtNet device
  string DeviceId() const { return "1"; }

<<<<<<< HEAD
  void Configure(RpcController *controller,
                 const string &request,
                 string *response,
                 google::protobuf::Closure *done);

  static const char K_ALWAYS_BROADCAST_KEY[];
  static const char K_DEVICE_NAME[];
  static const char K_IP_KEY[];
  static const char K_LIMITED_BROADCAST_KEY[];
  static const char K_LONG_NAME_KEY[];
  static const char K_LOOPBACK_KEY[];
  static const char K_NET_KEY[];
  static const char K_SHORT_NAME_KEY[];
  static const char K_SUBNET_KEY[];
  // 10s between polls when we're sending data, DMX-workshop uses 8s;
  static const unsigned int POLL_INTERVAL = 10000;
=======
    void EnterConfigurationMode() { m_node->EnterConfigurationMode(); }
    void ExitConfigurationMode() { m_node->ExitConfigurationMode(); }

    void Configure(RpcController *controller,
                   const string &request,
                   string *response,
                   google::protobuf::Closure *done);

    static const char K_ALWAYS_BROADCAST_KEY[];
    static const char K_DEVICE_NAME[];
    static const char K_IP_KEY[];
    static const char K_LIMITED_BROADCAST_KEY[];
    static const char K_LONG_NAME_KEY[];
    static const char K_LOOPBACK_KEY[];
    static const char K_NET_KEY[];
    static const char K_OUTPUT_PORT_KEY[];
    static const char K_SHORT_NAME_KEY[];
    static const char K_SUBNET_KEY[];
    // 10s between polls when we're sending data, DMX-workshop uses 8s;
    static const unsigned int POLL_INTERVAL = 10000;
>>>>>>> 0ed2fceb

 protected:
  bool StartHook();
  void PrePortStop();
  void PostPortStop();

 private:
  class Preferences *m_preferences;
  ArtNetNode *m_node;
  class PluginAdaptor *m_plugin_adaptor;
  ola::thread::timeout_id m_timeout_id;

  void HandleOptions(Request *request, string *response);
  void HandleNodeList(Request *request,
                      string *response,
                      RpcController *controller);
};
}  // namespace artnet
}  // namespace plugin
}  // namespace ola
#endif  // PLUGINS_ARTNET_ARTNETDEVICE_H_<|MERGE_RESOLUTION|>--- conflicted
+++ resolved
@@ -29,7 +29,6 @@
 
 namespace ola {
 
-
 class Preferences;
 
 namespace plugin {
@@ -49,7 +48,9 @@
   // only one ArtNet device
   string DeviceId() const { return "1"; }
 
-<<<<<<< HEAD
+  void EnterConfigurationMode() { m_node->EnterConfigurationMode(); }
+  void ExitConfigurationMode() { m_node->ExitConfigurationMode(); }
+
   void Configure(RpcController *controller,
                  const string &request,
                  string *response,
@@ -62,32 +63,11 @@
   static const char K_LONG_NAME_KEY[];
   static const char K_LOOPBACK_KEY[];
   static const char K_NET_KEY[];
+  static const char K_OUTPUT_PORT_KEY[];
   static const char K_SHORT_NAME_KEY[];
   static const char K_SUBNET_KEY[];
   // 10s between polls when we're sending data, DMX-workshop uses 8s;
   static const unsigned int POLL_INTERVAL = 10000;
-=======
-    void EnterConfigurationMode() { m_node->EnterConfigurationMode(); }
-    void ExitConfigurationMode() { m_node->ExitConfigurationMode(); }
-
-    void Configure(RpcController *controller,
-                   const string &request,
-                   string *response,
-                   google::protobuf::Closure *done);
-
-    static const char K_ALWAYS_BROADCAST_KEY[];
-    static const char K_DEVICE_NAME[];
-    static const char K_IP_KEY[];
-    static const char K_LIMITED_BROADCAST_KEY[];
-    static const char K_LONG_NAME_KEY[];
-    static const char K_LOOPBACK_KEY[];
-    static const char K_NET_KEY[];
-    static const char K_OUTPUT_PORT_KEY[];
-    static const char K_SHORT_NAME_KEY[];
-    static const char K_SUBNET_KEY[];
-    // 10s between polls when we're sending data, DMX-workshop uses 8s;
-    static const unsigned int POLL_INTERVAL = 10000;
->>>>>>> 0ed2fceb
 
  protected:
   bool StartHook();
