/*
 * This program is free software; you can redistribute it and/or modify
 * it under the terms of the GNU General Public License as published by
 * the Free Software Foundation; either version 2 of the License, or
 * (at your option) any later version.
 *
 * This program is distributed in the hope that it will be useful,
 * but WITHOUT ANY WARRANTY; without even the implied warranty of
 * MERCHANTABILITY or FITNESS FOR A PARTICULAR PURPOSE.  See the
 * GNU Library General Public License for more details.
 *
 * You should have received a copy of the GNU General Public License
 * along with this program; if not, write to the Free Software
 * Foundation, Inc., 59 Temple Place - Suite 330, Boston, MA 02111-1307, USA.
 *
 * ArtNetPort.cpp
 * The ArtNet plugin for ola
 * Copyright (C) 2005 - 2009 Simon Newton
 */
#include <string.h>
#include <string>
#include <vector>

#include "ola/Logging.h"
#include "olad/Universe.h"
#include "plugins/artnet/ArtNetDevice.h"
#include "plugins/artnet/ArtNetPort.h"

namespace ola {
namespace plugin {
namespace artnet {

using ola::NewCallback;

<<<<<<< HEAD
/*
 * Reprogram our port.
 */
void ArtNetPortHelper::PostSetUniverse(Universe *new_universe,
                                       unsigned int port_id) {
  artnet_port_type direction = m_is_output ?
      ARTNET_INPUT_PORT : ARTNET_OUTPUT_PORT;

  uint8_t universe_id = new_universe ? new_universe->UniverseId() % 0x10 :
      ARTNET_DISABLE_PORT;

  m_node->SetPortUniverse(direction, port_id, universe_id);
}


/*
 * Return the port description
 */
string ArtNetPortHelper::Description(const Universe *universe,
                                     unsigned int port_id) const {
  if (!universe)
    return "";

  artnet_port_type direction = m_is_output ?
      ARTNET_INPUT_PORT : ARTNET_OUTPUT_PORT;

  std::stringstream str;
  str << "ArtNet Universe " <<
      static_cast<int>(m_node->NetAddress()) << ":" <<
      static_cast<int>(m_node->SubnetAddress()) << ":" <<
      static_cast<int>(m_node->GetPortUniverse(direction, port_id));
  return str.str();
}

=======
>>>>>>> 0ed2fceb

/*
 * Set the DMX Handlers as needed
 */
void ArtNetInputPort::PostSetUniverse(Universe *old_universe,
                                      Universe *new_universe) {
  if (new_universe)
    m_node->SetOutputPortUniverse(PortId(), new_universe->UniverseId() % 0xf);
  else
    m_node->DisableOutputPort(PortId());

  if (new_universe && !old_universe) {
    m_node->SetDMXHandler(
        PortId(),
        &m_buffer,
        NewCallback(
<<<<<<< HEAD
            static_cast<ola::BasicInputPort*>(this),
            &ArtNetInputPort::DmxChanged));
    m_helper.GetNode()->SetOutputPortRDMHandlers(
=======
          static_cast<ola::BasicInputPort*>(this),
          &ArtNetInputPort::DmxChanged));
    m_node->SetOutputPortRDMHandlers(
>>>>>>> 0ed2fceb
        PortId(),
        NewCallback(
            this,
            &ArtNetInputPort::RespondWithTod),
        NewCallback(
            this,
            &ArtNetInputPort::TriggerDiscovery),
        ola::NewCallback(
            static_cast<ola::BasicInputPort*>(this),
            &ArtNetInputPort::HandleRDMRequest));

  } else if (!new_universe) {
    m_node->SetDMXHandler(PortId(), NULL, NULL);
    m_node->SetOutputPortRDMHandlers(PortId(), NULL, NULL, NULL);
  }

  if (new_universe)
    TriggerRDMDiscovery(
        NewSingleCallback(this, &ArtNetInputPort::SendTODWithUIDs));
}


/*
 * Respond With Tod
 */
void ArtNetInputPort::RespondWithTod() {
  ola::rdm::UIDSet uids;
  if (GetUniverse())
    GetUniverse()->GetUIDs(&uids);
  SendTODWithUIDs(uids);
}


string ArtNetInputPort::Description() const {
  if (!GetUniverse())
    return "";

  std::stringstream str;
  str << "ArtNet Universe " <<
    static_cast<int>(m_node->NetAddress()) << ":" <<
    static_cast<int>(m_node->SubnetAddress()) << ":" <<
    static_cast<int>(m_node->GetOutputPortUniverse(PortId()));
  return str.str();
}


/**
 * Send a list of UIDs in a TOD
 */
void ArtNetInputPort::SendTODWithUIDs(const ola::rdm::UIDSet &uids) {
  m_node->SendTod(PortId(), uids);
}


/**
 * Run the RDM discovery routine
 */
void ArtNetInputPort::TriggerDiscovery() {
  TriggerRDMDiscovery(
      NewSingleCallback(this, &ArtNetInputPort::SendTODWithUIDs));
}

/*
 * Write operation
 * @param data pointer to the dmx data
 * @param length the length of the data
 * @return true if the write succeeded, false otherwise
 */
bool ArtNetOutputPort::WriteDMX(const DmxBuffer &buffer,
                                uint8_t priority) {
  if (PortId() >= ARTNET_MAX_PORTS) {
    OLA_WARN << "Invalid artnet port id " << PortId();
    return false;
  }

  return m_node->SendDMX(PortId(), buffer);
  (void) priority;
}


/*
 * Handle an RDMRequest
 */
void ArtNetOutputPort::SendRDMRequest(const ola::rdm::RDMRequest *request,
                                      ola::rdm::RDMCallback *on_complete) {
  // Discovery requests aren't proxied
  std::vector<std::string> packets;
  if (request->CommandClass() == RDMCommand::DISCOVER_COMMAND) {
    OLA_WARN << "Blocked attempt to send discovery command via Artnet";
    on_complete->Run(ola::rdm::RDM_FAILED_TO_SEND, NULL, packets);
    delete request;
  } else {
    m_node->SendRDMRequest(PortId(), request, on_complete);
  }
}


/*
 * Run the full RDM discovery process
 */
void ArtNetOutputPort::RunFullDiscovery(
    ola::rdm::RDMDiscoveryCallback *callback) {
  m_node->RunFullDiscovery(PortId(), callback);
}


/*
 * Run the incremental RDM discovery process
 */
void ArtNetOutputPort::RunIncrementalDiscovery(
    ola::rdm::RDMDiscoveryCallback *callback) {
  // ArtNet nodes seem to run incremental discovery in the background. The
  // protocol doesn't provide a way of triggering incremental discovery so we
  // just do a full flush.
  m_node->RunIncrementalDiscovery(PortId(), callback);
}


/*
 * Set the RDM handlers as appropriate
 */
void ArtNetOutputPort::PostSetUniverse(Universe *old_universe,
                                       Universe *new_universe) {
  if (new_universe)
    m_node->SetInputPortUniverse(
        PortId(), new_universe->UniverseId() % 0xf);
  else
    m_node->DisableInputPort(PortId());

  if (new_universe && !old_universe) {
    m_node->SetUnsolicitedUIDSetHandler(
        PortId(),
        ola::NewCallback(
            static_cast<ola::BasicOutputPort*>(this),
            &ArtNetOutputPort::UpdateUIDs));
  } else if (!new_universe) {
    m_node->SetUnsolicitedUIDSetHandler(PortId(), NULL);
  }
}
<<<<<<< HEAD
}  // namespace artnet
}  // namespace plugin
}  // namespace ola
=======


string ArtNetOutputPort::Description() const {
  if (!GetUniverse())
    return "";

  std::stringstream str;
  str << "ArtNet Universe " <<
    static_cast<int>(m_node->NetAddress()) << ":" <<
    static_cast<int>(m_node->SubnetAddress()) << ":" <<
    static_cast<int>(m_node->GetInputPortUniverse(PortId()));
  return str.str();
}
}  // artnet
}  // plugin
}  // ola
>>>>>>> 0ed2fceb
<|MERGE_RESOLUTION|>--- conflicted
+++ resolved
@@ -32,44 +32,6 @@
 
 using ola::NewCallback;
 
-<<<<<<< HEAD
-/*
- * Reprogram our port.
- */
-void ArtNetPortHelper::PostSetUniverse(Universe *new_universe,
-                                       unsigned int port_id) {
-  artnet_port_type direction = m_is_output ?
-      ARTNET_INPUT_PORT : ARTNET_OUTPUT_PORT;
-
-  uint8_t universe_id = new_universe ? new_universe->UniverseId() % 0x10 :
-      ARTNET_DISABLE_PORT;
-
-  m_node->SetPortUniverse(direction, port_id, universe_id);
-}
-
-
-/*
- * Return the port description
- */
-string ArtNetPortHelper::Description(const Universe *universe,
-                                     unsigned int port_id) const {
-  if (!universe)
-    return "";
-
-  artnet_port_type direction = m_is_output ?
-      ARTNET_INPUT_PORT : ARTNET_OUTPUT_PORT;
-
-  std::stringstream str;
-  str << "ArtNet Universe " <<
-      static_cast<int>(m_node->NetAddress()) << ":" <<
-      static_cast<int>(m_node->SubnetAddress()) << ":" <<
-      static_cast<int>(m_node->GetPortUniverse(direction, port_id));
-  return str.str();
-}
-
-=======
->>>>>>> 0ed2fceb
-
 /*
  * Set the DMX Handlers as needed
  */
@@ -84,16 +46,9 @@
     m_node->SetDMXHandler(
         PortId(),
         &m_buffer,
-        NewCallback(
-<<<<<<< HEAD
-            static_cast<ola::BasicInputPort*>(this),
-            &ArtNetInputPort::DmxChanged));
-    m_helper.GetNode()->SetOutputPortRDMHandlers(
-=======
-          static_cast<ola::BasicInputPort*>(this),
-          &ArtNetInputPort::DmxChanged));
+        NewCallback(static_cast<ola::BasicInputPort*>(this),
+                    &ArtNetInputPort::DmxChanged));
     m_node->SetOutputPortRDMHandlers(
->>>>>>> 0ed2fceb
         PortId(),
         NewCallback(
             this,
@@ -233,12 +188,6 @@
     m_node->SetUnsolicitedUIDSetHandler(PortId(), NULL);
   }
 }
-<<<<<<< HEAD
-}  // namespace artnet
-}  // namespace plugin
-}  // namespace ola
-=======
-
 
 string ArtNetOutputPort::Description() const {
   if (!GetUniverse())
@@ -251,7 +200,6 @@
     static_cast<int>(m_node->GetInputPortUniverse(PortId()));
   return str.str();
 }
-}  // artnet
-}  // plugin
-}  // ola
->>>>>>> 0ed2fceb
+}  // namespace artnet
+}  // namespace plugin
+}  // namespace ola