--- conflicted
+++ resolved
@@ -31,23 +31,6 @@
 namespace plugin {
 namespace artnet {
 
-<<<<<<< HEAD
-class ArtNetPortHelper {
- public:
-  ArtNetPortHelper(ArtNetNode *node, bool is_output)
-      : m_is_output(is_output),
-        m_node(node) {}
-
-  ArtNetNode *GetNode() const { return m_node; }
-  void PostSetUniverse(Universe *new_universe, unsigned int port_id);
-  string Description(const Universe *universe, unsigned int port_id) const;
-
- private:
-  bool m_is_output;
-  ArtNetNode *m_node;
-};
-
-
 class ArtNetInputPort: public BasicInputPort {
  public:
   ArtNetInputPort(ArtNetDevice *parent,
@@ -55,52 +38,30 @@
                   class PluginAdaptor *plugin_adaptor,
                   ArtNetNode *node)
       : BasicInputPort(parent, port_id, plugin_adaptor, true),
-        m_helper(node, false) {}
-=======
-class ArtNetInputPort: public BasicInputPort {
-  public:
-    ArtNetInputPort(ArtNetDevice *parent,
-                    unsigned int port_id,
-                    class PluginAdaptor *plugin_adaptor,
-                    ArtNetNode *node)
-        : BasicInputPort(parent, port_id, plugin_adaptor, true),
-          m_node(node) {}
->>>>>>> 0ed2fceb
+        m_node(node) {}
 
   const DmxBuffer &ReadDMX() const { return m_buffer; }
 
   void PostSetUniverse(Universe *old_universe, Universe *new_universe);
   void RespondWithTod();
 
-<<<<<<< HEAD
-  string Description() const {
-    return m_helper.Description(GetUniverse(), PortId());
-  }
+  string Description() const;
 
  private:
   DmxBuffer m_buffer;
-  ArtNetPortHelper m_helper;
-=======
-    string Description() const;
-
-  private:
-    ArtNetNode *m_node;
-    DmxBuffer m_buffer;
->>>>>>> 0ed2fceb
+  ArtNetNode *m_node;
 
   void SendTODWithUIDs(const ola::rdm::UIDSet &uids);
   void TriggerDiscovery();
 };
 
-
 class ArtNetOutputPort: public BasicOutputPort {
-<<<<<<< HEAD
  public:
   ArtNetOutputPort(ArtNetDevice *device,
                    unsigned int port_id,
                    ArtNetNode *node)
       : BasicOutputPort(device, port_id, true, true),
-        m_helper(node, true) {}
+        m_node(node) {}
 
   bool WriteDMX(const DmxBuffer &buffer, uint8_t priority);
   void SendRDMRequest(const ola::rdm::RDMRequest *request,
@@ -110,9 +71,7 @@
 
   void PostSetUniverse(Universe *old_universe, Universe *new_universe);
 
-  string Description() const {
-    return m_helper.Description(GetUniverse(), PortId());
-  }
+  string Description() const;
 
   // only the first output port supports timecode, otherwise we send it
   // multiple times.
@@ -121,42 +80,11 @@
   }
 
   bool SendTimeCode(const ola::timecode::TimeCode &timecode) {
-    return m_helper.GetNode()->SendTimeCode(timecode);
+    return m_node->SendTimeCode(timecode);
   }
 
  private:
-  ArtNetPortHelper m_helper;
-=======
-  public:
-    ArtNetOutputPort(ArtNetDevice *device,
-                     unsigned int port_id,
-                     ArtNetNode *node)
-        : BasicOutputPort(device, port_id, true, true),
-          m_node(node) {}
-
-    bool WriteDMX(const DmxBuffer &buffer, uint8_t priority);
-    void SendRDMRequest(const ola::rdm::RDMRequest *request,
-                        ola::rdm::RDMCallback *on_complete);
-    void RunFullDiscovery(ola::rdm::RDMDiscoveryCallback *callback);
-    void RunIncrementalDiscovery(ola::rdm::RDMDiscoveryCallback *callback);
-
-    void PostSetUniverse(Universe *old_universe, Universe *new_universe);
-
-    string Description() const;
-
-    // only the first output port supports timecode, otherwise we send it
-    // multiple times.
-    bool SupportsTimeCode() const {
-      return PortId() == 0;
-    }
-
-    bool SendTimeCode(const ola::timecode::TimeCode &timecode) {
-      return m_node->SendTimeCode(timecode);
-    }
-
-  private:
-    ArtNetNode *m_node;
->>>>>>> 0ed2fceb
+  ArtNetNode *m_node;
 };
 }  // namespace artnet
 }  // namespace plugin
