--- conflicted
+++ resolved
@@ -3,11 +3,5 @@
 
 if !USING_WIN32
 # usbpro before e131 due to test dependencies
-<<<<<<< HEAD
-SUBDIRS = usbpro artnet dmx4linux dummy e131 espnet ftdidmx karate kinet \
-          milinst opendmx osc pathport renard sandnet shownet spi \
-          stageprofi uartdmx usbdmx
-=======
-SUBDIRS += usbpro dmx4linux e131
-endif
->>>>>>> 356280ff
+SUBDIRS += usbpro dmx4linux e131 uartdmx
+endif