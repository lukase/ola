/*
 * This program is free software; you can redistribute it and/or modify
 * it under the terms of the GNU General Public License as published by
 * the Free Software Foundation; either version 2 of the License, or
 * (at your option) any later version.
 *
 * This program is distributed in the hope that it will be useful,
 * but WITHOUT ANY WARRANTY; without even the implied warranty of
 * MERCHANTABILITY or FITNESS FOR A PARTICULAR PURPOSE.  See the
 * GNU Library General Public License for more details.
 *
 * You should have received a copy of the GNU General Public License
 * along with this program; if not, write to the Free Software
 * Foundation, Inc., 51 Franklin Street, Fifth Floor, Boston, MA 02110-1301 USA.
 *
 * UsbDmxPlugin.cpp
 * A plugin that uses libusb to communicate with USB devices.
 * Copyright (C) 2006 Simon Newton
 */

#include "plugins/usbdmx/UsbDmxPlugin.h"

#include <string>

#include "ola/Logging.h"
#include "ola/base/Flags.h"
#include "olad/Preferences.h"
#include "plugins/usbdmx/AsyncPluginImpl.h"
#include "plugins/usbdmx/PluginImplInterface.h"
#include "plugins/usbdmx/SyncPluginImpl.h"

DECLARE_bool(use_async_libusb);

namespace ola {
namespace plugin {
namespace usbdmx {

using std::string;

const char UsbDmxPlugin::PLUGIN_NAME[] = "USB";
const char UsbDmxPlugin::PLUGIN_PREFIX[] = "usbdmx";
const char UsbDmxPlugin::LIBUSB_DEBUG_LEVEL_KEY[] = "libusb_debug_level";
int UsbDmxPlugin::LIBUSB_DEFAULT_DEBUG_LEVEL = 0;
int UsbDmxPlugin::LIBUSB_MAX_DEBUG_LEVEL = 4;


UsbDmxPlugin::UsbDmxPlugin(PluginAdaptor *plugin_adaptor)
    : Plugin(plugin_adaptor) {
}

UsbDmxPlugin::~UsbDmxPlugin() {}

bool UsbDmxPlugin::StartHook() {
  if (m_impl.get()) {
    return true;
  }

  unsigned int debug_level;
  if (!StringToInt(m_preferences->GetValue(LIBUSB_DEBUG_LEVEL_KEY),
                   &debug_level)) {
    debug_level = LIBUSB_DEFAULT_DEBUG_LEVEL;
  }

  std::auto_ptr<PluginImplInterface> impl;
  if (FLAGS_use_async_libusb) {
    impl.reset(
        new AsyncPluginImpl(m_plugin_adaptor, this, debug_level,
                            m_preferences));
  } else {
    impl.reset(
        new SyncPluginImpl(m_plugin_adaptor, this, debug_level, m_preferences));
  }

  if (impl->Start()) {
    m_impl.reset(impl.release());
    return true;
  } else {
    return false;
  }
}

bool UsbDmxPlugin::StopHook() {
  if (m_impl.get()) {
    m_impl->Stop();
  }
  return true;
}

string UsbDmxPlugin::Description() const {
    return
"USB DMX Plugin\n"
"----------------------------\n"
"\n"
"This plugin supports various USB DMX devices including the \n"
<<<<<<< HEAD
"Anyma uDMX, DMXControl Projects e.V. Nodle U1, DMXCreator 512 Basic,\n"
"Eurolite, Fadecandy, Sunlite USBDMX2 and Velleman K8062.\n"
=======
"Anyma uDMX, AVLdiy D512, DMXControl Projects e.V. Nodle U1, Eurolite, "
"Fadecandy, Sunlite USBDMX2 and Velleman K8062.\n"
>>>>>>> 35fda2d4
"\n"
"--- Config file : ola-usbdmx.conf ---\n"
"\n"
"libusb_debug_level = {0,1,2,3,4}\n"
"The debug level for libusb, see http://libusb.sourceforge.net/api-1.0/ .\n"
"0 = No logging, 4 = Verbose debug.\n"
"\n"
"nodle-<serial>-mode = {0,1,2,3,4,5,6,7}\n"
"The mode for the Nodle U1 interface with serial number <serial> "
"to operate in. Default = 6\n"
"0 - Standby\n"
"1 - DMX In -> DMX Out\n"
"2 - PC Out -> DMX Out\n"
"3 - DMX In + PC Out -> DMX Out\n"
"4 - DMX In -> PC In\n"
"5 - DMX In -> DMX Out & DMX In -> PC In\n"
"6 - PC Out -> DMX Out & DMX In -> PC In\n"
"7 - DMX In + PC Out -> DMX Out & DMX In -> PC In\n"
"\n";
}

bool UsbDmxPlugin::SetDefaultPreferences() {
  if (!m_preferences) {
    return false;
  }

  bool save = m_preferences->SetDefaultValue(
      LIBUSB_DEBUG_LEVEL_KEY,
      UIntValidator(LIBUSB_DEFAULT_DEBUG_LEVEL, LIBUSB_MAX_DEBUG_LEVEL),
      LIBUSB_DEFAULT_DEBUG_LEVEL);

  if (save) {
    m_preferences->Save();
  }

  return true;
}
}  // namespace usbdmx
}  // namespace plugin
}  // namespace ola<|MERGE_RESOLUTION|>--- conflicted
+++ resolved
@@ -92,13 +92,9 @@
 "----------------------------\n"
 "\n"
 "This plugin supports various USB DMX devices including the \n"
-<<<<<<< HEAD
-"Anyma uDMX, DMXControl Projects e.V. Nodle U1, DMXCreator 512 Basic,\n"
-"Eurolite, Fadecandy, Sunlite USBDMX2 and Velleman K8062.\n"
-=======
-"Anyma uDMX, AVLdiy D512, DMXControl Projects e.V. Nodle U1, Eurolite, "
-"Fadecandy, Sunlite USBDMX2 and Velleman K8062.\n"
->>>>>>> 35fda2d4
+"Anyma uDMXX, AVLdiy D512, DMXControl Projects e.V. Nodle U1,\n"
+"DMXCreator 512 Basic, Eurolite, Fadecandy, Sunlite USBDMX2 and \n"
+"Velleman K8062.\n"
 "\n"
 "--- Config file : ola-usbdmx.conf ---\n"
 "\n"
