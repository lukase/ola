--- conflicted
+++ resolved
@@ -46,64 +46,21 @@
 
 lib_LTLIBRARIES += plugins/usbdmx/libolausbdmx.la
 plugins_usbdmx_libolausbdmx_la_SOURCES = \
-<<<<<<< HEAD
-    plugins/usbdmx/AnymaWidget.cpp \
-    plugins/usbdmx/AnymaWidget.h \
-    plugins/usbdmx/AnymaWidgetFactory.cpp \
-    plugins/usbdmx/AnymaWidgetFactory.h \
     plugins/usbdmx/AsyncPluginImpl.cpp \
     plugins/usbdmx/AsyncPluginImpl.h \
-    plugins/usbdmx/EuroliteProWidget.cpp \
-    plugins/usbdmx/EuroliteProWidget.h \
-    plugins/usbdmx/EuroliteProWidgetFactory.cpp \
-    plugins/usbdmx/EuroliteProWidgetFactory.h \
-=======
-    plugins/usbdmx/AsyncPluginImpl.cpp \
-    plugins/usbdmx/AsyncPluginImpl.h \
->>>>>>> a81dc3ec
     plugins/usbdmx/FirmwareLoader.h \
     plugins/usbdmx/GenericDevice.cpp \
     plugins/usbdmx/GenericDevice.h \
     plugins/usbdmx/GenericOutputPort.cpp \
     plugins/usbdmx/GenericOutputPort.h \
-<<<<<<< HEAD
-    plugins/usbdmx/LibUsbAdaptor.cpp \
-    plugins/usbdmx/LibUsbAdaptor.h \
-    plugins/usbdmx/LibUsbThread.cpp \
-    plugins/usbdmx/LibUsbThread.h \
-    plugins/usbdmx/LibUsbUtils.cpp \
-    plugins/usbdmx/LibUsbUtils.h \
-=======
->>>>>>> a81dc3ec
     plugins/usbdmx/PluginImplInterface.h \
     plugins/usbdmx/SunliteFirmware.h \
     plugins/usbdmx/SunliteFirmwareLoader.cpp \
     plugins/usbdmx/SunliteFirmwareLoader.h \
-<<<<<<< HEAD
-    plugins/usbdmx/SunliteWidget.cpp \
-    plugins/usbdmx/SunliteWidget.h \
-    plugins/usbdmx/SunliteWidgetFactory.cpp \
-    plugins/usbdmx/SunliteWidgetFactory.h \
-    plugins/usbdmx/SyncPluginImpl.cpp \
-    plugins/usbdmx/SyncPluginImpl.h \
-    plugins/usbdmx/SyncronizedWidgetObserver.cpp \
-    plugins/usbdmx/SyncronizedWidgetObserver.h \
-    plugins/usbdmx/ThreadedUsbSender.cpp \
-    plugins/usbdmx/ThreadedUsbSender.h \
-    plugins/usbdmx/UsbDmxPlugin.cpp \
-    plugins/usbdmx/UsbDmxPlugin.h \
-    plugins/usbdmx/VellemanWidget.cpp \
-    plugins/usbdmx/VellemanWidget.h \
-    plugins/usbdmx/VellemanWidgetFactory.cpp \
-    plugins/usbdmx/VellemanWidgetFactory.h \
-    plugins/usbdmx/Widget.h \
-    plugins/usbdmx/WidgetFactory.h
-=======
     plugins/usbdmx/SyncPluginImpl.cpp \
     plugins/usbdmx/SyncPluginImpl.h \
     plugins/usbdmx/UsbDmxPlugin.cpp \
     plugins/usbdmx/UsbDmxPlugin.h
->>>>>>> a81dc3ec
 
 plugins_usbdmx_libolausbdmx_la_CXXFLAGS = $(COMMON_CXXFLAGS) $(libusb_CFLAGS)
 plugins_usbdmx_libolausbdmx_la_LIBADD = \
