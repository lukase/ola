# LIBRARIES
##################################################
if USE_LIBUSB
lib_LTLIBRARIES += plugins/usbdmx/libolausbdmx.la
plugins_usbdmx_libolausbdmx_la_SOURCES = \
<<<<<<< HEAD
    plugins/usbdmx/AnymaWidget.cpp \
    plugins/usbdmx/AnymaWidget.h \
    plugins/usbdmx/AnymaWidgetFactory.cpp \
    plugins/usbdmx/AnymaWidgetFactory.h \
    plugins/usbdmx/AsyncPluginImpl.cpp \
    plugins/usbdmx/AsyncPluginImpl.h \
    plugins/usbdmx/EuroliteProWidget.cpp \
    plugins/usbdmx/EuroliteProWidget.h \
    plugins/usbdmx/EuroliteProWidgetFactory.cpp \
    plugins/usbdmx/EuroliteProWidgetFactory.h \
=======
    plugins/usbdmx/AnymaDevice.cpp \
    plugins/usbdmx/AnymaDevice.h \
    plugins/usbdmx/AnymaOutputPort.cpp \
    plugins/usbdmx/AnymaOutputPort.h \
    plugins/usbdmx/EuroliteProDevice.cpp \
    plugins/usbdmx/EuroliteProDevice.h \
    plugins/usbdmx/EuroliteProOutputPort.cpp \
    plugins/usbdmx/EuroliteProOutputPort.h \
    plugins/usbdmx/LibUsbUtils.cpp \
    plugins/usbdmx/LibUsbUtils.h \
>>>>>>> 259d2a73
    plugins/usbdmx/FirmwareLoader.h \
    plugins/usbdmx/GenericDevice.cpp \
    plugins/usbdmx/GenericDevice.h \
    plugins/usbdmx/GenericOutputPort.cpp \
    plugins/usbdmx/GenericOutputPort.h \
    plugins/usbdmx/LibUsbAdaptor.cpp \
    plugins/usbdmx/LibUsbAdaptor.h \
    plugins/usbdmx/LibUsbThread.cpp \
    plugins/usbdmx/LibUsbThread.h \
    plugins/usbdmx/PluginImplInterface.h \
    plugins/usbdmx/SunliteFirmware.h \
    plugins/usbdmx/SunliteFirmwareLoader.cpp \
    plugins/usbdmx/SunliteFirmwareLoader.h \
    plugins/usbdmx/SunliteWidget.cpp \
    plugins/usbdmx/SunliteWidget.h \
    plugins/usbdmx/SunliteWidgetFactory.cpp \
    plugins/usbdmx/SunliteWidgetFactory.h \
    plugins/usbdmx/SyncPluginImpl.cpp \
    plugins/usbdmx/SyncPluginImpl.h \
    plugins/usbdmx/SyncronizedWidgetObserver.cpp \
    plugins/usbdmx/SyncronizedWidgetObserver.h \
    plugins/usbdmx/ThreadedUsbSender.cpp \
    plugins/usbdmx/ThreadedUsbSender.h \
    plugins/usbdmx/UsbDmxPlugin.cpp \
    plugins/usbdmx/UsbDmxPlugin.h \
    plugins/usbdmx/VellemanWidget.cpp \
    plugins/usbdmx/VellemanWidget.h \
    plugins/usbdmx/VellemanWidgetFactory.cpp \
    plugins/usbdmx/VellemanWidgetFactory.h \
    plugins/usbdmx/Widget.h \
    plugins/usbdmx/WidgetFactory.h

plugins_usbdmx_libolausbdmx_la_CXXFLAGS = $(COMMON_CXXFLAGS) $(libusb_CFLAGS)
plugins_usbdmx_libolausbdmx_la_LIBADD = $(libusb_LIBS) \
                                        common/libolacommon.la
endif<|MERGE_RESOLUTION|>--- conflicted
+++ resolved
@@ -3,7 +3,6 @@
 if USE_LIBUSB
 lib_LTLIBRARIES += plugins/usbdmx/libolausbdmx.la
 plugins_usbdmx_libolausbdmx_la_SOURCES = \
-<<<<<<< HEAD
     plugins/usbdmx/AnymaWidget.cpp \
     plugins/usbdmx/AnymaWidget.h \
     plugins/usbdmx/AnymaWidgetFactory.cpp \
@@ -14,18 +13,6 @@
     plugins/usbdmx/EuroliteProWidget.h \
     plugins/usbdmx/EuroliteProWidgetFactory.cpp \
     plugins/usbdmx/EuroliteProWidgetFactory.h \
-=======
-    plugins/usbdmx/AnymaDevice.cpp \
-    plugins/usbdmx/AnymaDevice.h \
-    plugins/usbdmx/AnymaOutputPort.cpp \
-    plugins/usbdmx/AnymaOutputPort.h \
-    plugins/usbdmx/EuroliteProDevice.cpp \
-    plugins/usbdmx/EuroliteProDevice.h \
-    plugins/usbdmx/EuroliteProOutputPort.cpp \
-    plugins/usbdmx/EuroliteProOutputPort.h \
-    plugins/usbdmx/LibUsbUtils.cpp \
-    plugins/usbdmx/LibUsbUtils.h \
->>>>>>> 259d2a73
     plugins/usbdmx/FirmwareLoader.h \
     plugins/usbdmx/GenericDevice.cpp \
     plugins/usbdmx/GenericDevice.h \
@@ -35,6 +22,8 @@
     plugins/usbdmx/LibUsbAdaptor.h \
     plugins/usbdmx/LibUsbThread.cpp \
     plugins/usbdmx/LibUsbThread.h \
+    plugins/usbdmx/LibUsbUtils.cpp \
+    plugins/usbdmx/LibUsbUtils.h \
     plugins/usbdmx/PluginImplInterface.h \
     plugins/usbdmx/SunliteFirmware.h \
     plugins/usbdmx/SunliteFirmwareLoader.cpp \
