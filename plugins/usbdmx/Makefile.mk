--- conflicted
+++ resolved
@@ -46,25 +46,8 @@
 
 lib_LTLIBRARIES += plugins/usbdmx/libolausbdmx.la
 plugins_usbdmx_libolausbdmx_la_SOURCES = \
-<<<<<<< HEAD
     plugins/usbdmx/AsyncPluginImpl.cpp \
     plugins/usbdmx/AsyncPluginImpl.h \
-=======
-    plugins/usbdmx/AnymaDevice.cpp \
-    plugins/usbdmx/AnymaDevice.h \
-    plugins/usbdmx/AnymaOutputPort.cpp \
-    plugins/usbdmx/AnymaOutputPort.h \
-    plugins/usbdmx/EuroliteProDevice.cpp \
-    plugins/usbdmx/EuroliteProDevice.h \
-    plugins/usbdmx/EuroliteProOutputPort.cpp \
-    plugins/usbdmx/EuroliteProOutputPort.h \
-    plugins/usbdmx/GenericDevice.cpp \
-    plugins/usbdmx/GenericDevice.h \
-    plugins/usbdmx/GenericOutputPort.cpp \
-    plugins/usbdmx/GenericOutputPort.h \
-    plugins/usbdmx/LibUsbUtils.cpp \
-    plugins/usbdmx/LibUsbUtils.h \
->>>>>>> dae3970a
     plugins/usbdmx/FirmwareLoader.h \
     plugins/usbdmx/GenericDevice.cpp \
     plugins/usbdmx/GenericDevice.h \
@@ -74,18 +57,10 @@
     plugins/usbdmx/SunliteFirmware.h \
     plugins/usbdmx/SunliteFirmwareLoader.cpp \
     plugins/usbdmx/SunliteFirmwareLoader.h \
-    plugins/usbdmx/SunliteWidget.cpp \
-    plugins/usbdmx/SunliteWidget.h \
-    plugins/usbdmx/SunliteWidgetFactory.cpp \
-    plugins/usbdmx/SunliteWidgetFactory.h \
     plugins/usbdmx/SyncPluginImpl.cpp \
     plugins/usbdmx/SyncPluginImpl.h \
     plugins/usbdmx/UsbDmxPlugin.cpp \
-    plugins/usbdmx/UsbDmxPlugin.h \
-    plugins/usbdmx/VellemanWidget.cpp \
-    plugins/usbdmx/VellemanWidget.h \
-    plugins/usbdmx/VellemanWidgetFactory.cpp \
-    plugins/usbdmx/VellemanWidgetFactory.h
+    plugins/usbdmx/UsbDmxPlugin.h
 
 plugins_usbdmx_libolausbdmx_la_CXXFLAGS = $(COMMON_CXXFLAGS) $(libusb_CFLAGS)
 plugins_usbdmx_libolausbdmx_la_LIBADD = \
