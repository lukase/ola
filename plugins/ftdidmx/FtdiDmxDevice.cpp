--- conflicted
+++ resolved
@@ -31,23 +31,6 @@
 using std::string;
 
 FtdiDmxDevice::FtdiDmxDevice(AbstractPlugin *owner,
-<<<<<<< HEAD
-                             FtdiWidgetInfo &devInfo,
-                             unsigned int freq) :
-  Device(owner, devInfo.Description()),
-  m_devInfo(devInfo),
-  m_frequency(freq) {
-  m_device = new FtdiWidget(devInfo.Serial(), devInfo.Name(), devInfo.Id());
-}
-
-FtdiDmxDevice::~FtdiDmxDevice() {
-  if (m_device->IsOpen()) m_device->Close();
-  delete m_device;
-}
-
-bool FtdiDmxDevice::StartHook() {
-  AddPort(new FtdiDmxOutputPort(this, m_device, m_devInfo.Id(), m_frequency));
-=======
                              const FtdiWidgetInfo &widget_info,
                              unsigned int frequency)
     : Device(owner, widget_info.Description()),
@@ -69,7 +52,6 @@
                                 m_device.get(),
                                 m_widget_info.Id(),
                                 m_frequency));
->>>>>>> 9dcad491
   return true;
 }
 }  // ftdidmx
