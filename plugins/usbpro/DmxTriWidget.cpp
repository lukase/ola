/*
 * This program is free software; you can redistribute it and/or modify
 * it under the terms of the GNU General Public License as published by
 * the Free Software Foundation; either version 2 of the License, or
 * (at your option) any later version.
 *
 * This program is distributed in the hope that it will be useful,
 * but WITHOUT ANY WARRANTY; without even the implied warranty of
 * MERCHANTABILITY or FITNESS FOR A PARTICULAR PURPOSE.  See the
 * GNU Library General Public License for more details.
 *
 * You should have received a copy of the GNU General Public License
 * along with this program; if not, write to the Free Software
 * Foundation, Inc., 51 Franklin Street, Fifth Floor, Boston, MA 02110-1301 USA.
 *
 * DmxTriWidget.h
 * The Jese DMX TRI device.
 * Copyright (C) 2010 Simon Newton
 */

#include <string.h>
#include <map>
#include <memory>
#include <string>
#include <vector>
#include "ola/Constants.h"
#include "ola/Logging.h"
#include "ola/base/Array.h"
#include "ola/io/ByteString.h"
#include "ola/network/NetworkUtils.h"
#include "ola/rdm/RDMCommand.h"
#include "ola/rdm/RDMCommandSerializer.h"
#include "ola/rdm/RDMEnums.h"
#include "ola/rdm/UID.h"
#include "ola/rdm/UIDSet.h"
#include "ola/stl/STLUtils.h"
#include "ola/strings/Format.h"
#include "plugins/usbpro/BaseUsbProWidget.h"
#include "plugins/usbpro/DmxTriWidget.h"

namespace ola {
namespace plugin {
namespace usbpro {

<<<<<<< HEAD
using ola::io::ByteString;
=======
>>>>>>> 49f5bd5d
using ola::network::HostToNetwork;
using ola::network::NetworkToHost;
using ola::rdm::RDMCommand;
using ola::rdm::RDMCommandSerializer;
using ola::rdm::RDMDiscoveryCallback;
using ola::rdm::RDMReply;
using ola::rdm::RDMRequest;
using ola::rdm::RunRDMCallback;
using ola::rdm::UID;
using ola::rdm::UIDSet;
using ola::strings::ToHex;
using std::auto_ptr;
using std::map;
using std::string;
using std::vector;

/*
 * New DMX TRI Widget
 */
DmxTriWidgetImpl::DmxTriWidgetImpl(
    ola::thread::SchedulerInterface *scheduler,
    ola::io::ConnectedDescriptor *descriptor,
    bool use_raw_rdm)
    : BaseUsbProWidget(descriptor),
      m_scheduler(scheduler),
      m_uid_count(0),
      m_last_esta_id(UID::ALL_MANUFACTURERS),
      m_use_raw_rdm(use_raw_rdm),
      m_disc_stat_timeout_id(ola::thread::INVALID_TIMEOUT),
      m_discovery_callback(NULL),
      m_discovery_state(NO_DISCOVERY_ACTION),
      m_rdm_request_callback(NULL),
      m_pending_rdm_request(NULL),
      m_transaction_number(0),
      m_last_command(RESERVED_COMMAND_ID),
      m_expected_command(RESERVED_COMMAND_ID) {
}


/*
 * Shutdown
 */
DmxTriWidgetImpl::~DmxTriWidgetImpl() {
  Stop();
}


/**
 * Stop the rdm discovery process if it's running
 */
void DmxTriWidgetImpl::Stop() {
  if (m_disc_stat_timeout_id != ola::thread::INVALID_TIMEOUT) {
    m_scheduler->RemoveTimeout(m_disc_stat_timeout_id);
    m_disc_stat_timeout_id = ola::thread::INVALID_TIMEOUT;
  }

  // timeout any existing message
  if (m_rdm_request_callback) {
    HandleRDMError(ola::rdm::RDM_TIMEOUT);
  }

  if (m_discovery_callback) {
    RDMDiscoveryCallback *callback = m_discovery_callback;
    m_discovery_callback = NULL;
    RunDiscoveryCallback(callback);
  }
}


/**
 * Send a DMX frame. This may queue the frame if there is a transaction
 * pending.
 */
bool DmxTriWidgetImpl::SendDMX(const DmxBuffer &buffer) {
  // Update the buffer, if there is already a frame pending, we send take the
  // latest one.
  if (m_outgoing_dmx.Size()) {
    OLA_INFO << "TRI widget dropping frame";
  }
  m_outgoing_dmx = buffer;
  MaybeSendNextRequest();
  return true;
}


/*
 * Send an RDM request. Because this is wrapped in a QueueingRDMController it's
 * only going to be called one-at-a-time. This will queue the RDM request if
 * there is a transaction pending.
 */
void DmxTriWidgetImpl::SendRDMRequest(RDMRequest *request_ptr,
                                      ola::rdm::RDMCallback *on_complete) {
  auto_ptr<RDMRequest> request(request_ptr);

  if (request->IsDUB() && !m_use_raw_rdm) {
    RunRDMCallback(on_complete, ola::rdm::RDM_PLUGIN_DISCOVERY_NOT_SUPPORTED);
    return;
  }

  if (m_rdm_request_callback) {
    OLA_FATAL << "Previous request hasn't completed yet, dropping request";
    RunRDMCallback(on_complete, ola::rdm::RDM_FAILED_TO_SEND);
    return;
  }

  // store pointers
  m_pending_rdm_request.reset(request.release());
  m_rdm_request_callback = on_complete;
  MaybeSendNextRequest();
}


/**
 * Start the discovery process
 */
void DmxTriWidgetImpl::RunFullDiscovery(RDMDiscoveryCallback *callback) {
  // Right now there is no difference between full and incremental discovery.
  RunIncrementalDiscovery(callback);
}


/**
 * Start incremental discovery, which on the TRI is the same as full.
 */
void DmxTriWidgetImpl::RunIncrementalDiscovery(
    RDMDiscoveryCallback *callback) {
  if (m_discovery_callback) {
    OLA_FATAL << "Call to RunFullDiscovery while discovery is already running"
      << ", the DiscoverableQueueingRDMController has broken!";
    // the best we can do is run the callback now
    RunDiscoveryCallback(callback);
    return;
  }

  m_discovery_callback = callback;
  m_discovery_state = DISCOVER_AUTO_REQUIRED;
  MaybeSendNextRequest();
}


/**
 * Send the outstanding DMXBuffer.
 */
void DmxTriWidgetImpl::SendDMXBuffer() {
  // CommandID, Options, Start Code + data
  uint8_t send_buffer[3 + DMX_UNIVERSE_SIZE];
  send_buffer[0] = SINGLE_TX_COMMAND_ID;
  send_buffer[1] = 0;  // wait for command completion
  send_buffer[2] = DMX512_START_CODE;

  unsigned int length = DMX_UNIVERSE_SIZE;
  m_outgoing_dmx.Get(send_buffer + 3, &length);
  m_outgoing_dmx.Reset();
  SendCommandToTRI(EXTENDED_COMMAND_LABEL, send_buffer, length + 3);
}


/**
 * Send the queued up RDM command.
 */
void DmxTriWidgetImpl::SendQueuedRDMCommand() {
  // If we can't find this UID, fail now.
  const UID &dest_uid = m_pending_rdm_request->DestinationUID();
  if (!dest_uid.IsBroadcast() && !STLContains(m_uid_index_map, dest_uid)) {
    HandleRDMError(ola::rdm::RDM_UNKNOWN_UID);
    return;
  }

  if (m_use_raw_rdm) {
    SendRawRDMRequest();
    return;
  }

  if (dest_uid.IsBroadcast() && dest_uid.ManufacturerId() != m_last_esta_id) {
    // we have to send a Set filter command
    uint16_t esta_id = dest_uid.ManufacturerId();
    uint8_t data[] = {SET_FILTER_COMMAND_ID,
                      static_cast<uint8_t>(esta_id >> 8),
                      static_cast<uint8_t>(esta_id & 0xff)
                     };
    if (!SendCommandToTRI(EXTENDED_COMMAND_LABEL,
                          reinterpret_cast<uint8_t*>(&data),
                          sizeof(data))) {
      OLA_INFO << "Failed to send set filter, aborting request";
      HandleRDMError(ola::rdm::RDM_FAILED_TO_SEND);
    }
    return;
  } else {
    DispatchRequest();
  }
}


/**
 * Call the UIDSet handler with the latest UID list.
 */
void DmxTriWidgetImpl::RunDiscoveryCallback(RDMDiscoveryCallback *callback) {
  if (!callback)
    return;

  UIDSet uid_set;
  UIDToIndexMap::iterator iter = m_uid_index_map.begin();
  for (; iter != m_uid_index_map.end(); ++iter) {
    uid_set.AddUID(iter->first);
  }
  callback->Run(uid_set);
}


/*
 * Check the status of the RDM discovery process.
 * This is called periodically while discovery is running
 */
bool DmxTriWidgetImpl::CheckDiscoveryStatus() {
  m_discovery_state = DISCOVER_STATUS_REQUIRED;
  MaybeSendNextRequest();
  return true;
}


/*
 * Handle a message received from the widget
 */
void DmxTriWidgetImpl::HandleMessage(uint8_t label,
                                     const uint8_t *data,
                                     unsigned int length) {
  if (label == EXTENDED_COMMAND_LABEL) {
    if (length < DATA_OFFSET) {
      OLA_WARN << "DMX-TRI frame too small";
      return;
    }

    uint8_t command_id = data[0];
    uint8_t return_code = data[1];
    length -= DATA_OFFSET;
    data = length ? data + DATA_OFFSET: NULL;

    if (command_id != m_expected_command) {
      OLA_WARN << "Received an unexpected command response, expected "
<<<<<<< HEAD
               << ToHex(m_expected_command) << ", got "
               << ToHex(command_id);
=======
               << ToHex(m_expected_command) << ", got " << ToHex(command_id);
>>>>>>> 49f5bd5d
    }
    m_last_command = m_expected_command;
    m_expected_command = RESERVED_COMMAND_ID;

    switch (command_id) {
      case SINGLE_TX_COMMAND_ID:
        HandleSingleTXResponse(return_code);
        break;
      case DISCOVER_AUTO_COMMAND_ID:
        HandleDiscoveryAutoResponse(return_code, data, length);
        break;
      case DISCOVER_STATUS_COMMAND_ID:
        HandleDiscoverStatResponse(return_code, data, length);
        break;
      case REMOTE_UID_COMMAND_ID:
        HandleRemoteUIDResponse(return_code, data, length);
        break;
      case RAW_RDM_COMMAND_ID:
        HandleRawRDMResponse(return_code, data, length);
        break;
      case REMOTE_GET_COMMAND_ID:
        HandleRemoteRDMResponse(return_code, data, length);
        break;
      case REMOTE_SET_COMMAND_ID:
        HandleRemoteRDMResponse(return_code, data, length);
        break;
      case QUEUED_GET_COMMAND_ID:
        HandleQueuedGetResponse(return_code, data, length);
        break;
      case SET_FILTER_COMMAND_ID:
        HandleSetFilterResponse(return_code, data, length);
        break;
      default:
        OLA_WARN << "Unknown DMX-TRI CI: " << ToHex(command_id);
    }
  } else {
    OLA_INFO << "DMX-TRI got response " << static_cast<int>(label);
  }
}


/*
 * Send a DiscoAuto message to begin the discovery process.
 */
void DmxTriWidgetImpl::SendDiscoveryAuto() {
  m_discovery_state = NO_DISCOVERY_ACTION;
  uint8_t command_id = DISCOVER_AUTO_COMMAND_ID;
  if (!SendCommandToTRI(EXTENDED_COMMAND_LABEL, &command_id,
                        sizeof(command_id))) {
    OLA_WARN << "Unable to begin RDM discovery";
    RDMDiscoveryCallback *callback = m_discovery_callback;
    m_discovery_callback = NULL;
    RunDiscoveryCallback(callback);
  } else {
    // setup a stat every RDM_STATUS_INTERVAL_MS until we're done
    m_disc_stat_timeout_id = m_scheduler->RegisterRepeatingTimeout(
        RDM_STATUS_INTERVAL_MS,
        NewCallback(this, &DmxTriWidgetImpl::CheckDiscoveryStatus));
  }
}


/*
 * Send a RemoteUID message to fetch UID in TRI register.
 */
void DmxTriWidgetImpl::FetchNextUID() {
  m_discovery_state = NO_DISCOVERY_ACTION;
  if (!m_uid_count)
    return;

  OLA_INFO << "Fetching index  " << static_cast<int>(m_uid_count);
  uint8_t data[] = {REMOTE_UID_COMMAND_ID, m_uid_count};
  SendCommandToTRI(EXTENDED_COMMAND_LABEL, data, sizeof(data));
}

/*
 * Send a DiscoStat message to get status of the discovery process.
 */
void DmxTriWidgetImpl::SendDiscoveryStat() {
  m_discovery_state = NO_DISCOVERY_ACTION;
  uint8_t command = DISCOVER_STATUS_COMMAND_ID;
  if (!SendCommandToTRI(EXTENDED_COMMAND_LABEL, &command, sizeof(command))) {
    RDMDiscoveryCallback *callback = m_discovery_callback;
    m_discovery_callback = NULL;
    RunDiscoveryCallback(callback);
  }
}


/**
 * Send a raw RDM command, bypassing all the handling the RDM-TRI does.
 */
void DmxTriWidgetImpl::SendRawRDMRequest() {
  m_pending_rdm_request->SetTransactionNumber(m_transaction_number);
  m_pending_rdm_request->SetPortId(1);  // port id is always 1

  // add two bytes for the command & option field
  ByteString data;
  data.push_back(RAW_RDM_COMMAND_ID);
  // a 2 means we don't wait for a break in the response.
  data.push_back(m_pending_rdm_request->IsDUB() ? 2 : 0);

  if (!RDMCommandSerializer::Pack(*m_pending_rdm_request, &data)) {
    OLA_WARN << "Failed to pack RDM request";
    HandleRDMError(ola::rdm::RDM_FAILED_TO_SEND);
    return;
  }

  OLA_INFO << "Sending raw request to "
           << m_pending_rdm_request->DestinationUID()
<<<<<<< HEAD
           << " with command "
           << ToHex(m_pending_rdm_request->CommandClass())
=======
           << " with command " << ToHex(m_pending_rdm_request->CommandClass())
>>>>>>> 49f5bd5d
           << " and param " << ToHex(m_pending_rdm_request->ParamId());

  if (SendCommandToTRI(EXTENDED_COMMAND_LABEL, data.data(), data.size())) {
    m_transaction_number++;
  } else {
    HandleRDMError(ola::rdm::RDM_FAILED_TO_SEND);
  }
}


/*
 * Send the next RDM request, this assumes that SetFilter has been called
 */
void DmxTriWidgetImpl::DispatchRequest() {
  const ola::rdm::RDMRequest *request = m_pending_rdm_request.get();
  if (request->ParamId() == ola::rdm::PID_QUEUED_MESSAGE &&
      request->CommandClass() == RDMCommand::GET_COMMAND) {
    // these are special
    if (request->ParamDataSize()) {
      DispatchQueuedGet();
    } else {
      OLA_WARN << "Missing param data in queued message get";
      HandleRDMError(ola::rdm::RDM_FAILED_TO_SEND);
    }
    return;
  }

  PACK(
  struct rdm_message {
    uint8_t command;
    uint8_t index;
    uint16_t sub_device;
    uint16_t param_id;
    uint8_t data[RDMCommandSerializer::MAX_PARAM_DATA_LENGTH];
  });

  rdm_message message;

  if (request->CommandClass() == RDMCommand::GET_COMMAND) {
    message.command = REMOTE_GET_COMMAND_ID;
  } else if (request->CommandClass() == RDMCommand::SET_COMMAND) {
    message.command = REMOTE_SET_COMMAND_ID;
  } else {
    OLA_WARN << "Request was not get or set: "
             << static_cast<int>(request->CommandClass());
    HandleRDMError(ola::rdm::RDM_FAILED_TO_SEND);
    return;
  }

  if (request->DestinationUID().IsBroadcast()) {
    message.index = 0;
  } else {
    UIDToIndexMap::const_iterator iter =
      m_uid_index_map.find(request->DestinationUID());
    if (iter == m_uid_index_map.end()) {
      OLA_WARN << request->DestinationUID() << " not found in uid map";
      HandleRDMError(ola::rdm::RDM_UNKNOWN_UID);
      return;
    }
    message.index = iter->second;
  }
  message.sub_device = HostToNetwork(request->SubDevice());
  message.param_id = HostToNetwork(request->ParamId());
  if (request->ParamDataSize())
    memcpy(message.data, request->ParamData(), request->ParamDataSize());

  unsigned int size = sizeof(message) -
    RDMCommandSerializer::MAX_PARAM_DATA_LENGTH + request->ParamDataSize();

  OLA_INFO << "Sending request to " << request->DestinationUID()
           << " with command " << ToHex(request->CommandClass())
           << " and param " << ToHex(request->ParamId());

  bool r = SendCommandToTRI(EXTENDED_COMMAND_LABEL,
                            reinterpret_cast<uint8_t*>(&message),
                            size);
  if (!r) {
    HandleRDMError(ola::rdm::RDM_FAILED_TO_SEND);
  }
}


/*
 * Send a queued get message
 */
void DmxTriWidgetImpl::DispatchQueuedGet() {
  UIDToIndexMap::const_iterator iter =
    m_uid_index_map.find(m_pending_rdm_request->DestinationUID());
  if (iter == m_uid_index_map.end()) {
    OLA_WARN << m_pending_rdm_request->DestinationUID()
             << " not found in uid map";
    HandleRDMError(ola::rdm::RDM_FAILED_TO_SEND);
    return;
  }
  uint8_t data[3] = {QUEUED_GET_COMMAND_ID,
                     iter->second,
                     m_pending_rdm_request->ParamData()[0]};

  if (!SendCommandToTRI(EXTENDED_COMMAND_LABEL,
                        reinterpret_cast<uint8_t*>(&data),
                        arraysize(data))) {
    HandleRDMError(ola::rdm::RDM_FAILED_TO_SEND);
  }
}


/*
 * Stop the discovery process
 */
void DmxTriWidgetImpl::StopDiscovery() {
  if (m_disc_stat_timeout_id != ola::thread::INVALID_TIMEOUT) {
    m_scheduler->RemoveTimeout(m_disc_stat_timeout_id);
    m_disc_stat_timeout_id = ola::thread::INVALID_TIMEOUT;
  }
}


/**
 * Handle the response from Single TX.
 */
void DmxTriWidgetImpl::HandleSingleTXResponse(uint8_t return_code) {
  if (return_code != EC_NO_ERROR)
    OLA_WARN << "Error sending DMX data. TRI return code was 0x"
             << ToHex(return_code);
  MaybeSendNextRequest();
}


/*
 * Handle the response from calling DiscoAuto
 */
void DmxTriWidgetImpl::HandleDiscoveryAutoResponse(uint8_t return_code,
                                                   const uint8_t*,
                                                   unsigned int) {
  if (return_code != EC_NO_ERROR) {
    if (return_code == EC_UNKNOWN_COMMAND)
      OLA_INFO << "This DMX-TRI doesn't support RDM";
    else
      OLA_WARN << "DMX_TRI discovery returned error " <<
        static_cast<int>(return_code);
    StopDiscovery();
    RDMDiscoveryCallback *callback = m_discovery_callback;
    m_discovery_callback = NULL;
    RunDiscoveryCallback(callback);
  }
}


/*
 * Handle the response from calling discovery stat
 */
void DmxTriWidgetImpl::HandleDiscoverStatResponse(uint8_t return_code,
                                                  const uint8_t *data,
                                                  unsigned int length) {
  if (return_code == EC_NO_ERROR || return_code == EC_RESPONSE_UNEXPECTED) {
    if (return_code == EC_RESPONSE_UNEXPECTED)
      OLA_INFO << "Got an unexpected RDM response during discovery";

    if (length < 1) {
      // don't cancel the timer, try again after RDM_STATUS_INTERVAL_MS
      OLA_WARN << "DiscoStat command too short, was " << length;
      return;
    }

    if (data[1] == 0) {
      OLA_DEBUG << "Discovery process has completed, "
                << static_cast<int>(data[0]) << " devices found";
      StopDiscovery();
      m_uid_count = data[0];
      m_uid_index_map.clear();
      if (m_uid_count) {
        m_discovery_state = FETCH_UID_REQUIRED;
        MaybeSendNextRequest();
      } else {
        RDMDiscoveryCallback *callback = m_discovery_callback;
        m_discovery_callback = NULL;
        RunDiscoveryCallback(callback);
      }
    }
  } else {
    // These are all fatal
    switch (return_code) {
      case EC_RESPONSE_MUTE:
        OLA_WARN << "Unable to mute device, aborting discovery";
        break;
      case EC_RESPONSE_DISCOVERY:
        OLA_WARN <<
          "Duplicated or erroneous device detected, aborting discovery";
        break;
      default:
        OLA_WARN << "DMX_TRI discovery returned error " <<
          static_cast<int>(return_code);
        break;
    }
    // clear out the old map
    m_uid_index_map.clear();
    StopDiscovery();
    RDMDiscoveryCallback *callback = m_discovery_callback;
    m_discovery_callback = NULL;
    RunDiscoveryCallback(callback);
  }
}


/*
 * Handle the response to a RemoteGet command
 */
void DmxTriWidgetImpl::HandleRemoteUIDResponse(uint8_t return_code,
                                               const uint8_t *data,
                                               unsigned int length) {
  if (!m_uid_count) {
    // not expecting any responses
    OLA_INFO << "Got an unexpected RemoteUID response";
    return;
  }

  if (return_code == EC_NO_ERROR) {
    if (length < ola::rdm::UID::UID_SIZE) {
      OLA_INFO << "Short RemoteUID response, was " << length;
    } else {
      const UID uid(data);
      m_uid_index_map[uid] = m_uid_count;
    }
  } else if (return_code == EC_CONSTRAINT) {
    // this is returned if the index is wrong
    OLA_INFO << "RemoteUID returned RC_Constraint, some how we botched the"
      << " discovery process, subtracting 1 and attempting to continue";
  } else {
    OLA_INFO << "RemoteUID returned " << static_cast<int>(return_code);
  }

  m_uid_count--;

  if (m_uid_count) {
    m_discovery_state = FETCH_UID_REQUIRED;
    MaybeSendNextRequest();
  } else {
    RDMDiscoveryCallback *callback = m_discovery_callback;
    m_discovery_callback = NULL;
    RunDiscoveryCallback(callback);
  }
}


/*
 * Handle the response to a raw RDM command
 * data will be NULL, if length is 0.
 */
void DmxTriWidgetImpl::HandleRawRDMResponse(uint8_t return_code,
                                            const uint8_t *data,
                                            unsigned int length) {
<<<<<<< HEAD
  OLA_INFO << "got raw RDM response with code: " << ToHex(return_code)
=======
  OLA_INFO << "got raw RDM response with code: 0x" << ToHex(return_code)
>>>>>>> 49f5bd5d
           << ", length: " << length;

  auto_ptr<ola::rdm::RDMRequest> request(m_pending_rdm_request);
  ola::rdm::RDMCallback *callback = m_rdm_request_callback;
  m_pending_rdm_request.reset();
  m_rdm_request_callback = NULL;

  if (callback == NULL || request.get() == NULL) {
    OLA_FATAL << "Got a response but missing callback or request object!";
    return;
  }

  if (return_code == EC_UNKNOWN_COMMAND) {
    // This means raw mode isn't supported and we should fall back to the
    // default mode
    m_use_raw_rdm = false;
    OLA_WARN <<
      "Raw RDM mode not supported, switching back to the managed RDM mode";
    SendRDMRequest(request.release(), callback);
    return;
  }


  // handle responses to DUB commands
<<<<<<< HEAD
  if (request->IsDUB()) {
    if (return_code == EC_RESPONSE_NONE) {
      RunRDMCallback(callback, ola::rdm::RDM_TIMEOUT);
    } else if (return_code == EC_NO_ERROR ||
               return_code == EC_RESPONSE_DISCOVERY) {
      rdm::RDMFrame frame(data, length);
      auto_ptr<RDMReply> reply(RDMReply::DUBReply(frame));
      callback->Run(reply.get());
    } else {
      OLA_WARN << "Un-handled DUB response 0x" << ToHex(return_code);
      RunRDMCallback(callback, ola::rdm::RDM_INVALID_RESPONSE);
=======
  if (IsDUBRequest(request.get())) {
    if (return_code == EC_RESPONSE_NONE) {
      callback->Run(ola::rdm::RDM_TIMEOUT, NULL, packets);
    } else if (return_code == EC_NO_ERROR ||
               return_code == EC_RESPONSE_DISCOVERY) {
      callback->Run(ola::rdm::RDM_DUB_RESPONSE, NULL, packets);
    } else {
      OLA_WARN << "Un-handled DUB response 0x" << ToHex(return_code);
>>>>>>> 49f5bd5d
    }
    return;
  }

  const UID &dest_uid = request->DestinationUID();

  if (dest_uid.IsBroadcast()) {
    if (return_code != EC_RESPONSE_NONE) {
      OLA_WARN << "Unexpected response to broadcast message";
    }
    RunRDMCallback(callback, ola::rdm::RDM_WAS_BROADCAST);
    return;
  }

  if (return_code == EC_RESPONSE_NONE) {
    RunRDMCallback(callback, ola::rdm::RDM_TIMEOUT);
    return;
  }

  auto_ptr<RDMReply> reply(RDMReply::FromFrame(rdm::RDMFrame(data, length)));
  callback->Run(reply.get());
}


/*
 * Handle the response to a Remote Get/Set command
 */
void DmxTriWidgetImpl::HandleRemoteRDMResponse(uint8_t return_code,
                                               const uint8_t *data,
                                               unsigned int length) {
  if (m_pending_rdm_request.get() == NULL) {
    OLA_FATAL << "Got a response but missing callback or request object!";
    return;
  }

  OLA_INFO << "Received RDM response with code 0x" << ToHex(return_code)
<<<<<<< HEAD
           << ", " << std::dec << length << " bytes, param "
=======
           << ", " << length << " bytes, param "
>>>>>>> 49f5bd5d
           << ToHex(m_pending_rdm_request->ParamId());

  HandleGenericRDMResponse(return_code,
                           m_pending_rdm_request->ParamId(),
                           data,
                           length);
}


/*
 * Handle the response to a QueuedGet command
 */
void DmxTriWidgetImpl::HandleQueuedGetResponse(uint8_t return_code,
                                               const uint8_t *data,
                                               unsigned int length) {
  if (length < 2) {
    OLA_FATAL << "Queued response too small, was " << length << " bytes";
    HandleRDMError(ola::rdm::RDM_INVALID_RESPONSE);
    return;
  }

  uint16_t pid;
  memcpy(reinterpret_cast<uint8_t*>(&pid), data, sizeof(pid));
  pid = NetworkToHost(pid);

  data += 2;
  length -= 2;

  OLA_INFO << "Received queued message response with code "
<<<<<<< HEAD
           << ToHex(return_code) << ", " << length
           << " bytes, param " << ToHex(pid);
=======
           << ToHex(return_code) << ", " << length << " bytes, param "
           << ToHex(pid);
>>>>>>> 49f5bd5d

  if (!length)
    data = NULL;
  HandleGenericRDMResponse(return_code, pid, data, length);
}


/*
 * Handle a RDM response for both queued and normal messages.
 */
void DmxTriWidgetImpl::HandleGenericRDMResponse(uint8_t return_code,
                                                uint16_t pid,
                                                const uint8_t *data,
                                                unsigned int length) {
  auto_ptr<const ola::rdm::RDMRequest> request(m_pending_rdm_request.release());
  ola::rdm::RDMCallback *callback = m_rdm_request_callback;
  m_rdm_request_callback = NULL;

  if (callback == NULL || request.get() == NULL) {
    OLA_FATAL << "Got a response but missing callback or request object!";
    return;
  }

  ola::rdm::RDMResponse *response = NULL;
  ola::rdm::RDMStatusCode code = ola::rdm::RDM_COMPLETED_OK;
  ola::rdm::rdm_nack_reason reason;

  if (ReturnCodeToNackReason(return_code, &reason)) {
    response = ola::rdm::NackWithReason(request.get(), reason);
    code = ola::rdm::RDM_COMPLETED_OK;
  } else if (return_code == EC_NO_ERROR) {
    if (request->DestinationUID().IsBroadcast()) {
      code = ola::rdm::RDM_WAS_BROADCAST;
    } else {
      code = ola::rdm::RDM_COMPLETED_OK;
      response = ola::rdm::GetResponseWithPid(
          request.get(),
          pid,
          data,
          length);
    }
  } else if (return_code == EC_RESPONSE_TIME) {
    response = ola::rdm::GetResponseWithPid(request.get(),
                                            pid,
                                            data,
                                            length,
                                            ola::rdm::RDM_ACK_TIMER);
  } else if (return_code == EC_RESPONSE_WAIT) {
    // this is a hack, there is no way to expose # of queued messages
    response = ola::rdm::GetResponseWithPid(request.get(),
                                            pid,
                                            data,
                                            length,
                                            ola::rdm::RDM_ACK,
                                            1);
  } else if (return_code == EC_RESPONSE_MORE) {
    response = ola::rdm::GetResponseWithPid(request.get(),
                                            pid,
                                            data,
                                            length,
                                            ola::rdm::ACK_OVERFLOW);
  } else if (!TriToOlaReturnCode(return_code, &code)) {
<<<<<<< HEAD
    OLA_WARN << "Response was returned with "
             << ToHex(return_code);
=======
    OLA_WARN << "Response was returned with " << ToHex(return_code);
>>>>>>> 49f5bd5d
    code = ola::rdm::RDM_INVALID_RESPONSE;
  }
  // Unfortunately we don't get to see the raw response here, which limits the
  // use of the TRI for testing. For testing use the raw mode.
  RDMReply reply(code, response);
  callback->Run(&reply);
}

/*
 * Handle a setfilter response
 */
void DmxTriWidgetImpl::HandleSetFilterResponse(uint8_t return_code,
                                               const uint8_t*, unsigned int) {
  if (!m_pending_rdm_request.get()) {
    OLA_WARN << "Set filter response but no RDM message to send!";
    return;
  }

  if (return_code == EC_NO_ERROR) {
    m_last_esta_id = m_pending_rdm_request->DestinationUID().ManufacturerId();
    DispatchRequest();
  } else {
    OLA_WARN << "SetFilter returned " << static_cast<int>(return_code) <<
      ", we have no option but to drop the rdm request";
    HandleRDMError(ola::rdm::RDM_FAILED_TO_SEND);
  }
}


/**
 * Return true if there is an outstanding transaction pending.
 */
bool DmxTriWidgetImpl::PendingTransaction() const {
  return m_expected_command != RESERVED_COMMAND_ID;
}

/**
 * Check if there is anything waiting to be sent.
 */
void DmxTriWidgetImpl::MaybeSendNextRequest() {
  // sending may fail, so we loop until there is nothing to do or there is a
  // transaction pending.
  bool first = true;
  while (true) {
    if (PendingTransaction()) {
      if (first)
        OLA_DEBUG << "Transaction in progress, delaying send";
      return;
    }
    first = false;

    if (m_outgoing_dmx.Size() && m_last_command != SINGLE_TX_COMMAND_ID) {
      // avoid starving out DMX frames
      SendDMXBuffer();
    } else if (m_pending_rdm_request.get()) {
      // there is an RDM command to send
      SendQueuedRDMCommand();
    } else if (m_discovery_state == DISCOVER_AUTO_REQUIRED) {
      SendDiscoveryAuto();
    } else if (m_discovery_state == DISCOVER_STATUS_REQUIRED) {
      SendDiscoveryStat();
    } else if (m_discovery_state == FETCH_UID_REQUIRED) {
      FetchNextUID();
    } else if (m_outgoing_dmx.Size()) {
      // there is a DMX frame to send
      SendDMXBuffer();
    } else {
      return;
    }
  }
}


/**
 * Return an error on the RDM callback and handle the clean up. This assumes
 * that m_pending_rdm_request and m_rdm_request_callback are non-null.
 */
void DmxTriWidgetImpl::HandleRDMError(ola::rdm::RDMStatusCode status_code) {
  ola::rdm::RDMCallback *callback = m_rdm_request_callback;
  m_rdm_request_callback = NULL;
  m_pending_rdm_request.reset();
  if (callback) {
    RunRDMCallback(callback, status_code);
  }
}


/**
 * Send data to the TRI, and set the flag indicating a transaction is pending.
 */
bool DmxTriWidgetImpl::SendCommandToTRI(uint8_t label, const uint8_t *data,
                                        unsigned int length) {
  bool r = SendMessage(label, data, length);
  if (r && label == EXTENDED_COMMAND_LABEL && length) {
<<<<<<< HEAD
    OLA_DEBUG << "Sent command 0x" << ToHex(data[0]);
=======
    OLA_DEBUG << "Sent command " << ToHex(data[0]);
>>>>>>> 49f5bd5d
    m_expected_command = data[0];
  }
  return r;
}

/**
 * Convert a DMX TRI return code to the appropriate RDMStatusCode
 * @return true if this was a matching code, false otherwise
 */
bool DmxTriWidgetImpl::TriToOlaReturnCode(
    uint8_t return_code,
    ola::rdm::RDMStatusCode *code) {
  switch (return_code) {
    case EC_RESPONSE_TRANSACTION:
      *code = ola::rdm::RDM_TRANSACTION_MISMATCH;
      break;
    case EC_RESPONSE_SUB_DEVICE:
      *code = ola::rdm::RDM_SUB_DEVICE_MISMATCH;
      break;
    case EC_RESPONSE_FORMAT:
      *code = ola::rdm::RDM_INVALID_RESPONSE;
      break;
    case EC_RESPONSE_CHECKSUM:
      *code = ola::rdm::RDM_CHECKSUM_INCORRECT;
      break;
    case EC_RESPONSE_NONE:
      *code = ola::rdm::RDM_TIMEOUT;
      break;
    case EC_RESPONSE_IDENTITY:
      *code = ola::rdm::RDM_SRC_UID_MISMATCH;
      break;
    default:
      return false;
  }
  return true;
}


/**
 * Convert a DMX-TRI return code to Nack reason code if appropriate
 */
bool DmxTriWidgetImpl::ReturnCodeToNackReason(
    uint8_t return_code,
    ola::rdm::rdm_nack_reason *reason) {
  switch (return_code) {
    case EC_UNKNOWN_PID:
      *reason = ola::rdm::NR_UNKNOWN_PID;
      break;
    case EC_FORMAT_ERROR:
      *reason = ola::rdm::NR_FORMAT_ERROR;
      break;
    case EC_HARDWARE_FAULT:
      *reason = ola::rdm::NR_HARDWARE_FAULT;
      break;
    case EC_PROXY_REJECT:
      *reason = ola::rdm::NR_PROXY_REJECT;
      break;
    case EC_WRITE_PROTECT:
      *reason = ola::rdm::NR_WRITE_PROTECT;
      break;
    case EC_UNSUPPORTED_COMMAND_CLASS:
      *reason = ola::rdm::NR_UNSUPPORTED_COMMAND_CLASS;
      break;
    case EC_OUT_OF_RANGE:
      *reason = ola::rdm::NR_DATA_OUT_OF_RANGE;
      break;
    case EC_BUFFER_FULL:
      *reason = ola::rdm::NR_BUFFER_FULL;
      break;
    case EC_FRAME_OVERFLOW:
      *reason = ola::rdm::NR_PACKET_SIZE_UNSUPPORTED;
      break;
    case EC_SUBDEVICE_UNKNOWN:
      *reason = ola::rdm::NR_SUB_DEVICE_OUT_OF_RANGE;
      break;
    case EC_PROXY_BUFFER_FULL:
      *reason = ola::rdm::NR_PROXY_BUFFER_FULL;
      break;
    default:
      return false;
  }
  return true;
}


/**
 * DmxTriWidget Constructor
 */
DmxTriWidget::DmxTriWidget(ola::thread::SchedulerInterface *scheduler,
                           ola::io::ConnectedDescriptor *descriptor,
                           unsigned int queue_size,
                           bool use_raw_rdm) {
  m_impl = new DmxTriWidgetImpl(scheduler, descriptor, use_raw_rdm);
  m_controller = new ola::rdm::DiscoverableQueueingRDMController(m_impl,
                                                                 queue_size);
}


DmxTriWidget::~DmxTriWidget() {
  // delete the controller after the impl because the controller owns the
  // callback
  delete m_impl;
  delete m_controller;
}
}  // namespace usbpro
}  // namespace plugin
}  // namespace ola<|MERGE_RESOLUTION|>--- conflicted
+++ resolved
@@ -42,10 +42,7 @@
 namespace plugin {
 namespace usbpro {
 
-<<<<<<< HEAD
 using ola::io::ByteString;
-=======
->>>>>>> 49f5bd5d
 using ola::network::HostToNetwork;
 using ola::network::NetworkToHost;
 using ola::rdm::RDMCommand;
@@ -285,12 +282,7 @@
 
     if (command_id != m_expected_command) {
       OLA_WARN << "Received an unexpected command response, expected "
-<<<<<<< HEAD
-               << ToHex(m_expected_command) << ", got "
-               << ToHex(command_id);
-=======
                << ToHex(m_expected_command) << ", got " << ToHex(command_id);
->>>>>>> 49f5bd5d
     }
     m_last_command = m_expected_command;
     m_expected_command = RESERVED_COMMAND_ID;
@@ -401,12 +393,7 @@
 
   OLA_INFO << "Sending raw request to "
            << m_pending_rdm_request->DestinationUID()
-<<<<<<< HEAD
-           << " with command "
-           << ToHex(m_pending_rdm_request->CommandClass())
-=======
            << " with command " << ToHex(m_pending_rdm_request->CommandClass())
->>>>>>> 49f5bd5d
            << " and param " << ToHex(m_pending_rdm_request->ParamId());
 
   if (SendCommandToTRI(EXTENDED_COMMAND_LABEL, data.data(), data.size())) {
@@ -658,11 +645,7 @@
 void DmxTriWidgetImpl::HandleRawRDMResponse(uint8_t return_code,
                                             const uint8_t *data,
                                             unsigned int length) {
-<<<<<<< HEAD
   OLA_INFO << "got raw RDM response with code: " << ToHex(return_code)
-=======
-  OLA_INFO << "got raw RDM response with code: 0x" << ToHex(return_code)
->>>>>>> 49f5bd5d
            << ", length: " << length;
 
   auto_ptr<ola::rdm::RDMRequest> request(m_pending_rdm_request);
@@ -685,9 +668,7 @@
     return;
   }
 
-
   // handle responses to DUB commands
-<<<<<<< HEAD
   if (request->IsDUB()) {
     if (return_code == EC_RESPONSE_NONE) {
       RunRDMCallback(callback, ola::rdm::RDM_TIMEOUT);
@@ -697,18 +678,8 @@
       auto_ptr<RDMReply> reply(RDMReply::DUBReply(frame));
       callback->Run(reply.get());
     } else {
-      OLA_WARN << "Un-handled DUB response 0x" << ToHex(return_code);
+      OLA_WARN << "Un-handled DUB response " << ToHex(return_code);
       RunRDMCallback(callback, ola::rdm::RDM_INVALID_RESPONSE);
-=======
-  if (IsDUBRequest(request.get())) {
-    if (return_code == EC_RESPONSE_NONE) {
-      callback->Run(ola::rdm::RDM_TIMEOUT, NULL, packets);
-    } else if (return_code == EC_NO_ERROR ||
-               return_code == EC_RESPONSE_DISCOVERY) {
-      callback->Run(ola::rdm::RDM_DUB_RESPONSE, NULL, packets);
-    } else {
-      OLA_WARN << "Un-handled DUB response 0x" << ToHex(return_code);
->>>>>>> 49f5bd5d
     }
     return;
   }
@@ -744,12 +715,8 @@
     return;
   }
 
-  OLA_INFO << "Received RDM response with code 0x" << ToHex(return_code)
-<<<<<<< HEAD
-           << ", " << std::dec << length << " bytes, param "
-=======
+  OLA_INFO << "Received RDM response with code " << ToHex(return_code)
            << ", " << length << " bytes, param "
->>>>>>> 49f5bd5d
            << ToHex(m_pending_rdm_request->ParamId());
 
   HandleGenericRDMResponse(return_code,
@@ -779,13 +746,8 @@
   length -= 2;
 
   OLA_INFO << "Received queued message response with code "
-<<<<<<< HEAD
-           << ToHex(return_code) << ", " << length
-           << " bytes, param " << ToHex(pid);
-=======
            << ToHex(return_code) << ", " << length << " bytes, param "
            << ToHex(pid);
->>>>>>> 49f5bd5d
 
   if (!length)
     data = NULL;
@@ -848,12 +810,7 @@
                                             length,
                                             ola::rdm::ACK_OVERFLOW);
   } else if (!TriToOlaReturnCode(return_code, &code)) {
-<<<<<<< HEAD
-    OLA_WARN << "Response was returned with "
-             << ToHex(return_code);
-=======
     OLA_WARN << "Response was returned with " << ToHex(return_code);
->>>>>>> 49f5bd5d
     code = ola::rdm::RDM_INVALID_RESPONSE;
   }
   // Unfortunately we don't get to see the raw response here, which limits the
@@ -948,11 +905,7 @@
                                         unsigned int length) {
   bool r = SendMessage(label, data, length);
   if (r && label == EXTENDED_COMMAND_LABEL && length) {
-<<<<<<< HEAD
-    OLA_DEBUG << "Sent command 0x" << ToHex(data[0]);
-=======
     OLA_DEBUG << "Sent command " << ToHex(data[0]);
->>>>>>> 49f5bd5d
     m_expected_command = data[0];
   }
   return r;
