/*
 * This program is free software; you can redistribute it and/or modify
 * it under the terms of the GNU General Public License as published by
 * the Free Software Foundation; either version 2 of the License, or
 * (at your option) any later version.
 *
 * This program is distributed in the hope that it will be useful,
 * but WITHOUT ANY WARRANTY; without even the implied warranty of
 * MERCHANTABILITY or FITNESS FOR A PARTICULAR PURPOSE.  See the
 * GNU Library General Public License for more details.
 *
 * You should have received a copy of the GNU General Public License
 * along with this program; if not, write to the Free Software
 * Foundation, Inc., 51 Franklin Street, Fifth Floor, Boston, MA 02110-1301 USA.
 *
 * SPIOutputTest.cpp
 * Test fixture for SPIOutput.
 * Copyright (C) 2013 Simon Newton
 */

#include <cppunit/extensions/HelperMacros.h>
#include <string>

#include "ola/base/Array.h"
#include "ola/DmxBuffer.h"
#include "ola/Logging.h"
#include "ola/rdm/UID.h"
#include "ola/testing/TestUtils.h"
#include "plugins/spi/SPIBackend.h"
#include "plugins/spi/SPIOutput.h"

using ola::DmxBuffer;
using ola::plugin::spi::FakeSPIBackend;
using ola::plugin::spi::SPIBackendInterface;
using ola::plugin::spi::SPIOutput;
using ola::rdm::UID;
using std::string;

class SPIOutputTest: public CppUnit::TestFixture {
  CPPUNIT_TEST_SUITE(SPIOutputTest);
  CPPUNIT_TEST(testDescription);
  CPPUNIT_TEST(testIndividualWS2801Control);
  CPPUNIT_TEST(testCombinedWS2801Control);
  CPPUNIT_TEST(testIndividualLPD8806Control);
  CPPUNIT_TEST(testCombinedLPD8806Control);
  CPPUNIT_TEST(testIndividualP9813Control);
  CPPUNIT_TEST(testCombinedP9813Control);
  CPPUNIT_TEST(testIndividualAPA102Control);
  CPPUNIT_TEST(testCombinedAPA102Control);
  CPPUNIT_TEST(testIndividualAPA102ControlPixelBrightness);
  CPPUNIT_TEST(testCombinedAPA102ControlPixelBrightness);
  CPPUNIT_TEST_SUITE_END();

 public:
  SPIOutputTest()
      : CppUnit::TestFixture(),
        m_uid(0x707a, 0) {
  }
  void setUp();

  void testDescription();
  void testIndividualWS2801Control();
  void testCombinedWS2801Control();
  void testIndividualLPD8806Control();
  void testCombinedLPD8806Control();
  void testIndividualP9813Control();
  void testCombinedP9813Control();
  void testIndividualAPA102Control();
  void testCombinedAPA102Control();
  void testIndividualAPA102ControlPixelBrightness();
  void testCombinedAPA102ControlPixelBrightness();

 private:
  UID m_uid;
};


CPPUNIT_TEST_SUITE_REGISTRATION(SPIOutputTest);

void SPIOutputTest::setUp() {
  ola::InitLogging(ola::OLA_LOG_INFO, ola::OLA_LOG_STDERR);
}

/**
 * Check the descrption, start address & personality.
 */
void SPIOutputTest::testDescription() {
  FakeSPIBackend backend(2);
  SPIOutput output1(m_uid, &backend, SPIOutput::Options(0, "Test SPI Device"));

  SPIOutput::Options options(1, "Test SPI Device");
  options.pixel_count = 32;
  SPIOutput output2(m_uid, &backend, options);

  // check default constructor values
  OLA_ASSERT_EQ(
      string("Output 0, WS2801 Individual Control, 75 slots @ 1."
             " (707a:00000000)"),
      output1.Description());
  OLA_ASSERT_EQ(static_cast<uint16_t>(1), output1.GetStartAddress());
  // OLA_ASSERT_EQ(static_cast<uint8_t>(1), output1.GetPersonality());
  OLA_ASSERT_EQ(
    static_cast<uint8_t>(SPIOutput::PERS_WS2801_INDIVIDUAL),
    output1.GetPersonality());

  OLA_ASSERT_EQ(
      string("Output 1, WS2801 Individual Control, 96 slots @ 1."
             " (707a:00000000)"),
      output2.Description());

  // change the start address & personality
  output1.SetStartAddress(10);
  // output1.SetPersonality(SPIOutput::PERS_LDP8806_INDIVIDUAL);
  output1.SetPersonality(3);
  OLA_ASSERT_EQ(
      string("Output 0, LPD8806 Individual Control, 75 slots @ 10."
             " (707a:00000000)"),
      output1.Description());
  OLA_ASSERT_EQ(static_cast<uint16_t>(10), output1.GetStartAddress());
  // OLA_ASSERT_EQ(static_cast<uint16_t>(SPIOutput::PERS_LDP8806_INDIVIDUAL),
    // output1.GetPersonality());
  OLA_ASSERT_EQ(static_cast<uint16_t>(3), output1.GetPersonality());
}


/**
 * Test DMX writes in the individual WS2801 mode.
 */
void SPIOutputTest::testIndividualWS2801Control() {
  FakeSPIBackend backend(2);
  SPIOutput::Options options(0, "Test SPI Device");
  options.pixel_count = 2;
  SPIOutput output(m_uid, &backend, options);
  output.SetPersonality(SPIOutput::PERS_WS2801_INDIVIDUAL);

  DmxBuffer buffer;
  unsigned int length = 0;
  const uint8_t *data = NULL;

  buffer.SetFromString("1, 10, 100");
  output.WriteDMX(buffer);
  data = backend.GetData(0, &length);
  const uint8_t EXPECTED0[] = { 1, 10, 100, 0, 0, 0};
  OLA_ASSERT_DATA_EQUALS(EXPECTED0, arraysize(EXPECTED0), data, length);
  OLA_ASSERT_EQ(1u, backend.Writes(0));

  buffer.SetFromString("255,128,0,10,20,30");
  output.WriteDMX(buffer);
  data = backend.GetData(0, &length);
  const uint8_t EXPECTED1[] = { 255, 128, 0, 10, 20, 30 };
  OLA_ASSERT_DATA_EQUALS(EXPECTED1, arraysize(EXPECTED1), data, length);
  OLA_ASSERT_EQ(2u, backend.Writes(0));

  buffer.SetFromString("34,56,78");
  output.WriteDMX(buffer);
  data = backend.GetData(0, &length);
  const uint8_t EXPECTED2[] = { 34, 56, 78, 10, 20, 30 };
  OLA_ASSERT_DATA_EQUALS(EXPECTED2, arraysize(EXPECTED2), data, length);
  OLA_ASSERT_EQ(3u, backend.Writes(0));

  buffer.SetFromString("7, 9");
  output.WriteDMX(buffer);
  data = backend.GetData(0, &length);
  const uint8_t EXPECTED3[] = { 7, 9, 78, 10, 20, 30 };
  OLA_ASSERT_DATA_EQUALS(EXPECTED3, arraysize(EXPECTED3), data, length);
  OLA_ASSERT_EQ(4u, backend.Writes(0));

  output.SetStartAddress(3);
  buffer.SetFromString("1,2,3,4,5,6,7,8");
  output.WriteDMX(buffer);
  data = backend.GetData(0, &length);
  const uint8_t EXPECTED4[] = { 3, 4, 5, 6, 7, 8 };
  OLA_ASSERT_DATA_EQUALS(EXPECTED4, arraysize(EXPECTED4), data, length);
  OLA_ASSERT_EQ(5u, backend.Writes(0));

  // Check nothing changed on the other output.
  OLA_ASSERT_EQ(reinterpret_cast<const uint8_t*>(NULL),
                backend.GetData(1, &length));
  OLA_ASSERT_EQ(0u, backend.Writes(1));
}


/**
 * Test DMX writes in the combined WS2801 mode.
 */
void SPIOutputTest::testCombinedWS2801Control() {
  FakeSPIBackend backend(2);
  SPIOutput::Options options(0, "Test SPI Device");
  options.pixel_count = 2;
  SPIOutput output(m_uid, &backend, options);
  output.SetPersonality(SPIOutput::PERS_WS2801_COMBINED);

  DmxBuffer buffer;
  buffer.SetFromString("255,128,0,10,20,30");
  output.WriteDMX(buffer);

  unsigned int length = 0;
  const uint8_t *data = backend.GetData(0, &length);

  const uint8_t EXPECTED1[] = { 255, 128, 0, 255, 128, 0 };
  OLA_ASSERT_DATA_EQUALS(EXPECTED1, arraysize(EXPECTED1), data, length);
  OLA_ASSERT_EQ(1u, backend.Writes(0));

  buffer.SetFromString("34,56,78");
  output.WriteDMX(buffer);
  data = backend.GetData(0, &length);
  const uint8_t EXPECTED2[] = { 34, 56, 78, 34, 56, 78 };
  OLA_ASSERT_DATA_EQUALS(EXPECTED2, arraysize(EXPECTED2), data, length);
  OLA_ASSERT_EQ(2u, backend.Writes(0));

  // Frames with insufficient data don't trigger writes.
  buffer.SetFromString("7, 9");
  output.WriteDMX(buffer);
  data = backend.GetData(0, &length);
  OLA_ASSERT_DATA_EQUALS(EXPECTED2, arraysize(EXPECTED2), data, length);
  OLA_ASSERT_EQ(2u, backend.Writes(0));

  output.SetStartAddress(3);
  buffer.SetFromString("1,2,3,4,5,6,7,8");
  output.WriteDMX(buffer);
  data = backend.GetData(0, &length);
  const uint8_t EXPECTED4[] = { 3, 4, 5, 3, 4, 5};
  OLA_ASSERT_DATA_EQUALS(EXPECTED4, arraysize(EXPECTED4), data, length);
  OLA_ASSERT_EQ(3u, backend.Writes(0));

  // Check nothing changed on the other output.
  OLA_ASSERT_EQ(reinterpret_cast<const uint8_t*>(NULL),
                backend.GetData(1, &length));
  OLA_ASSERT_EQ(0u, backend.Writes(1));
}

/**
 * Test DMX writes in the individual LPD8806 mode.
 */
void SPIOutputTest::testIndividualLPD8806Control() {
  FakeSPIBackend backend(2);
  SPIOutput::Options options(0, "Test SPI Device");
  options.pixel_count = 2;
  SPIOutput output(m_uid, &backend, options);
  output.SetPersonality(SPIOutput::PERS_LDP8806_INDIVIDUAL);

  DmxBuffer buffer;
  unsigned int length = 0;
  const uint8_t *data = NULL;

  buffer.SetFromString("1, 10, 100");
  output.WriteDMX(buffer);
  data = backend.GetData(0, &length);
  const uint8_t EXPECTED0[] = { 0x85, 0x80, 0xB2, 0, 0, 0, 0};
  OLA_ASSERT_DATA_EQUALS(EXPECTED0, arraysize(EXPECTED0), data, length);
  OLA_ASSERT_EQ(1u, backend.Writes(0));

  buffer.SetFromString("255,128,0,10,20,30");
  output.WriteDMX(buffer);
  data = backend.GetData(0, &length);
  const uint8_t EXPECTED1[] = { 0xC0, 0xFF, 0x80, 0x8A, 0x85, 0x8F, 0 };
  OLA_ASSERT_DATA_EQUALS(EXPECTED1, arraysize(EXPECTED1), data, length);
  OLA_ASSERT_EQ(2u, backend.Writes(0));

  buffer.SetFromString("34,56,78");
  output.WriteDMX(buffer);
  data = backend.GetData(0, &length);
  const uint8_t EXPECTED2[] = { 0x9C, 0x91, 0xA7, 0x8A, 0x85, 0x8F, 0 };
  OLA_ASSERT_DATA_EQUALS(EXPECTED2, arraysize(EXPECTED2), data, length);
  OLA_ASSERT_EQ(3u, backend.Writes(0));

  buffer.SetFromString("7, 9");
  output.WriteDMX(buffer);
  data = backend.GetData(0, &length);
  OLA_ASSERT_DATA_EQUALS(EXPECTED2, arraysize(EXPECTED2), data, length);
  OLA_ASSERT_EQ(3u, backend.Writes(0));

  output.SetStartAddress(3);
  buffer.SetFromString("1,2,3,4,5,6,7,8");
  output.WriteDMX(buffer);
  data = backend.GetData(0, &length);
  const uint8_t EXPECTED4[] = { 0x82, 0x81, 0x82, 0x83, 0x83, 0x84, 0 };
  OLA_ASSERT_DATA_EQUALS(EXPECTED4, arraysize(EXPECTED4), data, length);
  OLA_ASSERT_EQ(4u, backend.Writes(0));

  // Check nothing changed on the other output.
  OLA_ASSERT_EQ(reinterpret_cast<const uint8_t*>(NULL),
                backend.GetData(1, &length));
  OLA_ASSERT_EQ(0u, backend.Writes(1));
}

/**
 * Test DMX writes in the combined LPD8806 mode.
 */
void SPIOutputTest::testCombinedLPD8806Control() {
  FakeSPIBackend backend(2);
  SPIOutput::Options options(0, "Test SPI Device");
  options.pixel_count = 2;
  SPIOutput output(m_uid, &backend, options);
  output.SetPersonality(SPIOutput::PERS_LDP8806_COMBINED);

  DmxBuffer buffer;
  buffer.SetFromString("255,128,0,10,20,30");
  output.WriteDMX(buffer);

  unsigned int length = 0;
  const uint8_t *data = backend.GetData(0, &length);

  const uint8_t EXPECTED1[] = { 0xC0, 0xFF, 0x80, 0xC0, 0xFF, 0x80, 0};
  OLA_ASSERT_DATA_EQUALS(EXPECTED1, arraysize(EXPECTED1), data, length);
  OLA_ASSERT_EQ(1u, backend.Writes(0));

  buffer.SetFromString("34,56,78");
  output.WriteDMX(buffer);
  data = backend.GetData(0, &length);
  const uint8_t EXPECTED2[] = { 0x9C, 0x91, 0xA7, 0x9C, 0x91, 0xA7, 0 };
  OLA_ASSERT_DATA_EQUALS(EXPECTED2, arraysize(EXPECTED2), data, length);
  OLA_ASSERT_EQ(2u, backend.Writes(0));

  buffer.SetFromString("7, 9");
  output.WriteDMX(buffer);
  data = backend.GetData(0, &length);
  OLA_ASSERT_DATA_EQUALS(EXPECTED2, arraysize(EXPECTED2), data, length);
  OLA_ASSERT_EQ(2u, backend.Writes(0));

  output.SetStartAddress(3);
  buffer.SetFromString("1,2,3,4,5,6,7,8");
  output.WriteDMX(buffer);
  data = backend.GetData(0, &length);
  const uint8_t EXPECTED4[] = { 0x82, 0x81, 0x82, 0x82, 0x81, 0x82, 0 };
  OLA_ASSERT_DATA_EQUALS(EXPECTED4, arraysize(EXPECTED4), data, length);

  // Check nothing changed on the other output.
  OLA_ASSERT_EQ(reinterpret_cast<const uint8_t*>(NULL),
                backend.GetData(1, &length));
  OLA_ASSERT_EQ(0u, backend.Writes(1));
}

/**
 * Test DMX writes in the individual P9813 mode.
 */
void SPIOutputTest::testIndividualP9813Control() {
  FakeSPIBackend backend(2);
  SPIOutput::Options options(0, "Test SPI Device");
  options.pixel_count = 2;
  SPIOutput output(m_uid, &backend, options);
  output.SetPersonality(SPIOutput::PERS_P9813_INDIVIDUAL);

  DmxBuffer buffer;
  unsigned int length = 0;
  const uint8_t *data = NULL;

  buffer.SetFromString("1, 10, 100");
  output.WriteDMX(buffer);
  data = backend.GetData(0, &length);
  const uint8_t EXPECTED0[] = { 0, 0, 0, 0, 0xEF, 0x64, 0x0A, 0x01,
                                0xFF, 0, 0, 0, 0, 0, 0, 0, 0, 0, 0, 0};
  OLA_ASSERT_DATA_EQUALS(EXPECTED0, arraysize(EXPECTED0), data, length);
  OLA_ASSERT_EQ(1u, backend.Writes(0));

  buffer.SetFromString("255,128,0,10,20,30");
  output.WriteDMX(buffer);
  data = backend.GetData(0, &length);
  const uint8_t EXPECTED1[] = { 0, 0, 0, 0, 0xF4, 0, 0x80, 0xFF,
                                0xFF, 0x1E, 0x14, 0x0A, 0, 0, 0, 0, 0, 0, 0, 0};
  OLA_ASSERT_DATA_EQUALS(EXPECTED1, arraysize(EXPECTED1), data, length);
  OLA_ASSERT_EQ(2u, backend.Writes(0));

  buffer.SetFromString("34,56,78");
  output.WriteDMX(buffer);
  data = backend.GetData(0, &length);
  const uint8_t EXPECTED2[] = { 0, 0, 0, 0, 0xEF, 0x4E, 0x38, 0x22,
                                0xFF, 0, 0, 0, 0, 0, 0, 0, 0, 0, 0, 0};
  OLA_ASSERT_DATA_EQUALS(EXPECTED2, arraysize(EXPECTED2), data, length);
  OLA_ASSERT_EQ(3u, backend.Writes(0));

  buffer.SetFromString("7, 9");
  output.WriteDMX(buffer);
  data = backend.GetData(0, &length);
  OLA_ASSERT_DATA_EQUALS(EXPECTED2, arraysize(EXPECTED2), data, length);
  OLA_ASSERT_EQ(3u, backend.Writes(0));

  output.SetStartAddress(3);
  buffer.SetFromString("1,2,3,4,5,6,7,8");
  output.WriteDMX(buffer);
  data = backend.GetData(0, &length);
  const uint8_t EXPECTED4[] = { 0, 0, 0, 0, 0xFF, 0x05, 0x04, 0x03,
                                0xFF, 0x08, 0x07, 0x06, 0, 0, 0, 0, 0, 0, 0, 0};
  OLA_ASSERT_DATA_EQUALS(EXPECTED4, arraysize(EXPECTED4), data, length);
  OLA_ASSERT_EQ(4u, backend.Writes(0));

  // Check nothing changed on the other output.
  OLA_ASSERT_EQ(reinterpret_cast<const uint8_t*>(NULL),
                backend.GetData(1, &length));
  OLA_ASSERT_EQ(0u, backend.Writes(1));
}

/**
 * Test DMX writes in the combined P9813 mode.
 */
void SPIOutputTest::testCombinedP9813Control() {
  FakeSPIBackend backend(2);
  SPIOutput::Options options(0, "Test SPI Device");
  options.pixel_count = 2;
  SPIOutput output(m_uid, &backend, options);
  output.SetPersonality(SPIOutput::PERS_P9813_COMBINED);

  DmxBuffer buffer;
  buffer.SetFromString("255,128,0,10,20,30");
  output.WriteDMX(buffer);

  unsigned int length = 0;
  const uint8_t *data = backend.GetData(0, &length);

  const uint8_t EXPECTED1[] = { 0, 0, 0, 0, 0xF4, 0, 0x80, 0xFF,
                                0xF4, 0, 0x80, 0xFF, 0, 0, 0, 0, 0, 0, 0, 0};
  OLA_ASSERT_DATA_EQUALS(EXPECTED1, arraysize(EXPECTED1), data, length);
  OLA_ASSERT_EQ(1u, backend.Writes(0));

  buffer.SetFromString("34,56,78");
  output.WriteDMX(buffer);
  data = backend.GetData(0, &length);
  const uint8_t EXPECTED2[] = { 0, 0, 0, 0, 0xEF, 0x4E, 0x38, 0x22,
                                0xEF, 0x4E, 0x38, 0x22, 0, 0, 0, 0, 0, 0, 0, 0};
  OLA_ASSERT_DATA_EQUALS(EXPECTED2, arraysize(EXPECTED2), data, length);
  OLA_ASSERT_EQ(2u, backend.Writes(0));

  buffer.SetFromString("7, 9");
  output.WriteDMX(buffer);
  data = backend.GetData(0, &length);
  OLA_ASSERT_DATA_EQUALS(EXPECTED2, arraysize(EXPECTED2), data, length);
  OLA_ASSERT_EQ(2u, backend.Writes(0));

  output.SetStartAddress(3);
  buffer.SetFromString("1,2,3,4,5,6,7,8");
  output.WriteDMX(buffer);
  data = backend.GetData(0, &length);
  const uint8_t EXPECTED4[] = { 0, 0, 0, 0, 0xFF, 0x05, 0x04, 0x03,
                                0xFF, 0x05, 0x04, 0x03, 0, 0, 0, 0, 0, 0, 0, 0};
  OLA_ASSERT_DATA_EQUALS(EXPECTED4, arraysize(EXPECTED4), data, length);

  // Check nothing changed on the other output.
  OLA_ASSERT_EQ(reinterpret_cast<const uint8_t*>(NULL),
                backend.GetData(1, &length));
  OLA_ASSERT_EQ(0u, backend.Writes(1));
}

/**
 * Test DMX writes in the individual APA102 mode.
 */
void SPIOutputTest::testIndividualAPA102Control() {
  // personality Individual APA102
  const uint16_t this_test_personality = SPIOutput::PERS_APA102_INDIVIDUAL;
  // setup Backend
  FakeSPIBackend backend(2);
  SPIOutput::Options options(0, "Test SPI Device");
  // setup pixel_count to 2 (enough to test all cases)
  options.pixel_count = 2;
  // setup SPIOutput
  SPIOutput output(m_uid, &backend, options);
  // set personality
  output.SetPersonality(this_test_personality);

  // simulate incoming DMX data with this buffer
  DmxBuffer buffer;
  // setup a pointer to the returned data (the fake SPI data stream)
  unsigned int length = 0;
  const uint8_t *data = NULL;

  // test1
  // setup some 'DMX' data
  buffer.SetFromString("1, 10, 100");
  // simulate incoming data
  output.WriteDMX(buffer);
  // get fake SPI data stream
  data = backend.GetData(0, &length);
  // this is the expected spi data stream:
  const uint8_t EXPECTED1[] = { 0, 0, 0, 0,               // StartFrame
                                0xFF, 0x64, 0x0A, 0x01,   // first Pixel
                                0xFF, 0x00, 0x00, 0x00,   // second Pixel
                                0};                       // EndFrame
  // check for Equality
  OLA_ASSERT_DATA_EQUALS(EXPECTED1, arraysize(EXPECTED1), data, length);
  // check if the output writes are 1
  OLA_ASSERT_EQ(1u, backend.Writes(0));

  // test2
  buffer.SetFromString("255,128,0,10,20,30");
  output.WriteDMX(buffer);
  data = backend.GetData(0, &length);
  const uint8_t EXPECTED2[] = { 0, 0, 0, 0,
                                0xFF, 0x00, 0x80, 0xFF,
                                0xFF, 0x1E, 0x14, 0x0A,
                                0};
  OLA_ASSERT_DATA_EQUALS(EXPECTED2, arraysize(EXPECTED2), data, length);
  OLA_ASSERT_EQ(2u, backend.Writes(0));

  // test3
  // test what happens when only new data for the first leds is available.
  // later data should be not modified so for pixel2 data set in test2 is valid
  buffer.SetFromString("34,56,78");
  output.WriteDMX(buffer);
  data = backend.GetData(0, &length);
  const uint8_t EXPECTED3[] = { 0, 0, 0, 0,
                                0xFF, 0x4E, 0x38, 0x22,
                                0xFF, 0x1E, 0x14, 0x0A,
                                0};
  OLA_ASSERT_DATA_EQUALS(EXPECTED3, arraysize(EXPECTED3), data, length);
  OLA_ASSERT_EQ(3u, backend.Writes(0));

  // test4
  // tests what happens if fewer then needed color information are received
  buffer.SetFromString("7, 9");
  output.WriteDMX(buffer);
  data = backend.GetData(0, &length);
  // check that the returns are the same as test3 (nothing changed)
  OLA_ASSERT_DATA_EQUALS(EXPECTED3, arraysize(EXPECTED3), data, length);
  OLA_ASSERT_EQ(3u, backend.Writes(0));

  // test5
  // test with changed StartAddress
  // set StartAddress
  output.SetStartAddress(3);
  // values 1 & 2 should not be visible in SPI data stream
  buffer.SetFromString("1,2,3,4,5,6,7,8");
  output.WriteDMX(buffer);
  data = backend.GetData(0, &length);
  const uint8_t EXPECTED5[] = { 0, 0, 0, 0,
                                0xFF, 0x05, 0x04, 0x03,
                                0xFF, 0x08, 0x07, 0x06,
                                0};
  OLA_ASSERT_DATA_EQUALS(EXPECTED5, arraysize(EXPECTED5), data, length);
  OLA_ASSERT_EQ(4u, backend.Writes(0));
  // change StartAddress back to default
  output.SetStartAddress(1);

  // test6
  // Check nothing changed on the other output.
  OLA_ASSERT_EQ(reinterpret_cast<const uint8_t*>(NULL),
                backend.GetData(1, &length));
  OLA_ASSERT_EQ(0u, backend.Writes(1));

  // test7
  // test for multiple ports
  // StartFrame is only allowed on first port.
  SPIOutput::Options options1(1, "second SPI Device");
  // setup pixel_count to 2 (enough to test all cases)
  options1.pixel_count = 2;
  // setup SPIOutput
  SPIOutput output1(m_uid, &backend, options1);
  // set personality
  output1.SetPersonality(this_test_personality);
  // setup some 'DMX' data
  buffer.SetFromString("1, 10, 100, 100, 10, 1");
  // simulate incoming data
  output1.WriteDMX(buffer);
  // get fake SPI data stream
  data = backend.GetData(1, &length);
  // this is the expected spi data stream:
  // StartFrame is missing --> port is >0 !
  const uint8_t EXPECTED7[] = { // 0, 0, 0, 0,            // StartFrame
                                0xFF, 0x64, 0x0A, 0x01,   // first Pixel
                                0xFF, 0x01, 0x0A, 0x64,   // second Pixel
                                0};                       // EndFrame
  // check for Equality
  OLA_ASSERT_DATA_EQUALS(EXPECTED7, arraysize(EXPECTED7), data, length);
  // check if the output writes are 1
  OLA_ASSERT_EQ(1u, backend.Writes(1));

  // test8
  // create new output with pixel_count=16 and check data length
  // setup pixel_count to 16
  options.pixel_count = 16;
  // setup SPIOutput
  SPIOutput output2(m_uid, &backend, options);
  // set personality
  output2.SetPersonality(this_test_personality);
  buffer.SetFromString(
        std::string("0,0,0, 0,0,0, 0,0,0, 0,0,0, 0,0,0, 0,0,0, 0,0,0, 0,0,0,") +
                    "0,0,0, 0,0,0, 0,0,0, 0,0,0, 0,0,0, 0,0,0, 0,0,0, 0,0,0,");
  output2.WriteDMX(buffer);
  data = backend.GetData(0, &length);
  const uint8_t EXPECTED8[] = { 0, 0, 0, 0,
                                0xFF, 0, 0, 0,  // Pixel 1
                                0xFF, 0, 0, 0,  // Pixel 2
                                0xFF, 0, 0, 0,  // Pixel 3
                                0xFF, 0, 0, 0,  // Pixel 4
                                0xFF, 0, 0, 0,  // Pixel 5
                                0xFF, 0, 0, 0,  // Pixel 6
                                0xFF, 0, 0, 0,  // Pixel 7
                                0xFF, 0, 0, 0,  // Pixel 8
                                0xFF, 0, 0, 0,  // Pixel 9
                                0xFF, 0, 0, 0,  // Pixel 10
                                0xFF, 0, 0, 0,  // Pixel 11
                                0xFF, 0, 0, 0,  // Pixel 12
                                0xFF, 0, 0, 0,  // Pixel 13
                                0xFF, 0, 0, 0,  // Pixel 14
                                0xFF, 0, 0, 0,  // Pixel 15
                                0xFF, 0, 0, 0,  // Pixel 16
                                0};
  OLA_ASSERT_DATA_EQUALS(EXPECTED8, arraysize(EXPECTED8), data, length);
  OLA_ASSERT_EQ(5u, backend.Writes(0));

  // test9
  // create new output with pixel_count=17 and check data length
  // setup pixel_count to 17
  options.pixel_count = 17;
  // setup SPIOutput
  SPIOutput output3(m_uid, &backend, options);
  // set personality
  output3.SetPersonality(this_test_personality);
  // generate dmx data
  buffer.SetFromString(
        std::string("0,0,0, 0,0,0, 0,0,0, 0,0,0, 0,0,0, 0,0,0, 0,0,0, 0,0,0,") +
                    "0,0,0, 0,0,0, 0,0,0, 0,0,0, 0,0,0, 0,0,0, 0,0,0, 0,0,0," +
                    "0,0,0");
  output3.WriteDMX(buffer);
  data = backend.GetData(0, &length);
  const uint8_t EXPECTED9[] = { 0, 0, 0, 0,
                                0xFF, 0, 0, 0,  // Pixel 1
                                0xFF, 0, 0, 0,  // Pixel 2
                                0xFF, 0, 0, 0,  // Pixel 3
                                0xFF, 0, 0, 0,  // Pixel 4
                                0xFF, 0, 0, 0,  // Pixel 5
                                0xFF, 0, 0, 0,  // Pixel 6
                                0xFF, 0, 0, 0,  // Pixel 7
                                0xFF, 0, 0, 0,  // Pixel 8
                                0xFF, 0, 0, 0,  // Pixel 9
                                0xFF, 0, 0, 0,  // Pixel 10
                                0xFF, 0, 0, 0,  // Pixel 11
                                0xFF, 0, 0, 0,  // Pixel 12
                                0xFF, 0, 0, 0,  // Pixel 13
                                0xFF, 0, 0, 0,  // Pixel 14
                                0xFF, 0, 0, 0,  // Pixel 15
                                0xFF, 0, 0, 0,  // Pixel 16
                                0xFF, 0, 0, 0,  // Pixel 17
                                0, 0};  // now we have two latch bytes...
  OLA_ASSERT_DATA_EQUALS(EXPECTED9, arraysize(EXPECTED9), data, length);
  OLA_ASSERT_EQ(6u, backend.Writes(0));
}

/**
 * Test DMX writes in the combined APA102 mode.
 */
void SPIOutputTest::testCombinedAPA102Control() {
  const uint16_t this_test_personality = SPIOutput::PERS_APA102_COMBINED;
  // setup Backend
  FakeSPIBackend backend(2);
  SPIOutput::Options options(0, "Test SPI Device");
  // setup pixel_count to 2 (enough to test all cases)
  options.pixel_count = 2;
  // setup SPIOutput
  SPIOutput output(m_uid, &backend, options);
  // set personality to 8= Combined APA102
  output.SetPersonality(this_test_personality);

  // simulate incoming dmx data with this buffer
  DmxBuffer buffer;
  // setup an pointer to the returned data (the fake SPI data stream)
  unsigned int length = 0;
  const uint8_t *data = NULL;

  // test1
  // setup some 'DMX' data
  buffer.SetFromString("1, 10, 100");
  // simulate incoming data
  output.WriteDMX(buffer);
  // get fake SPI data stream
  data = backend.GetData(0, &length);
  // this is the expected spi data stream:
  const uint8_t EXPECTED1[] = { 0, 0, 0, 0,               // StartFrame
                                0xFF, 0x64, 0x0A, 0x01,   // first Pixel
                                0xFF, 0x64, 0x0A, 0x01,   // second Pixel
                                0};                       // EndFrame
  // check for Equality
  OLA_ASSERT_DATA_EQUALS(EXPECTED1, arraysize(EXPECTED1), data, length);
  // check if the output writes are 1
  OLA_ASSERT_EQ(1u, backend.Writes(0));

  // test2
  buffer.SetFromString("255,128,0,10,20,30");
  output.WriteDMX(buffer);
  data = backend.GetData(0, &length);
  const uint8_t EXPECTED2[] = { 0, 0, 0, 0,
                                0xFF, 0x00, 0x80, 0xFF,
                                0xFF, 0x00, 0x80, 0xFF,
                                0};
  OLA_ASSERT_DATA_EQUALS(EXPECTED2, arraysize(EXPECTED2), data, length);
  OLA_ASSERT_EQ(2u, backend.Writes(0));

  // test3
  buffer.SetFromString("34,56,78");
  output.WriteDMX(buffer);
  data = backend.GetData(0, &length);
  const uint8_t EXPECTED3[] = { 0, 0, 0, 0,
                                0xFF, 0x4E, 0x38, 0x22,
                                0xFF, 0x4E, 0x38, 0x22,
                                0};
  OLA_ASSERT_DATA_EQUALS(EXPECTED3, arraysize(EXPECTED3), data, length);
  OLA_ASSERT_EQ(3u, backend.Writes(0));

  // test4
  // tests what happens if fewer then needed color information are received
  buffer.SetFromString("7, 9");
  output.WriteDMX(buffer);
  data = backend.GetData(0, &length);
  // check that the returns are the same as test2 (nothing changed)
  OLA_ASSERT_DATA_EQUALS(EXPECTED3, arraysize(EXPECTED3), data, length);
  OLA_ASSERT_EQ(3u, backend.Writes(0));

  // test5
  // test with other StartAddress
  // set StartAddress
  output.SetStartAddress(3);
  // values 1 & 2 should not be visible in SPI data stream
  buffer.SetFromString("1,2,3,4,5,6,7,8");
  output.WriteDMX(buffer);
  data = backend.GetData(0, &length);
  const uint8_t EXPECTED5[] = { 0, 0, 0, 0,
                                0xFF, 0x05, 0x04, 0x03,
                                0xFF, 0x05, 0x04, 0x03,
                                0};
  OLA_ASSERT_DATA_EQUALS(EXPECTED5, arraysize(EXPECTED5), data, length);
  OLA_ASSERT_EQ(4u, backend.Writes(0));

  // test6
  // Check nothing changed on the other output.
  OLA_ASSERT_EQ(reinterpret_cast<const uint8_t*>(NULL),
                backend.GetData(1, &length));
  OLA_ASSERT_EQ(0u, backend.Writes(1));

  // test7
  // test for multiple ports
  // StartFrame is only allowed on first port.
  SPIOutput::Options option1(1, "second SPI Device");
  // setup pixel_count to 2 (enough to test all cases)
  option1.pixel_count = 2;
  // setup SPIOutput
  SPIOutput output1(m_uid, &backend, option1);
  // set personality
  output1.SetPersonality(this_test_personality);
  // setup some 'DMX' data
  buffer.SetFromString("1, 10, 100");
  // simulate incoming data
  output1.WriteDMX(buffer);
  // get fake SPI data stream
  data = backend.GetData(1, &length);
  // this is the expected spi data stream:
  // StartFrame is missing --> port is >0 !
  const uint8_t EXPECTED7[] = { // 0, 0, 0, 0,            // StartFrame
                                0xFF, 0x64, 0x0A, 0x01,   // first Pixel
                                0xFF, 0x64, 0x0A, 0x01,   // second Pixel
                                0};                       // EndFrame
  // check for Equality
  OLA_ASSERT_DATA_EQUALS(EXPECTED7, arraysize(EXPECTED7), data, length);
  // check if the output writes are 1
  OLA_ASSERT_EQ(1u, backend.Writes(1));
}

/**
 * Test DMX writes in the individual APA102 Pixel Brightness mode.
 */
void SPIOutputTest::testIndividualAPA102ControlPixelBrightness() {
<<<<<<< HEAD
  // personality 9= Individual APA102
  const uint16_t this_test_personality = SPIOutput::PERS_APA102PB_INDIVIDUAL;
=======
  // personality 9= Individual APA102 Pixel Brightness
  const uint16_t this_test_personality = 9;
>>>>>>> de8b0c98
  // setup Backend
  FakeSPIBackend backend(2);
  SPIOutput::Options options(0, "Test SPI Device");
  // setup pixel_count to 2 (enough to test all cases)
  options.pixel_count = 2;
  // setup SPIOutput
  SPIOutput output(m_uid, &backend, options);
  // set personality
  output.SetPersonality(this_test_personality);

  // simulate incoming DMX data with this buffer
  DmxBuffer buffer;
  // setup a pointer to the returned data (the fake SPI data stream)
  unsigned int length = 0;
  const uint8_t *data = NULL;

  // test1
  // setup some 'DMX' data
  buffer.SetFromString("255, 1, 10, 100");
  // simulate incoming data
  output.WriteDMX(buffer);
  // get fake SPI data stream
  data = backend.GetData(0, &length);
  // this is the expected spi data stream:
  const uint8_t EXPECTED1[] = { 0, 0, 0, 0,               // StartFrame
                                0xFF, 0x64, 0x0A, 0x01,   // first Pixel
                                0x00, 0x00, 0x00, 0x00,   // second Pixel
                                0};                       // EndFrame
  // check for Equality
  OLA_ASSERT_DATA_EQUALS(EXPECTED1, arraysize(EXPECTED1), data, length);
  // check if the output writes are 1
  OLA_ASSERT_EQ(1u, backend.Writes(0));

  // test2
  buffer.SetFromString("255, 255, 128, 0,  255, 10, 20, 30");
  output.WriteDMX(buffer);
  data = backend.GetData(0, &length);
  const uint8_t EXPECTED2[] = { 0, 0, 0, 0,
                                0xFF, 0x00, 0x80, 0xFF,
                                0xFF, 0x1E, 0x14, 0x0A,
                                0};
  OLA_ASSERT_DATA_EQUALS(EXPECTED2, arraysize(EXPECTED2), data, length);
  OLA_ASSERT_EQ(2u, backend.Writes(0));

  // test3
  // test what happens when only new data for the first leds is available.
  // later data should be not modified so for pixel2 data set in test2 is valid
  buffer.SetFromString("255, 34, 56, 78");
  output.WriteDMX(buffer);
  data = backend.GetData(0, &length);
  const uint8_t EXPECTED3[] = { 0, 0, 0, 0,
                                0xFF, 0x4E, 0x38, 0x22,
                                0xFF, 0x1E, 0x14, 0x0A,
                                0};
  OLA_ASSERT_DATA_EQUALS(EXPECTED3, arraysize(EXPECTED3), data, length);
  OLA_ASSERT_EQ(3u, backend.Writes(0));

  // test4
  // tests what happens if fewer then needed color information are received
  buffer.SetFromString("7, 9");
  output.WriteDMX(buffer);
  data = backend.GetData(0, &length);
  // check that the returns are the same as test3 (nothing changed)
  OLA_ASSERT_DATA_EQUALS(EXPECTED3, arraysize(EXPECTED3), data, length);
  OLA_ASSERT_EQ(3u, backend.Writes(0));

  // test5
  // test with changed StartAddress
  // set StartAddress
  output.SetStartAddress(3);
  // values 1 & 2 should not be visible in SPI data stream
  buffer.SetFromString("1,2, 255,3,4,5, 255,6,7,8");
  output.WriteDMX(buffer);
  data = backend.GetData(0, &length);
  const uint8_t EXPECTED5[] = { 0, 0, 0, 0,
                                0xFF, 0x05, 0x04, 0x03,
                                0xFF, 0x08, 0x07, 0x06,
                                0};
  OLA_ASSERT_DATA_EQUALS(EXPECTED5, arraysize(EXPECTED5), data, length);
  OLA_ASSERT_EQ(4u, backend.Writes(0));
  // change StartAddress back to default
  output.SetStartAddress(1);

  // test6
  // Check nothing changed on the other output.
  OLA_ASSERT_EQ(reinterpret_cast<const uint8_t*>(NULL),
                backend.GetData(1, &length));
  OLA_ASSERT_EQ(0u, backend.Writes(1));

  // test7
  // test for multiple ports
  // StartFrame is only allowed on first port.
  SPIOutput::Options options1(1, "second SPI Device");
  // setup pixel_count to 2 (enough to test all cases)
  options1.pixel_count = 2;
  // setup SPIOutput
  SPIOutput output1(m_uid, &backend, options1);
  // set personality
  output1.SetPersonality(this_test_personality);
  // setup some 'DMX' data
  buffer.SetFromString("255, 1, 10, 100, 255, 100, 10, 1");
  // simulate incoming data
  output1.WriteDMX(buffer);
  // get fake SPI data stream
  data = backend.GetData(1, &length);
  // this is the expected spi data stream:
  // StartFrame is missing --> port is >0 !
  const uint8_t EXPECTED7[] = { // 0, 0, 0, 0,            // StartFrame
                                0xFF, 0x64, 0x0A, 0x01,   // first Pixel
                                0xFF, 0x01, 0x0A, 0x64,   // second Pixel
                                0};                       // EndFrame
  // check for Equality
  OLA_ASSERT_DATA_EQUALS(EXPECTED7, arraysize(EXPECTED7), data, length);
  // check if the output writes are 1
  OLA_ASSERT_EQ(1u, backend.Writes(1));

  // test8
  // create new output with pixel_count=16 and check data length
  // setup pixel_count to 16
  options.pixel_count = 16;
  // setup SPIOutput
  SPIOutput output2(m_uid, &backend, options);
  // set personality
  output2.SetPersonality(this_test_personality);
  buffer.SetFromString(
        std::string("255,0,0,0, 255,0,0,0, 255,0,0,0, 255,0,0,0, 255,0,0,0,") +
                    "255,0,0,0, 255,0,0,0, 255,0,0,0, 255,0,0,0, 255,0,0,0," +
                    "255,0,0,0, 255,0,0,0, 255,0,0,0, 255,0,0,0, 255,0,0,0," +
                    "255,0,0,0");
  output2.WriteDMX(buffer);
  data = backend.GetData(0, &length);
  const uint8_t EXPECTED8[] = { 0, 0, 0, 0,
                                0xFF, 0, 0, 0,  // Pixel 1
                                0xFF, 0, 0, 0,  // Pixel 2
                                0xFF, 0, 0, 0,  // Pixel 3
                                0xFF, 0, 0, 0,  // Pixel 4
                                0xFF, 0, 0, 0,  // Pixel 5
                                0xFF, 0, 0, 0,  // Pixel 6
                                0xFF, 0, 0, 0,  // Pixel 7
                                0xFF, 0, 0, 0,  // Pixel 8
                                0xFF, 0, 0, 0,  // Pixel 9
                                0xFF, 0, 0, 0,  // Pixel 10
                                0xFF, 0, 0, 0,  // Pixel 11
                                0xFF, 0, 0, 0,  // Pixel 12
                                0xFF, 0, 0, 0,  // Pixel 13
                                0xFF, 0, 0, 0,  // Pixel 14
                                0xFF, 0, 0, 0,  // Pixel 15
                                0xFF, 0, 0, 0,  // Pixel 16
                                0};
  OLA_ASSERT_DATA_EQUALS(EXPECTED8, arraysize(EXPECTED8), data, length);
  OLA_ASSERT_EQ(5u, backend.Writes(0));

  // test9
  // create new output with pixel_count=17 and check data length
  // setup pixel_count to 17
  options.pixel_count = 17;
  // setup SPIOutput
  SPIOutput output3(m_uid, &backend, options);
  // set personality
  output3.SetPersonality(this_test_personality);
  // generate dmx data
  buffer.SetFromString(
        std::string("255,0,0,0, 255,0,0,0, 255,0,0,0, 255,0,0,0, 255,0,0,0,") +
                    "255,0,0,0, 255,0,0,0, 255,0,0,0, 255,0,0,0, 255,0,0,0," +
                    "255,0,0,0, 255,0,0,0, 255,0,0,0, 255,0,0,0, 255,0,0,0," +
                    "255,0,0,0, 255,0,0,0");
  output3.WriteDMX(buffer);
  data = backend.GetData(0, &length);
  const uint8_t EXPECTED9[] = { 0, 0, 0, 0,
                                0xFF, 0, 0, 0,  // Pixel 1
                                0xFF, 0, 0, 0,  // Pixel 2
                                0xFF, 0, 0, 0,  // Pixel 3
                                0xFF, 0, 0, 0,  // Pixel 4
                                0xFF, 0, 0, 0,  // Pixel 5
                                0xFF, 0, 0, 0,  // Pixel 6
                                0xFF, 0, 0, 0,  // Pixel 7
                                0xFF, 0, 0, 0,  // Pixel 8
                                0xFF, 0, 0, 0,  // Pixel 9
                                0xFF, 0, 0, 0,  // Pixel 10
                                0xFF, 0, 0, 0,  // Pixel 11
                                0xFF, 0, 0, 0,  // Pixel 12
                                0xFF, 0, 0, 0,  // Pixel 13
                                0xFF, 0, 0, 0,  // Pixel 14
                                0xFF, 0, 0, 0,  // Pixel 15
                                0xFF, 0, 0, 0,  // Pixel 16
                                0xFF, 0, 0, 0,  // Pixel 17
                                0, 0};  // now we have two latch bytes...
  OLA_ASSERT_DATA_EQUALS(EXPECTED9, arraysize(EXPECTED9), data, length);
  OLA_ASSERT_EQ(6u, backend.Writes(0));

  // test 10
  // test different pixel brightness levels
  // generate dmx data
  buffer.SetFromString(
        std::string("  0,0,0,0,   8,0,0,0,  16,0,0,0,  42,0,0,0,  84,0,0,0,") +
                    "127,0,0,0, 167,0,0,0, 206,0,0,0, 240,0,0,0, 247,0,0,0," +
                    "248,0,0,0, 255,0,0,0, 255,0,0,0, 255,0,0,0, 255,0,0,0," +
                    "255,0,0,0, 255,0,0,0");
  output3.WriteDMX(buffer);
  data = backend.GetData(0, &length);
  const uint8_t EXPECTED10[] = { 0, 0, 0, 0,
                                0xE0 +  0, 0, 0, 0,  // Pixel 1
                                0xE0 +  1, 0, 0, 0,  // Pixel 2
                                0xE0 +  2, 0, 0, 0,  // Pixel 3
                                0xE0 +  5, 0, 0, 0,  // Pixel 4
                                0xE0 + 10, 0, 0, 0,  // Pixel 5
                                0xE0 + 15, 0, 0, 0,  // Pixel 6
                                0xE0 + 20, 0, 0, 0,  // Pixel 7
                                0xE0 + 25, 0, 0, 0,  // Pixel 8
                                0xE0 + 30, 0, 0, 0,  // Pixel 9
                                0xE0 + 30, 0, 0, 0,  // Pixel 10
                                0xE0 + 31, 0, 0, 0,  // Pixel 11
                                0xE0 + 31, 0, 0, 0,  // Pixel 12
                                0xE0 + 31, 0, 0, 0,  // Pixel 13
                                0xE0 + 31, 0, 0, 0,  // Pixel 14
                                0xE0 + 31, 0, 0, 0,  // Pixel 15
                                0xE0 + 31, 0, 0, 0,  // Pixel 16
                                0xE0 + 31, 0, 0, 0,  // Pixel 17
                                0, 0};  // now we have two latch bytes...
  OLA_ASSERT_DATA_EQUALS(EXPECTED10, arraysize(EXPECTED10), data, length);
  OLA_ASSERT_EQ(7u, backend.Writes(0));
}

/**
 * Test DMX writes in the combined APA102 mode.
 */
void SPIOutputTest::testCombinedAPA102ControlPixelBrightness() {
  // personality 10= Combined APA102 Pixel Brightness
  const uint16_t this_test_personality = 10;
  // setup Backend
  FakeSPIBackend backend(2);
  SPIOutput::Options options(0, "Test SPI Device");
  // setup pixel_count to 2 (enough to test all cases)
  options.pixel_count = 2;
  // setup SPIOutput
  SPIOutput output(m_uid, &backend, options);
  // set personality to 8= Combined APA102
  output.SetPersonality(this_test_personality);

  // simulate incoming dmx data with this buffer
  DmxBuffer buffer;
  // setup an pointer to the returned data (the fake SPI data stream)
  unsigned int length = 0;
  const uint8_t *data = NULL;

  // test1
  // setup some 'DMX' data
  buffer.SetFromString("255, 1, 10, 100");
  // simulate incoming data
  output.WriteDMX(buffer);
  // get fake SPI data stream
  data = backend.GetData(0, &length);
  // this is the expected spi data stream:
  const uint8_t EXPECTED1[] = { 0, 0, 0, 0,               // StartFrame
                                0xFF, 0x64, 0x0A, 0x01,   // first Pixel
                                0xFF, 0x64, 0x0A, 0x01,   // second Pixel
                                0};                       // EndFrame
  // check for Equality
  OLA_ASSERT_DATA_EQUALS(EXPECTED1, arraysize(EXPECTED1), data, length);
  // check if the output writes are 1
  OLA_ASSERT_EQ(1u, backend.Writes(0));

  // test2
  buffer.SetFromString("255, 255, 128, 0,  255, 10, 20, 30");
  output.WriteDMX(buffer);
  data = backend.GetData(0, &length);
  const uint8_t EXPECTED2[] = { 0, 0, 0, 0,
                                0xFF, 0x00, 0x80, 0xFF,
                                0xFF, 0x00, 0x80, 0xFF,
                                0};
  OLA_ASSERT_DATA_EQUALS(EXPECTED2, arraysize(EXPECTED2), data, length);
  OLA_ASSERT_EQ(2u, backend.Writes(0));

  // test3
  buffer.SetFromString("255, 34, 56, 78");
  output.WriteDMX(buffer);
  data = backend.GetData(0, &length);
  const uint8_t EXPECTED3[] = { 0, 0, 0, 0,
                                0xFF, 0x4E, 0x38, 0x22,
                                0xFF, 0x4E, 0x38, 0x22,
                                0};
  OLA_ASSERT_DATA_EQUALS(EXPECTED3, arraysize(EXPECTED3), data, length);
  OLA_ASSERT_EQ(3u, backend.Writes(0));

  // test4
  // tests what happens if fewer then needed color information are received
  buffer.SetFromString("7, 9");
  output.WriteDMX(buffer);
  data = backend.GetData(0, &length);
  // check that the returns are the same as test2 (nothing changed)
  OLA_ASSERT_DATA_EQUALS(EXPECTED3, arraysize(EXPECTED3), data, length);
  OLA_ASSERT_EQ(3u, backend.Writes(0));

  // test5
  // test with other StartAddress
  // set StartAddress
  output.SetStartAddress(3);
  // values 1 & 2 should not be visible in SPI data stream
  buffer.SetFromString("1,2, 255,3,4,5, 255,6,7,8");
  output.WriteDMX(buffer);
  data = backend.GetData(0, &length);
  const uint8_t EXPECTED5[] = { 0, 0, 0, 0,
                                0xFF, 0x05, 0x04, 0x03,
                                0xFF, 0x05, 0x04, 0x03,
                                0};
  OLA_ASSERT_DATA_EQUALS(EXPECTED5, arraysize(EXPECTED5), data, length);
  OLA_ASSERT_EQ(4u, backend.Writes(0));

  // test6
  // Check nothing changed on the other output.
  OLA_ASSERT_EQ(reinterpret_cast<const uint8_t*>(NULL),
                backend.GetData(1, &length));
  OLA_ASSERT_EQ(0u, backend.Writes(1));

  // test7
  // test for multiple ports
  // StartFrame is only allowed on first port.
  SPIOutput::Options option1(1, "second SPI Device");
  // setup pixel_count to 2 (enough to test all cases)
  option1.pixel_count = 2;
  // setup SPIOutput
  SPIOutput output1(m_uid, &backend, option1);
  // set personality
  output1.SetPersonality(this_test_personality);
  // setup some 'DMX' data
  buffer.SetFromString("255, 1, 10, 100");
  // simulate incoming data
  output1.WriteDMX(buffer);
  // get fake SPI data stream
  data = backend.GetData(1, &length);
  // this is the expected spi data stream:
  // StartFrame is missing --> port is >0 !
  const uint8_t EXPECTED7[] = { // 0, 0, 0, 0,            // StartFrame
                                0xFF, 0x64, 0x0A, 0x01,   // first Pixel
                                0xFF, 0x64, 0x0A, 0x01,   // second Pixel
                                0};                       // EndFrame
  // check for Equality
  OLA_ASSERT_DATA_EQUALS(EXPECTED7, arraysize(EXPECTED7), data, length);
  // check if the output writes are 1
  OLA_ASSERT_EQ(1u, backend.Writes(1));


  // test8
  // create new output with pixel_count=20 and check data length
  // and modified Pixel Brightness value
  // setup pixel_count to 20
  options.pixel_count = 20;
  // setup SPIOutput
  SPIOutput output2(m_uid, &backend, options);
  // set personality
  output2.SetPersonality(this_test_personality);
  buffer.SetFromString("127,0,0,0");
  output2.WriteDMX(buffer);
  data = backend.GetData(0, &length);
  const uint8_t EXPECTED8[] = { 0, 0, 0, 0,
                                0xE0 + 15, 0, 0, 0,  // Pixel 1
                                0xE0 + 15, 0, 0, 0,  // Pixel 2
                                0xE0 + 15, 0, 0, 0,  // Pixel 3
                                0xE0 + 15, 0, 0, 0,  // Pixel 4
                                0xE0 + 15, 0, 0, 0,  // Pixel 5
                                0xE0 + 15, 0, 0, 0,  // Pixel 6
                                0xE0 + 15, 0, 0, 0,  // Pixel 7
                                0xE0 + 15, 0, 0, 0,  // Pixel 8
                                0xE0 + 15, 0, 0, 0,  // Pixel 9
                                0xE0 + 15, 0, 0, 0,  // Pixel 10
                                0xE0 + 15, 0, 0, 0,  // Pixel 11
                                0xE0 + 15, 0, 0, 0,  // Pixel 12
                                0xE0 + 15, 0, 0, 0,  // Pixel 13
                                0xE0 + 15, 0, 0, 0,  // Pixel 14
                                0xE0 + 15, 0, 0, 0,  // Pixel 15
                                0xE0 + 15, 0, 0, 0,  // Pixel 16
                                0xE0 + 15, 0, 0, 0,  // Pixel 17
                                0xE0 + 15, 0, 0, 0,  // Pixel 18
                                0xE0 + 15, 0, 0, 0,  // Pixel 19
                                0xE0 + 15, 0, 0, 0,  // Pixel 20
                                0, 0};
                                // with > 16 Pixel we have two latch bytes...
  OLA_ASSERT_DATA_EQUALS(EXPECTED8, arraysize(EXPECTED8), data, length);
  OLA_ASSERT_EQ(5u, backend.Writes(0));
}<|MERGE_RESOLUTION|>--- conflicted
+++ resolved
@@ -756,13 +756,8 @@
  * Test DMX writes in the individual APA102 Pixel Brightness mode.
  */
 void SPIOutputTest::testIndividualAPA102ControlPixelBrightness() {
-<<<<<<< HEAD
   // personality 9= Individual APA102
   const uint16_t this_test_personality = SPIOutput::PERS_APA102PB_INDIVIDUAL;
-=======
-  // personality 9= Individual APA102 Pixel Brightness
-  const uint16_t this_test_personality = 9;
->>>>>>> de8b0c98
   // setup Backend
   FakeSPIBackend backend(2);
   SPIOutput::Options options(0, "Test SPI Device");
