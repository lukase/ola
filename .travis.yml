--- conflicted
+++ resolved
@@ -33,11 +33,7 @@
      - g++-5
     packages: &core_build_clang_latest
      - *core_build
-<<<<<<< HEAD
      - clang-4.0
-=======
-     - clang-3.8
->>>>>>> adec8b6e
 
 matrix:
   fast_finish: true
@@ -176,11 +172,7 @@
  - if [ "$TRAVIS_OS_NAME" == "linux" -a \( "$TASK" = "compile" -o "$TASK" = "coverage" -o "$TASK" = "doxygen" \) -a "$CXX" = "g++" ]; then export CXX="ccache g++-5" CC="ccache gcc-5"; fi
  - if [ "$TASK" = "coverity" -a "$CXX" = "g++" ]; then export CXX="g++-4.9" CC="gcc-4.9"; fi
 #Use the latest clang if we're compiling with clang
-<<<<<<< HEAD
  - if [ "$TRAVIS_OS_NAME" == "linux" -a "$CXX" = "clang++" ]; then export CXX="clang++-4.0" CC="clang-4.0"; fi
-=======
- - if [ "$TRAVIS_OS_NAME" == "linux" -a "$CXX" = "clang++" ]; then export CXX="clang++-3.8" CC="clang-3.8"; fi
->>>>>>> adec8b6e
 #Report the compiler version
  - $CXX --version
 
