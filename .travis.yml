--- conflicted
+++ resolved
@@ -196,13 +196,9 @@
 
 before_install:
  - if [[ "$TRAVIS_OS_NAME" == "osx" ]]; then brew update; fi
-<<<<<<< HEAD
- - if [[ "$TRAVIS_OS_NAME" == "osx" ]]; then brew install ccache cppunit bison flex protobuf protobuf-c libftdi libftdi0 libusb liblo libmicrohttpd homebrew/python/numpy; fi # ossp-uuid already present
-=======
 #Fix a broken homebrew libtool install
  - if [[ "$TRAVIS_OS_NAME" == "osx" ]]; then brew reinstall -s libtool; fi
- - if [[ "$TRAVIS_OS_NAME" == "osx" ]]; then brew install ccache cppunit bison flex protobuf-c libftdi libftdi0 libusb liblo libmicrohttpd; fi # ossp-uuid already present
->>>>>>> 18467b04
+ - if [[ "$TRAVIS_OS_NAME" == "osx" ]]; then brew install ccache cppunit bison flex protobuf protobuf-c libftdi libftdi0 libusb liblo libmicrohttpd homebrew/python/numpy; fi # ossp-uuid already present
  - if [[ "$TRAVIS_OS_NAME" == "osx" ]]; then mkdir -p ${HOME}/Library/Python/2.7/lib/python/site-packages; echo 'import site; site.addsitedir("/usr/local/lib/python2.7/site-packages")' >> ${HOME}/Library/Python/2.7/lib/python/site-packages/homebrew.pth; fi
 #Coverity doesn't work with g++ 5 or 6, so only upgrade to g++ 4.9 for that
  - if [ "$TRAVIS_OS_NAME" == "linux" -a \( "$TASK" = "compile" -o "$TASK" = "coverage" -o "$TASK" = "doxygen" \) -a "$CXX" = "g++" ]; then export CXX="ccache g++-6" CC="ccache gcc-6"; fi
