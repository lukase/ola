--- conflicted
+++ resolved
@@ -1,11 +1,7 @@
 language: cpp
-<<<<<<< HEAD
 # To get the Trusty image, not actually required
 sudo: required
-=======
-sudo: false
 group: edge
->>>>>>> 2fd6e128
 script:
  - "bash -ex .travis-ci.sh"
 
