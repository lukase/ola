language: cpp
# Default to the fully visualised "sudo" GCE environments, as they are faster for longer running jobs. We don't actually need sudo
sudo: required
# Use the latest Travis images since they are more up to date than the stable release.
group: edge

before_script:
 - export -f travis_fold

script:
 - "bash -ex .travis-ci.sh"

addons:
  apt:
    packages: &base_build
     # This is the absolute minimum for configure to pass
     # Non C++ based tasks use it so they can run make builtfiles
     - ccache
     - libcppunit-dev
     - bison
     - flex
     - uuid-dev
     - libprotobuf-dev
     - protobuf-compiler
     - libprotoc-dev
    packages: &core_build
     # This is all the bits we need to enable all options
     - *base_build
     - libftdi-dev
     - libftdi1
     - libusb-1.0-0-dev
     - liblo-dev
     - libavahi-glib1
     - libncurses5-dev
     - libmicrohttpd-dev
    packages: &core_build_gpp_latest
     - *core_build
     - g++-8
    packages: &core_build_clang_latest
     - *core_build
     - clang-6.0

matrix:
  fast_finish: true
  include:
    - os: osx
      osx_image: xcode9.3
      compiler: clang
      env:
      - TASK='compile'
      - CPPUNIT='1.13'
      - LIBFTDI='0'
    - os: osx
      osx_image: xcode9.3
      compiler: clang
      env:
      - TASK='compile'
      - CPPUNIT='1.14'
      - LIBFTDI='0'
    - os: osx
      osx_image: xcode9.3
      compiler: gcc
      env:
      - TASK='compile'
      - CPPUNIT='1.13'
      - LIBFTDI='0'
    - os: osx
      osx_image: xcode9.3
      compiler: gcc
      env:
      - TASK='compile'
      - CPPUNIT='1.14'
      - LIBFTDI='0'
    - os: osx
      osx_image: xcode9.3
      compiler: clang
      env:
      - TASK='compile'
      - CPPUNIT='1.13'
      - PROTOBUF='3.6'
      - LIBFTDI='1'
    - os: osx
      osx_image: xcode9.3
      compiler: gcc
      env:
      - TASK='compile'
      - CPPUNIT='1.13'
      - PROTOBUF='3.6'
      - LIBFTDI='1'
    - os: osx
      osx_image: xcode9.3
      compiler: clang
      env:
      - TASK='compile'
      - CPPUNIT='1.14'
      - PROTOBUF='3.6'
      - LIBFTDI='1'
    - os: osx
      osx_image: xcode9.3
      compiler: gcc
      env:
      - TASK='compile'
      - CPPUNIT='1.14'
      - PROTOBUF='3.6'
      - LIBFTDI='1'
    - os: linux
      dist: xenial
      compiler: clang
      env: TASK='compile'
      python: '2.7'
      addons:
        apt:
          packages:
           - *core_build_clang_latest
          sources:
           - ubuntu-toolchain-r-test
           - llvm-toolchain-xenial-6.0
    - os: linux
      dist: xenial
      compiler: gcc
      env: TASK='compile'
      python: '2.7'
      addons:
        apt:
          packages:
           - *core_build_gpp_latest
          sources:
           - ubuntu-toolchain-r-test
    - os: linux
      dist: xenial
      compiler: gcc
      env: TASK='coverage'
      addons:
        apt:
          packages:
           - *core_build_gpp_latest
          sources:
           - ubuntu-toolchain-r-test
    - os: linux
      dist: xenial
      compiler: gcc
      env: TASK='coverity'
      addons:
        apt:
          packages:
           # Coverity doesn't work with g++-5 or g++-6 yet
           - *core_build
           - g++-4.9
          sources:
           - ubuntu-toolchain-r-test
    - os: linux
      dist: xenial
      env: TASK='doxygen'
      addons:
        apt:
          packages:
           - *core_build_gpp_latest
           - doxygen
           - graphviz
          sources:
           - ubuntu-toolchain-r-test
    - os: linux
      dist: xenial
      env: TASK='lint'
      addons:
        apt:
          packages:
           - *core_build
    - os: linux
      dist: xenial
      env: TASK='check-licences'
      addons:
        apt:
          packages:
           - *core_build
    - os: linux
      dist: xenial
      # Short duration job, would use the container/without sudo image as it boots faster, but we need a backported lintian, so don't
      sudo: required
      env: TASK='spellintian'
      addons:
        apt:
          packages:
           - *core_build
           - moreutils
    - os: linux
      dist: xenial
      # Short duration job, would use the container/without sudo image as it boots faster, but we need a backported lintian, so don't
      sudo: required
      env: TASK='spellintian-duplicates'
      addons:
        apt:
          packages:
           - *core_build
           - moreutils
    - os: linux
      dist: xenial
      env: TASK='codespell'
      addons:
        apt:
          packages:
           - *core_build
           - moreutils
    - os: linux
      dist: xenial
      env: TASK='jshint'
      addons:
        apt:
          packages:
    - os: linux
      dist: xenial
      env: TASK='flake8'
      addons:
        apt:
          packages:
           - *base_build
    - os: linux
      dist: trusty
      # Short duration job, use the container/without sudo image as it boots faster
      sudo: false
      env: TASK='pychecker'
      addons:
        apt:
          packages:
           - *base_build
    - os: linux
      dist: trusty
      # Short duration job, use the container/without sudo image as it boots faster
      sudo: false
      env: TASK='pychecker-wip'
      addons:
        apt:
          packages:
           - *base_build
  allow_failures:
    - os: linux
      dist: xenial
      compiler: gcc
      env: TASK='coverage'
    - os: linux
      dist: xenial
      compiler: gcc
      env: TASK='coverity'
    - os: linux
<<<<<<< HEAD
      dist: trusty
      # Short duration job, use the container/without sudo image as it boots faster
      sudo: false
      env: TASK='pychecker-wip'
    - os: linux
      dist: trusty
=======
      dist: xenial
>>>>>>> e27a3ad2
      env: TASK='spellintian'
    - os: linux
      dist: xenial
      env: TASK='spellintian-duplicates'

env:
  global:
   # No colours in terminal (to reduce log file size)
   - TERM=dumb
   # Parallel make build
   - MAKEFLAGS="-j 2"
   # -- BEGIN Coverity Scan ENV
   - COVERITY_SCAN_BUILD_COMMAND_PREPEND="cov-configure --comptype gcc --compiler gcc-4.9 --template && autoreconf -i && ./configure --enable-ja-rule --enable-e133"
   # The build command with all of the arguments that you would apply to a manual `cov-build`
   # Usually this is the same as STANDARD_BUILD_COMMAND, excluding the automated test arguments
   - COVERITY_SCAN_BUILD_COMMAND="make"
   # Name of the project
   - COVERITY_SCAN_PROJECT_NAME="$TRAVIS_REPO_SLUG"
   # Email address for notifications related to this build
   - COVERITY_SCAN_NOTIFICATION_EMAIL="ola-coverity@pjnewman.co.uk"
   # Regular expression selects on which branches to run analysis
   # Be aware of quotas. Do not run on every branch/commit
   - COVERITY_SCAN_BRANCH_PATTERN=".*"
   # COVERITY_SCAN_TOKEN via "travis encrypt" using the repo's public key
   - secure: "U+NmPtScHZ1NLmkDrzpqApHmJvELV44cXgjQsxA8N8xIATckbs+DrmWSNeECENyvuOPz+nPzglSgBvJtejf97jYJIIwAExq5TJMUAIPFS6KU3mohODW2PZSoVoUyJPzFIlhzcELQgONI+ILLm29lNdQNb7GFUVtO6+jS10AFtWY="
   # -- END Coverity Scan ENV

cache:
  apt: true
  directories:
    - $HOME/.cache/pip # pip cache
    - $HOME/.npm # npm cache
    - $HOME/.ccache # ccache cache

before_cache:
  - rm -f $HOME/.cache/pip/log/debug.log # erase log
  - ccache -s # see how many hits ccache got

install:
# Match the version of protobuf being installed via apt
<<<<<<< HEAD
  - if [[ "$PROTOBUF" == "3.6" ]]; then pip install --user protobuf==3.6.0; fi
  - if [[ "$PROTOBUF" != "3.6" ]]; then pip install --user protobuf==3.1.0; fi
# We need to use pip rather than apt on Trusty
=======
  - pip install --user protobuf==3.1.0
# We need to use pip rather than apt on Xenial
>>>>>>> e27a3ad2
  - if [ "$TRAVIS_OS_NAME" == "linux" ]; then pip install --user numpy; fi
  - if [ "$TASK" = "coverage" ]; then pip install --user cpp-coveralls; fi
  - if [ "$TASK" = "flake8" ]; then pip install --user flake8; fi
  - if [ "$TASK" = "codespell" ]; then pip install --user git+https://github.com/codespell-project/codespell.git; fi
  - if [ "$TASK" = "jshint" ]; then npm install -g grunt-cli; fi
# If this causes SSL errors, then Sourceforge is probably in disaster recovery mode and needing Javascript. Could switch to a specific mirror, e.g. kent.dl.sourceforge.net
  - if [ "$TASK" = "pychecker" -o "$TASK" = "pychecker-wip" ]; then pip install --user http://sourceforge.net/projects/pychecker/files/pychecker/0.8.19/pychecker-0.8.19.tar.gz/download; fi

before_install:
 - if [[ "$TRAVIS_OS_NAME" == "osx" ]]; then brew update; fi
#Fix a broken homebrew libtool install
 - if [[ "$TRAVIS_OS_NAME" == "osx" ]]; then brew reinstall libtool; fi
#Fix a broken homebrew python upgrade - see https://github.com/Homebrew/homebrew-core/issues/26358
 - if [[ "$TRAVIS_OS_NAME" == "osx" ]]; then brew upgrade python || true; fi
 - if [[ "$TRAVIS_OS_NAME" == "osx" ]]; then brew install ccache bison flex liblo libmicrohttpd; fi # ossp-uuid, homebrew/python/numpy and libusb already present
 - if [ "$TRAVIS_OS_NAME" == "osx" -a "$LIBFTDI" != "1" ]; then brew install libftdi0; fi # install libftdi0
 - if [ "$TRAVIS_OS_NAME" == "osx" -a "$LIBFTDI" == "1" ]; then brew install libftdi; fi # install the latest libftdi
 - if [ "$TRAVIS_OS_NAME" == "osx" -a "$PROTOBUF" == "3.6" ]; then brew install protobuf@3.6; fi
 - if [ "$TRAVIS_OS_NAME" == "osx" -a "$PROTOBUF" != "3.6" ]; then brew install protobuf@3.1; fi
 - if [ "$TRAVIS_OS_NAME" == "osx" -a "$PROTOBUF" != "3.6" ]; then brew link -f protobuf@3.1; export PKG_CONFIG_PATH=/usr/local/opt/protobuf@3.1/lib/pkgconfig; brew install --build-from-source --ignore-dependencies --env=std protobuf-c; fi # When protobuf is not on the latest release
 - if [[ "$TRAVIS_OS_NAME" == "osx" ]]; then mkdir -p ${HOME}/Library/Python/2.7/lib/python/site-packages; echo 'import site; site.addsitedir("/usr/local/lib/python2.7/site-packages")' >> ${HOME}/Library/Python/2.7/lib/python/site-packages/homebrew.pth; fi
 - if [ "$TRAVIS_OS_NAME" == "osx" -a "$CPPUNIT" != "1.14" ]; then brew install https://raw.githubusercontent.com/Homebrew/homebrew-core/e6e43cf6a3%5E/Formula/cppunit.rb; fi # install a slightly older cppunit, as latest needs C++11 support
 - if [ "$TRAVIS_OS_NAME" == "osx" -a "$CPPUNIT" == "1.14" ]; then brew install cppunit; fi # install the latest cppunit, which needs C++11
 - if [[ "$TRAVIS_OS_NAME" == "osx" ]]; then PATH=/usr/local/opt/ccache/libexec:$PATH; fi # Use ccache on Mac too
#Coverity doesn't work with g++ 5 or 6, so only upgrade to g++ 4.9 for that
 - if [ "$TRAVIS_OS_NAME" == "linux" -a \( "$TASK" = "compile" -o "$TASK" = "coverage" -o "$TASK" = "doxygen" \) -a "$CXX" = "g++" ]; then export CXX="ccache g++-8" CC="ccache gcc-8"; fi
 - if [ "$TASK" = "coverity" -a "$CXX" = "g++" ]; then export CXX="g++-4.9" CC="gcc-4.9"; fi
#Use the latest clang if we're compiling with clang
 - if [ "$TRAVIS_OS_NAME" == "linux" -a "$CXX" = "clang++" ]; then export CXX="clang++-6.0" CC="clang-6.0"; fi
#Report the compiler version
 - $CXX --version
 - if [ "$TASK" == "spellintian" -o "$TASK" == "spellintian-duplicates" ]; then sudo add-apt-repository ppa:waja/xenial-backports -y; sudo apt-get update -qq; sudo apt-get install lintian -y; fi # Install a late enough lintian

after_failure:
# Disabled as otherwise the logfile is too big
#  - if [ -f ${TRAVIS_BUILD_DIR}/config.log ]; then cat ${TRAVIS_BUILD_DIR}/config.log; fi
  - if [ -f ${TRAVIS_BUILD_DIR}/ola-*/_build/config.log ]; then cat ${TRAVIS_BUILD_DIR}/ola-*/_build/config.log; fi
  - if [ -f ${TRAVIS_BUILD_DIR}/ola-*/_build/sub/config.log ]; then cat ${TRAVIS_BUILD_DIR}/ola-*/_build/sub/config.log; fi
  - if [ -f ${TRAVIS_BUILD_DIR}/ola-*/_build/test-suite.log ]; then cat ${TRAVIS_BUILD_DIR}/ola-*/_build/test-suite.log; fi
  - if [ -f ${TRAVIS_BUILD_DIR}/ola-*/_build/sub/test-suite.log ]; then cat ${TRAVIS_BUILD_DIR}/ola-*/_build/sub/test-suite.log; fi

after_success:
  - if [ "$TASK" = "coverage" ]; then coveralls --gcov /usr/bin/gcov-8 -b . -E '.*Test\.cpp$' -E '.*\.pb\.cc$' -E '.*\.pb\.cpp$' -E '.*\.pb\.h$' -E '.*\.yy\.cpp$' -E '.*\.tab\.cpp$' -E '.*\.tab\.h$' -E '.*/doxygen/examples.*$' --gcov-options '\-lp' > /dev/null; fi

after_script:
  - if [ "$TASK" = "coverity" ]; then tail -n 10000 ${TRAVIS_BUILD_DIR}/cov-int/build-log.txt; cat ${TRAVIS_BUILD_DIR}/cov-int/scm_log.txt; fi

notifications:
  irc:
    channels:
     - "chat.freenode.net#openlighting"
    on_success: change
    on_failure: change<|MERGE_RESOLUTION|>--- conflicted
+++ resolved
@@ -215,18 +215,14 @@
           packages:
            - *base_build
     - os: linux
-      dist: trusty
-      # Short duration job, use the container/without sudo image as it boots faster
-      sudo: false
+      dist: xenial
       env: TASK='pychecker'
       addons:
         apt:
           packages:
            - *base_build
     - os: linux
-      dist: trusty
-      # Short duration job, use the container/without sudo image as it boots faster
-      sudo: false
+      dist: xenial
       env: TASK='pychecker-wip'
       addons:
         apt:
@@ -242,16 +238,10 @@
       compiler: gcc
       env: TASK='coverity'
     - os: linux
-<<<<<<< HEAD
-      dist: trusty
-      # Short duration job, use the container/without sudo image as it boots faster
-      sudo: false
+      dist: xenial
       env: TASK='pychecker-wip'
     - os: linux
-      dist: trusty
-=======
-      dist: xenial
->>>>>>> e27a3ad2
+      dist: xenial
       env: TASK='spellintian'
     - os: linux
       dist: xenial
@@ -292,14 +282,9 @@
 
 install:
 # Match the version of protobuf being installed via apt
-<<<<<<< HEAD
   - if [[ "$PROTOBUF" == "3.6" ]]; then pip install --user protobuf==3.6.0; fi
   - if [[ "$PROTOBUF" != "3.6" ]]; then pip install --user protobuf==3.1.0; fi
-# We need to use pip rather than apt on Trusty
-=======
-  - pip install --user protobuf==3.1.0
 # We need to use pip rather than apt on Xenial
->>>>>>> e27a3ad2
   - if [ "$TRAVIS_OS_NAME" == "linux" ]; then pip install --user numpy; fi
   - if [ "$TASK" = "coverage" ]; then pip install --user cpp-coveralls; fi
   - if [ "$TASK" = "flake8" ]; then pip install --user flake8; fi
