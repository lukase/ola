language: cpp
# Default to the fully visualised "sudo" GCE environments, as they are faster for longer running jobs. We don't actually need sudo
sudo: required
# Use the latest Travis images since they are more up to date than the stable release.
group: edge
script:
 - "bash -ex .travis-ci.sh"

addons:
  apt:
    packages: &base_build
     # This is the absolute minimum for configure to pass
     # Non C++ based tasks use it so they can run make builtfiles
     - ccache
     - libcppunit-dev
     - bison
     - flex
     - uuid-dev
     - libprotobuf-dev
     - protobuf-compiler
     - libprotoc-dev
    packages: &core_build
     # This is all the bits we need to enable all options
     - *base_build
     - libftdi-dev
     - libftdi1
     - libusb-1.0-0-dev
     - liblo-dev
     - libavahi-glib1
     - libncurses5-dev
     - libmicrohttpd-dev
    packages: &core_build_gpp_latest
     - *core_build
     - g++-6
    packages: &core_build_clang_latest
     - *core_build
     - clang-5.0

matrix:
  fast_finish: true
  include:
    - os: osx
      osx_image: xcode9.2
      compiler: clang
      env:
      - TASK='compile'
      - CPPUNIT='1.13'
    - os: osx
      osx_image: xcode9.2
      compiler: clang
      env:
      - TASK='compile'
      - CPPUNIT='1.14'
    - os: osx
      osx_image: xcode9.2
      compiler: gcc
      env:
      - TASK='compile'
      - CPPUNIT='1.13'
    - os: osx
      osx_image: xcode9.2
      compiler: gcc
      env:
      - TASK='compile'
      - CPPUNIT='1.14'
    - os: osx
      osx_image: xcode9.1
      compiler: clang
      env:
      - TASK='compile'
      - CPPUNIT='1.14'
      - PROTOBUF='3.5'
    - os: osx
      osx_image: xcode9.1
      compiler: gcc
      env:
      - TASK='compile'
      - CPPUNIT='1.14'
      - PROTOBUF='3.5'
    - os: linux
      dist: trusty
      compiler: clang
      env: TASK='compile'
      python: '2.7'
      addons:
        apt:
          packages:
           - *core_build_clang_latest
          sources:
           - ubuntu-toolchain-r-test
           - llvm-toolchain-precise
    - os: linux
      dist: trusty
      compiler: gcc
      env: TASK='compile'
      python: '2.7'
      addons:
        apt:
          packages:
           - *core_build_gpp_latest
          sources:
           - ubuntu-toolchain-r-test
    - os: linux
      dist: trusty
      compiler: gcc
      env: TASK='coverage'
      addons:
        apt:
          packages:
           - *core_build_gpp_latest
          sources:
           - ubuntu-toolchain-r-test
    - os: linux
      dist: trusty
      compiler: gcc
      env: TASK='coverity'
      addons:
        apt:
          packages:
           # Coverity doesn't work with g++-5 or g++-6 yet
           - *core_build
           - g++-4.9
          sources:
           - ubuntu-toolchain-r-test
    - os: linux
      dist: trusty
      # Short duration job, use the container/without sudo image as it boots faster
      sudo: false
      env: TASK='doxygen'
      addons:
        apt:
          packages:
           - *core_build_gpp_latest
           - doxygen
           - graphviz
          sources:
           - ubuntu-toolchain-r-test
    - os: linux
      dist: trusty
      # Short duration job, use the container/without sudo image as it boots faster
      sudo: false
      env: TASK='lint'
      addons:
        apt:
          packages:
           - *core_build
    - os: linux
      dist: trusty
      # Short duration job, use the container/without sudo image as it boots faster
      sudo: false
      env: TASK='check-licences'
      addons:
        apt:
          packages:
           - *core_build
    - os: linux
      dist: trusty
      # Short duration job, would use the container/without sudo image as it boots faster, but we need a backported lintian, so don't
      sudo: required
      env: TASK='spellintian'
      addons:
        apt:
          packages:
           - *core_build
           - moreutils
    - os: linux
      dist: trusty
      # Short duration job, would use the container/without sudo image as it boots faster, but we need a backported lintian, so don't
      sudo: required
      env: TASK='spellintian-duplicates'
      addons:
        apt:
          packages:
           - *core_build
           - moreutils
    - os: linux
      dist: trusty
      # Short duration job, use the container/without sudo image as it boots faster
      sudo: false
      env: TASK='codespell'
      addons:
        apt:
          packages:
           - *core_build
           - moreutils
    - os: linux
      dist: trusty
      # Short duration job, use the container/without sudo image as it boots faster
      sudo: false
      env: TASK='jshint'
      addons:
        apt:
          packages:
    - os: linux
      dist: trusty
      # Short duration job, use the container/without sudo image as it boots faster
      sudo: false
      env: TASK='flake8'
      addons:
        apt:
          packages:
           - *base_build
    - os: linux
      dist: trusty
      # Short duration job, use the container/without sudo image as it boots faster
      sudo: false
      env: TASK='pychecker'
      addons:
        apt:
          packages:
           - *base_build
    - os: linux
      dist: trusty
      # Short duration job, use the container/without sudo image as it boots faster
      sudo: false
      env: TASK='pychecker-wip'
      addons:
        apt:
          packages:
           - *base_build
  allow_failures:
    - os: linux
      dist: trusty
      compiler: gcc
      env: TASK='coverage'
    - os: linux
      dist: trusty
      compiler: gcc
      env: TASK='coverity'
    - os: linux
      dist: trusty
<<<<<<< HEAD
      # Short duration job, use the container/without sudo image as it boots faster
      sudo: false
      env: TASK='pychecker-wip'
    - os: osx
      osx_image: xcode9.1
      compiler: clang
      env:
      - TASK='compile'
      - CPPUNIT='1.14'
      - PROTOBUF='3.5'
    - os: osx
      osx_image: xcode9.1
      compiler: gcc
      env:
      - TASK='compile'
      - CPPUNIT='1.14'
      - PROTOBUF='3.5'
    - os: linux
      dist: trusty
      env: TASK='spellchecker'
=======
      env: TASK='spellintian'
    - os: linux
      dist: trusty
      env: TASK='spellintian-duplicates'
    - os: linux
      dist: trusty
      env: TASK='codespell'
>>>>>>> a980c522

env:
  global:
   # Parallel make build
   - MAKEFLAGS="-j 2"
   # -- BEGIN Coverity Scan ENV
   - COVERITY_SCAN_BUILD_COMMAND_PREPEND="cov-configure --comptype gcc --compiler gcc-4.9 --template && autoreconf -i && ./configure --enable-ja-rule --enable-e133"
   # The build command with all of the arguments that you would apply to a manual `cov-build`
   # Usually this is the same as STANDARD_BUILD_COMMAND, exluding the automated test arguments
   - COVERITY_SCAN_BUILD_COMMAND="make"
   # Name of the project
   - COVERITY_SCAN_PROJECT_NAME="$TRAVIS_REPO_SLUG"
   # Email address for notifications related to this build
   - COVERITY_SCAN_NOTIFICATION_EMAIL="ola-coverity@pjnewman.co.uk"
   # Regular expression selects on which branches to run analysis
   # Be aware of quotas. Do not run on every branch/commit
   - COVERITY_SCAN_BRANCH_PATTERN=".*"
   # COVERITY_SCAN_TOKEN via "travis encrypt" using the repo's public key
   - secure: "U+NmPtScHZ1NLmkDrzpqApHmJvELV44cXgjQsxA8N8xIATckbs+DrmWSNeECENyvuOPz+nPzglSgBvJtejf97jYJIIwAExq5TJMUAIPFS6KU3mohODW2PZSoVoUyJPzFIlhzcELQgONI+ILLm29lNdQNb7GFUVtO6+jS10AFtWY="
   # -- END Coverity Scan ENV

cache:
  apt: true
  directories:
    - $HOME/.cache/pip # pip cache
    - $HOME/.npm # npm cache
    - $HOME/.ccache # ccache cache

before_cache:
  - rm -f $HOME/.cache/pip/log/debug.log # erase log
  - ccache -s # see how many hits ccache got

install:
# Match the version of protobuf being installed via apt
  - if [[ "$PROTOBUF" == "3.5" ]]; then pip install --user protobuf==3.5.0; fi
  - if [[ "$PROTOBUF" != "3.5" ]]; then pip install --user protobuf==3.1.0; fi
# We need to use pip rather than apt on Trusty
  - if [ "$TRAVIS_OS_NAME" == "linux" ]; then pip install --user numpy; fi
  - if [ "$TASK" = "coverage" ]; then pip install --user cpp-coveralls; fi
  - if [ "$TASK" = "flake8" ]; then pip install --user flake8; fi
  - if [ "$TASK" = "codespell" ]; then pip install --user codespell; fi
  - if [ "$TASK" = "jshint" ]; then npm install -g grunt-cli; fi
# If this causes SSL errors, then Sourceforge is probably in disaster recovery mode and needing Javascript. Could switch to a specific mirror, e.g. kent.dl.sourceforge.net
  - if [ "$TASK" = "pychecker" -o "$TASK" = "pychecker-wip" ]; then pip install --user http://sourceforge.net/projects/pychecker/files/pychecker/0.8.19/pychecker-0.8.19.tar.gz/download; fi

before_install:
 - if [[ "$TRAVIS_OS_NAME" == "osx" ]]; then brew update; fi
#Fix a broken homebrew libtool install
 - if [[ "$TRAVIS_OS_NAME" == "osx" ]]; then brew reinstall -s libtool; fi
 - if [[ "$TRAVIS_OS_NAME" == "osx" ]]; then brew install ccache bison flex libftdi libftdi0 libusb liblo libmicrohttpd; fi # ossp-uuid, homebrew/python/numpy already present
 - if [ "$TRAVIS_OS_NAME" == "osx" -a "$PROTOBUF" == "3.5" ]; then brew install protobuf@3.5; fi
 - if [ "$TRAVIS_OS_NAME" == "osx" -a "$PROTOBUF" != "3.5" ]; then brew install protobuf@3.1; fi
 - if [ "$TRAVIS_OS_NAME" == "osx" -a "$PROTOBUF" != "3.5" ]; then brew link -f protobuf@3.1; export PKG_CONFIG_PATH=/usr/local/opt/protobuf@3.1/lib/pkgconfig; brew install --build-from-source --ignore-dependencies --env=std protobuf-c; fi # When protobuf is not on the latest release
 - if [[ "$TRAVIS_OS_NAME" == "osx" ]]; then mkdir -p ${HOME}/Library/Python/2.7/lib/python/site-packages; echo 'import site; site.addsitedir("/usr/local/lib/python2.7/site-packages")' >> ${HOME}/Library/Python/2.7/lib/python/site-packages/homebrew.pth; fi
 - if [ "$TRAVIS_OS_NAME" == "osx" -a "$CPPUNIT" != "1.14" ]; then brew install https://raw.githubusercontent.com/Homebrew/homebrew-core/e6e43cf6a3%5E/Formula/cppunit.rb; fi # install a slightly older cppunit, as latest needs C++11 support
 - if [ "$TRAVIS_OS_NAME" == "osx" -a "$CPPUNIT" == "1.14" ]; then brew install cppunit; fi # install the latest cppunit, which needs C++11
 - if [[ "$TRAVIS_OS_NAME" == "osx" ]]; then PATH=/usr/local/opt/ccache/libexec:$PATH; fi # Use ccache on Mac too
#Coverity doesn't work with g++ 5 or 6, so only upgrade to g++ 4.9 for that
 - if [ "$TRAVIS_OS_NAME" == "linux" -a \( "$TASK" = "compile" -o "$TASK" = "coverage" -o "$TASK" = "doxygen" \) -a "$CXX" = "g++" ]; then export CXX="ccache g++-6" CC="ccache gcc-6"; fi
 - if [ "$TASK" = "coverity" -a "$CXX" = "g++" ]; then export CXX="g++-4.9" CC="gcc-4.9"; fi
#Use the latest clang if we're compiling with clang
 - if [ "$TRAVIS_OS_NAME" == "linux" -a "$CXX" = "clang++" ]; then export CXX="clang++-5.0" CC="clang-5.0"; fi
#Report the compiler version
 - $CXX --version
 - if [ "$TASK" == "spellintian" -o "$TASK" == "spellintian-duplicates" ]; then sudo add-apt-repository ppa:waja/trusty-backports -y; sudo apt-get update -qq; sudo apt-get install lintian -y; fi # Install a late enough lintian

after_failure:
  - cat ${TRAVIS_BUILD_DIR}/ola-*/_build/sub/test-suite.log

after_success:
  - if [ "$TASK" = "coverage" ]; then coveralls --gcov /usr/bin/gcov-6 -b . -E '.*Test\.cpp$' -E '.*\.pb\.cc$' -E '.*\.pb\.cpp$' -E '.*\.pb\.h$' -E '.*\.yy\.cpp$' -E '.*\.tab\.cpp$' -E '.*\.tab\.h$' -E '.*/doxygen/examples.*$' --gcov-options '\-lp' > /dev/null; fi

after_script:
  - if [ "$TASK" = "coverity" ]; then tail -n 10000 ${TRAVIS_BUILD_DIR}/cov-int/build-log.txt; cat ${TRAVIS_BUILD_DIR}/cov-int/scm_log.txt; fi

notifications:
  irc:
    channels:
     - "chat.freenode.net#openlighting"
    on_success: change
    on_failure: change<|MERGE_RESOLUTION|>--- conflicted
+++ resolved
@@ -229,7 +229,6 @@
       env: TASK='coverity'
     - os: linux
       dist: trusty
-<<<<<<< HEAD
       # Short duration job, use the container/without sudo image as it boots faster
       sudo: false
       env: TASK='pychecker-wip'
@@ -249,8 +248,6 @@
       - PROTOBUF='3.5'
     - os: linux
       dist: trusty
-      env: TASK='spellchecker'
-=======
       env: TASK='spellintian'
     - os: linux
       dist: trusty
@@ -258,7 +255,6 @@
     - os: linux
       dist: trusty
       env: TASK='codespell'
->>>>>>> a980c522
 
 env:
   global:
