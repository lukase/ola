language: cpp
# Default to the fully visualised "sudo" GCE environments, as they are faster for longer running jobs. We don't actually need sudo
sudo: required
# Use the latest Travis images since they are more up to date than the stable release.
group: edge
script:
 - "bash -ex .travis-ci.sh"

addons:
  apt:
    packages: &base_build
     # This is the absolute minimum for configure to pass
     # Non C++ based tasks use it so they can run make builtfiles
     - ccache
     - libcppunit-dev
     - bison
     - flex
     - uuid-dev
     - libprotobuf-dev
     - protobuf-compiler
     - libprotoc-dev
    packages: &core_build
     # This is all the bits we need to enable all options
     - *base_build
     - libftdi-dev
     - libftdi1
     - libusb-1.0-0-dev
     - liblo-dev
     - libavahi-glib1
     - libncurses5-dev
     - libmicrohttpd-dev
    packages: &core_build_gpp_latest
     - *core_build
     - g++-6
    packages: &core_build_clang_latest
     - *core_build
     - clang-5.0

matrix:
  fast_finish: true
  include:
    - os: osx
      osx_image: xcode9.3beta
      compiler: clang
      env:
      - TASK='compile'
      - CPPUNIT='1.13'
    - os: osx
      osx_image: xcode9.3beta
      compiler: clang
      env:
      - TASK='compile'
      - CPPUNIT='1.14'
    - os: osx
      osx_image: xcode9.3beta
      compiler: gcc
      env:
      - TASK='compile'
      - CPPUNIT='1.13'
    - os: osx
      osx_image: xcode9.3beta
      compiler: gcc
      env:
      - TASK='compile'
      - CPPUNIT='1.14'
    - os: osx
      osx_image: xcode9.2
      compiler: clang
      env:
      - TASK='compile'
      - CPPUNIT='1.14'
      - PROTOBUF='3.5'
    - os: osx
      osx_image: xcode9.2
      compiler: gcc
      env:
      - TASK='compile'
      - CPPUNIT='1.14'
      - PROTOBUF='3.5'
    - os: linux
      dist: trusty
      compiler: clang
      env: TASK='compile'
      python: '2.7'
      addons:
        apt:
          packages:
           - *core_build_clang_latest
          sources:
           - ubuntu-toolchain-r-test
           - llvm-toolchain-precise
    - os: linux
      dist: trusty
      compiler: gcc
      env: TASK='compile'
      python: '2.7'
      addons:
        apt:
          packages:
           - *core_build_gpp_latest
          sources:
           - ubuntu-toolchain-r-test
    - os: linux
      dist: trusty
      compiler: gcc
      env: TASK='coverage'
      addons:
        apt:
          packages:
           - *core_build_gpp_latest
          sources:
           - ubuntu-toolchain-r-test
    - os: linux
      dist: trusty
      compiler: gcc
      env: TASK='coverity'
      addons:
        apt:
          packages:
           # Coverity doesn't work with g++-5 or g++-6 yet
           - *core_build
           - g++-4.9
          sources:
           - ubuntu-toolchain-r-test
    - os: linux
      dist: trusty
      # Short duration job, use the container/without sudo image as it boots faster
      sudo: false
      env: TASK='doxygen'
      addons:
        apt:
          packages:
           - *core_build_gpp_latest
           - doxygen
           - graphviz
          sources:
           - ubuntu-toolchain-r-test
    - os: linux
      dist: trusty
      # Short duration job, use the container/without sudo image as it boots faster
      sudo: false
      env: TASK='lint'
      addons:
        apt:
          packages:
           - *core_build
    - os: linux
      dist: trusty
      # Short duration job, use the container/without sudo image as it boots faster
      sudo: false
      env: TASK='check-licences'
      addons:
        apt:
          packages:
           - *core_build
    - os: linux
      dist: trusty
      # Short duration job, would use the container/without sudo image as it boots faster, but we need a backported lintian, so don't
      sudo: required
      env: TASK='spellintian'
      addons:
        apt:
          packages:
           - *core_build
           - moreutils
    - os: linux
      dist: trusty
      # Short duration job, would use the container/without sudo image as it boots faster, but we need a backported lintian, so don't
      sudo: required
      env: TASK='spellintian-duplicates'
      addons:
        apt:
          packages:
           - *core_build
           - moreutils
    - os: linux
      dist: trusty
      # Short duration job, use the container/without sudo image as it boots faster
      sudo: false
      env: TASK='codespell'
      addons:
        apt:
          packages:
           - *core_build
           - moreutils
    - os: linux
      dist: trusty
      # Short duration job, use the container/without sudo image as it boots faster
      sudo: false
      env: TASK='jshint'
      addons:
        apt:
          packages:
    - os: linux
      dist: trusty
      # Short duration job, use the container/without sudo image as it boots faster
      sudo: false
      env: TASK='flake8'
      addons:
        apt:
          packages:
           - *base_build
    - os: linux
      dist: trusty
      # Short duration job, use the container/without sudo image as it boots faster
      sudo: false
      env: TASK='pychecker'
      addons:
        apt:
          packages:
           - *base_build
    - os: linux
      dist: trusty
      # Short duration job, use the container/without sudo image as it boots faster
      sudo: false
      env: TASK='pychecker-wip'
      addons:
        apt:
          packages:
           - *base_build
  allow_failures:
    - os: linux
      dist: trusty
      compiler: gcc
      env: TASK='coverage'
    - os: linux
      dist: trusty
      compiler: gcc
      env: TASK='coverity'
    - os: linux
      dist: trusty
      # Short duration job, use the container/without sudo image as it boots faster
      sudo: false
      env: TASK='pychecker-wip'
    - os: linux
      dist: trusty
      env: TASK='spellintian'
    - os: linux
      dist: trusty
      env: TASK='spellintian-duplicates'

env:
  global:
   # Parallel make build
   - MAKEFLAGS="-j 2"
   # -- BEGIN Coverity Scan ENV
   - COVERITY_SCAN_BUILD_COMMAND_PREPEND="cov-configure --comptype gcc --compiler gcc-4.9 --template && autoreconf -i && ./configure --enable-ja-rule --enable-e133"
   # The build command with all of the arguments that you would apply to a manual `cov-build`
   # Usually this is the same as STANDARD_BUILD_COMMAND, exluding the automated test arguments
   - COVERITY_SCAN_BUILD_COMMAND="make"
   # Name of the project
   - COVERITY_SCAN_PROJECT_NAME="$TRAVIS_REPO_SLUG"
   # Email address for notifications related to this build
   - COVERITY_SCAN_NOTIFICATION_EMAIL="ola-coverity@pjnewman.co.uk"
   # Regular expression selects on which branches to run analysis
   # Be aware of quotas. Do not run on every branch/commit
   - COVERITY_SCAN_BRANCH_PATTERN=".*"
   # COVERITY_SCAN_TOKEN via "travis encrypt" using the repo's public key
   - secure: "U+NmPtScHZ1NLmkDrzpqApHmJvELV44cXgjQsxA8N8xIATckbs+DrmWSNeECENyvuOPz+nPzglSgBvJtejf97jYJIIwAExq5TJMUAIPFS6KU3mohODW2PZSoVoUyJPzFIlhzcELQgONI+ILLm29lNdQNb7GFUVtO6+jS10AFtWY="
   # -- END Coverity Scan ENV

cache:
  apt: true
  directories:
    - $HOME/.cache/pip # pip cache
    - $HOME/.npm # npm cache
    - $HOME/.ccache # ccache cache

before_cache:
  - rm -f $HOME/.cache/pip/log/debug.log # erase log
  - ccache -s # see how many hits ccache got

install:
# Match the version of protobuf being installed via apt
  - if [[ "$PROTOBUF" == "3.5" ]]; then pip install --user protobuf==3.5.1; fi
  - if [[ "$PROTOBUF" != "3.5" ]]; then pip install --user protobuf==3.1.0; fi
# We need to use pip rather than apt on Trusty
  - if [ "$TRAVIS_OS_NAME" == "linux" ]; then pip install --user numpy; fi
  - if [ "$TASK" = "coverage" ]; then pip install --user cpp-coveralls; fi
  - if [ "$TASK" = "flake8" ]; then pip install --user flake8; fi
  - if [ "$TASK" = "codespell" ]; then pip install --user git+https://github.com/lucasdemarchi/codespell.git; fi
  - if [ "$TASK" = "jshint" ]; then npm install -g grunt-cli; fi
# If this causes SSL errors, then Sourceforge is probably in disaster recovery mode and needing Javascript. Could switch to a specific mirror, e.g. kent.dl.sourceforge.net
  - if [ "$TASK" = "pychecker" -o "$TASK" = "pychecker-wip" ]; then pip install --user http://sourceforge.net/projects/pychecker/files/pychecker/0.8.19/pychecker-0.8.19.tar.gz/download; fi

before_install:
 - if [[ "$TRAVIS_OS_NAME" == "osx" ]]; then brew update; fi
#Fix a broken homebrew libtool install
 - if [[ "$TRAVIS_OS_NAME" == "osx" ]]; then brew reinstall -s libtool; fi
<<<<<<< HEAD
 - if [[ "$TRAVIS_OS_NAME" == "osx" ]]; then brew install ccache bison flex libftdi libftdi0 libusb liblo libmicrohttpd; fi # ossp-uuid, homebrew/python/numpy already present
 - if [ "$TRAVIS_OS_NAME" == "osx" -a "$PROTOBUF" == "3.5" ]; then brew install protobuf@3.5; fi
 - if [ "$TRAVIS_OS_NAME" == "osx" -a "$PROTOBUF" != "3.5" ]; then brew install protobuf@3.1; fi
 - if [ "$TRAVIS_OS_NAME" == "osx" -a "$PROTOBUF" != "3.5" ]; then brew link -f protobuf@3.1; export PKG_CONFIG_PATH=/usr/local/opt/protobuf@3.1/lib/pkgconfig; brew install --build-from-source --ignore-dependencies --env=std protobuf-c; fi # When protobuf is not on the latest release
=======
#Fix a broken homebrew python upgrade - see https://github.com/Homebrew/homebrew-core/issues/26358
 - if [[ "$TRAVIS_OS_NAME" == "osx" ]]; then brew upgrade python || true; fi
 - if [[ "$TRAVIS_OS_NAME" == "osx" ]]; then brew install ccache bison flex protobuf@3.1 libftdi libftdi0 libusb liblo libmicrohttpd; fi # ossp-uuid, homebrew/python/numpy already present
 - if [[ "$TRAVIS_OS_NAME" == "osx" ]]; then brew link -f protobuf@3.1; export PKG_CONFIG_PATH=/usr/local/opt/protobuf@3.1/lib/pkgconfig; brew install --build-from-source --ignore-dependencies --env=std protobuf-c; fi # While protobuf is not on the latest release
>>>>>>> f9942fdc
 - if [[ "$TRAVIS_OS_NAME" == "osx" ]]; then mkdir -p ${HOME}/Library/Python/2.7/lib/python/site-packages; echo 'import site; site.addsitedir("/usr/local/lib/python2.7/site-packages")' >> ${HOME}/Library/Python/2.7/lib/python/site-packages/homebrew.pth; fi
 - if [ "$TRAVIS_OS_NAME" == "osx" -a "$CPPUNIT" != "1.14" ]; then brew install https://raw.githubusercontent.com/Homebrew/homebrew-core/e6e43cf6a3%5E/Formula/cppunit.rb; fi # install a slightly older cppunit, as latest needs C++11 support
 - if [ "$TRAVIS_OS_NAME" == "osx" -a "$CPPUNIT" == "1.14" ]; then brew install cppunit; fi # install the latest cppunit, which needs C++11
 - if [[ "$TRAVIS_OS_NAME" == "osx" ]]; then PATH=/usr/local/opt/ccache/libexec:$PATH; fi # Use ccache on Mac too
#Coverity doesn't work with g++ 5 or 6, so only upgrade to g++ 4.9 for that
 - if [ "$TRAVIS_OS_NAME" == "linux" -a \( "$TASK" = "compile" -o "$TASK" = "coverage" -o "$TASK" = "doxygen" \) -a "$CXX" = "g++" ]; then export CXX="ccache g++-6" CC="ccache gcc-6"; fi
 - if [ "$TASK" = "coverity" -a "$CXX" = "g++" ]; then export CXX="g++-4.9" CC="gcc-4.9"; fi
#Use the latest clang if we're compiling with clang
 - if [ "$TRAVIS_OS_NAME" == "linux" -a "$CXX" = "clang++" ]; then export CXX="clang++-5.0" CC="clang-5.0"; fi
#Report the compiler version
 - $CXX --version
 - if [ "$TASK" == "spellintian" -o "$TASK" == "spellintian-duplicates" ]; then sudo add-apt-repository ppa:waja/trusty-backports -y; sudo apt-get update -qq; sudo apt-get install lintian -y; fi # Install a late enough lintian

after_failure:
  - if [ -f ${TRAVIS_BUILD_DIR}/ola-*/_build/test-suite.log ]; then cat ${TRAVIS_BUILD_DIR}/ola-*/_build/test-suite.log; fi
  - if [ -f ${TRAVIS_BUILD_DIR}/ola-*/_build/sub/test-suite.log ]; then cat ${TRAVIS_BUILD_DIR}/ola-*/_build/sub/test-suite.log; fi

after_success:
  - if [ "$TASK" = "coverage" ]; then coveralls --gcov /usr/bin/gcov-6 -b . -E '.*Test\.cpp$' -E '.*\.pb\.cc$' -E '.*\.pb\.cpp$' -E '.*\.pb\.h$' -E '.*\.yy\.cpp$' -E '.*\.tab\.cpp$' -E '.*\.tab\.h$' -E '.*/doxygen/examples.*$' --gcov-options '\-lp' > /dev/null; fi

after_script:
  - if [ "$TASK" = "coverity" ]; then tail -n 10000 ${TRAVIS_BUILD_DIR}/cov-int/build-log.txt; cat ${TRAVIS_BUILD_DIR}/cov-int/scm_log.txt; fi

notifications:
  irc:
    channels:
     - "chat.freenode.net#openlighting"
    on_success: change
    on_failure: change<|MERGE_RESOLUTION|>--- conflicted
+++ resolved
@@ -287,17 +287,12 @@
  - if [[ "$TRAVIS_OS_NAME" == "osx" ]]; then brew update; fi
 #Fix a broken homebrew libtool install
  - if [[ "$TRAVIS_OS_NAME" == "osx" ]]; then brew reinstall -s libtool; fi
-<<<<<<< HEAD
+#Fix a broken homebrew python upgrade - see https://github.com/Homebrew/homebrew-core/issues/26358
+ - if [[ "$TRAVIS_OS_NAME" == "osx" ]]; then brew upgrade python || true; fi
  - if [[ "$TRAVIS_OS_NAME" == "osx" ]]; then brew install ccache bison flex libftdi libftdi0 libusb liblo libmicrohttpd; fi # ossp-uuid, homebrew/python/numpy already present
  - if [ "$TRAVIS_OS_NAME" == "osx" -a "$PROTOBUF" == "3.5" ]; then brew install protobuf@3.5; fi
  - if [ "$TRAVIS_OS_NAME" == "osx" -a "$PROTOBUF" != "3.5" ]; then brew install protobuf@3.1; fi
  - if [ "$TRAVIS_OS_NAME" == "osx" -a "$PROTOBUF" != "3.5" ]; then brew link -f protobuf@3.1; export PKG_CONFIG_PATH=/usr/local/opt/protobuf@3.1/lib/pkgconfig; brew install --build-from-source --ignore-dependencies --env=std protobuf-c; fi # When protobuf is not on the latest release
-=======
-#Fix a broken homebrew python upgrade - see https://github.com/Homebrew/homebrew-core/issues/26358
- - if [[ "$TRAVIS_OS_NAME" == "osx" ]]; then brew upgrade python || true; fi
- - if [[ "$TRAVIS_OS_NAME" == "osx" ]]; then brew install ccache bison flex protobuf@3.1 libftdi libftdi0 libusb liblo libmicrohttpd; fi # ossp-uuid, homebrew/python/numpy already present
- - if [[ "$TRAVIS_OS_NAME" == "osx" ]]; then brew link -f protobuf@3.1; export PKG_CONFIG_PATH=/usr/local/opt/protobuf@3.1/lib/pkgconfig; brew install --build-from-source --ignore-dependencies --env=std protobuf-c; fi # While protobuf is not on the latest release
->>>>>>> f9942fdc
  - if [[ "$TRAVIS_OS_NAME" == "osx" ]]; then mkdir -p ${HOME}/Library/Python/2.7/lib/python/site-packages; echo 'import site; site.addsitedir("/usr/local/lib/python2.7/site-packages")' >> ${HOME}/Library/Python/2.7/lib/python/site-packages/homebrew.pth; fi
  - if [ "$TRAVIS_OS_NAME" == "osx" -a "$CPPUNIT" != "1.14" ]; then brew install https://raw.githubusercontent.com/Homebrew/homebrew-core/e6e43cf6a3%5E/Formula/cppunit.rb; fi # install a slightly older cppunit, as latest needs C++11 support
  - if [ "$TRAVIS_OS_NAME" == "osx" -a "$CPPUNIT" == "1.14" ]; then brew install cppunit; fi # install the latest cppunit, which needs C++11
