language: cpp
# Default to the fully visualised "sudo" GCE environments, as they are faster for longer running jobs. We don't actually need sudo
sudo: required
# Use the latest Travis images since they are more up to date than the stable release.
group: edge
script:
 - "bash -ex .travis-ci.sh"

addons:
  apt:
    packages: &base_build
     # This is the absolute minimum for configure to pass
     # Non C++ based tasks use it so they can run make builtfiles
     - ccache
     - libcppunit-dev
     - bison
     - flex
     - uuid-dev
     - libprotobuf-dev
     - protobuf-compiler
     - libprotoc-dev
    packages: &core_build
     # This is all the bits we need to enable all options
     - *base_build
     - libftdi-dev
     - libftdi1
     - libusb-1.0-0-dev
     - liblo-dev
     - libavahi-glib1
     - libncurses5-dev
     - libmicrohttpd-dev
    packages: &core_build_gpp_latest
     - *core_build
     - g++-6
    packages: &core_build_clang_latest
     - *core_build
     - clang-5.0

matrix:
  fast_finish: true
  include:
    - os: osx
      osx_image: xcode9.2
      compiler: clang
      env:
      - TASK='compile'
      - CPPUNIT='1.13'
    - os: osx
      osx_image: xcode9.2
      compiler: clang
      env:
      - TASK='compile'
      - CPPUNIT='1.14'
    - os: osx
      osx_image: xcode9.2
      compiler: gcc
      env:
      - TASK='compile'
      - CPPUNIT='1.13'
    - os: osx
      osx_image: xcode9.2
      compiler: gcc
      env:
      - TASK='compile'
      - CPPUNIT='1.14'
    - os: osx
      osx_image: xcode9.2
      compiler: clang
      env:
      - TASK='compile'
      - CPPUNIT='1.14'
      - PROTOBUF='3.5'
    - os: osx
      osx_image: xcode9.2
      compiler: gcc
      env:
      - TASK='compile'
      - CPPUNIT='1.14'
      - PROTOBUF='3.5'
    - os: linux
      dist: trusty
      compiler: clang
      env: TASK='compile'
      python: '2.7'
      addons:
        apt:
          packages:
           - *core_build_clang_latest
          sources:
           - ubuntu-toolchain-r-test
           - llvm-toolchain-precise
    - os: linux
      dist: trusty
      compiler: gcc
      env: TASK='compile'
      python: '2.7'
      addons:
        apt:
          packages:
           - *core_build_gpp_latest
          sources:
           - ubuntu-toolchain-r-test
    - os: linux
      dist: trusty
      compiler: gcc
      env: TASK='coverage'
      addons:
        apt:
          packages:
           - *core_build_gpp_latest
          sources:
           - ubuntu-toolchain-r-test
    - os: linux
      dist: trusty
      compiler: gcc
      env: TASK='coverity'
      addons:
        apt:
          packages:
           # Coverity doesn't work with g++-5 or g++-6 yet
           - *core_build
           - g++-4.9
          sources:
           - ubuntu-toolchain-r-test
    - os: linux
      dist: trusty
      # Short duration job, use the container/without sudo image as it boots faster
      sudo: false
      env: TASK='doxygen'
      addons:
        apt:
          packages:
           - *core_build_gpp_latest
           - doxygen
           - graphviz
          sources:
           - ubuntu-toolchain-r-test
    - os: linux
      dist: trusty
      # Short duration job, use the container/without sudo image as it boots faster
      sudo: false
      env: TASK='lint'
      addons:
        apt:
          packages:
           - *core_build
    - os: linux
      dist: trusty
      # Short duration job, use the container/without sudo image as it boots faster
      sudo: false
      env: TASK='check-licences'
      addons:
        apt:
          packages:
           - *core_build
    - os: linux
      dist: trusty
      # Short duration job, would use the container/without sudo image as it boots faster, but we need a backported lintian, so don't
      sudo: required
      env: TASK='spellintian'
      addons:
        apt:
          packages:
           - *core_build
           - moreutils
    - os: linux
      dist: trusty
      # Short duration job, would use the container/without sudo image as it boots faster, but we need a backported lintian, so don't
      sudo: required
      env: TASK='spellintian-duplicates'
      addons:
        apt:
          packages:
           - *core_build
           - moreutils
    - os: linux
      dist: trusty
      # Short duration job, use the container/without sudo image as it boots faster
      sudo: false
      env: TASK='codespell'
      addons:
        apt:
          packages:
           - *core_build
           - moreutils
    - os: linux
      dist: trusty
      # Short duration job, use the container/without sudo image as it boots faster
      sudo: false
      env: TASK='jshint'
      addons:
        apt:
          packages:
    - os: linux
      dist: trusty
      # Short duration job, use the container/without sudo image as it boots faster
      sudo: false
      env: TASK='flake8'
      addons:
        apt:
          packages:
           - *base_build
    - os: linux
      dist: trusty
      # Short duration job, use the container/without sudo image as it boots faster
      sudo: false
      env: TASK='pychecker'
      addons:
        apt:
          packages:
           - *base_build
    - os: linux
      dist: trusty
      # Short duration job, use the container/without sudo image as it boots faster
      sudo: false
      env: TASK='pychecker-wip'
      addons:
        apt:
          packages:
           - *base_build
  allow_failures:
    - os: linux
      dist: trusty
      compiler: gcc
      env: TASK='coverage'
    - os: linux
      dist: trusty
      compiler: gcc
      env: TASK='coverity'
    - os: linux
      dist: trusty
      # Short duration job, use the container/without sudo image as it boots faster
      sudo: false
      env: TASK='pychecker-wip'
<<<<<<< HEAD
=======
    - os: osx
      osx_image: xcode9.2
      compiler: clang
      env:
      - TASK='compile'
      - CPPUNIT='1.14'
      - PROTOBUF='3.5'
    - os: osx
      osx_image: xcode9.2
      compiler: gcc
      env:
      - TASK='compile'
      - CPPUNIT='1.14'
      - PROTOBUF='3.5'
    - os: linux
      dist: trusty
      env: TASK='spellintian'
    - os: linux
      dist: trusty
      env: TASK='spellintian-duplicates'
    - os: linux
      dist: trusty
      env: TASK='codespell'
>>>>>>> bea455e6

env:
  global:
   # Parallel make build
   - MAKEFLAGS="-j 2"
   # -- BEGIN Coverity Scan ENV
   - COVERITY_SCAN_BUILD_COMMAND_PREPEND="cov-configure --comptype gcc --compiler gcc-4.9 --template && autoreconf -i && ./configure --enable-ja-rule --enable-e133"
   # The build command with all of the arguments that you would apply to a manual `cov-build`
   # Usually this is the same as STANDARD_BUILD_COMMAND, exluding the automated test arguments
   - COVERITY_SCAN_BUILD_COMMAND="make"
   # Name of the project
   - COVERITY_SCAN_PROJECT_NAME="$TRAVIS_REPO_SLUG"
   # Email address for notifications related to this build
   - COVERITY_SCAN_NOTIFICATION_EMAIL="ola-coverity@pjnewman.co.uk"
   # Regular expression selects on which branches to run analysis
   # Be aware of quotas. Do not run on every branch/commit
   - COVERITY_SCAN_BRANCH_PATTERN=".*"
   # COVERITY_SCAN_TOKEN via "travis encrypt" using the repo's public key
   - secure: "U+NmPtScHZ1NLmkDrzpqApHmJvELV44cXgjQsxA8N8xIATckbs+DrmWSNeECENyvuOPz+nPzglSgBvJtejf97jYJIIwAExq5TJMUAIPFS6KU3mohODW2PZSoVoUyJPzFIlhzcELQgONI+ILLm29lNdQNb7GFUVtO6+jS10AFtWY="
   # -- END Coverity Scan ENV

cache:
  apt: true
  directories:
    - $HOME/.cache/pip # pip cache
    - $HOME/.npm # npm cache
    - $HOME/.ccache # ccache cache

before_cache:
  - rm -f $HOME/.cache/pip/log/debug.log # erase log
  - ccache -s # see how many hits ccache got

install:
# Match the version of protobuf being installed via apt
  - if [[ "$PROTOBUF" == "3.5" ]]; then pip install --user protobuf==3.5.0; fi
  - if [[ "$PROTOBUF" != "3.5" ]]; then pip install --user protobuf==3.1.0; fi
# We need to use pip rather than apt on Trusty
  - if [ "$TRAVIS_OS_NAME" == "linux" ]; then pip install --user numpy; fi
  - if [ "$TASK" = "coverage" ]; then pip install --user cpp-coveralls; fi
  - if [ "$TASK" = "flake8" ]; then pip install --user flake8; fi
  - if [ "$TASK" = "codespell" ]; then pip install --user codespell; fi
  - if [ "$TASK" = "jshint" ]; then npm install -g grunt-cli; fi
# If this causes SSL errors, then Sourceforge is probably in disaster recovery mode and needing Javascript. Could switch to a specific mirror, e.g. kent.dl.sourceforge.net
  - if [ "$TASK" = "pychecker" -o "$TASK" = "pychecker-wip" ]; then pip install --user http://sourceforge.net/projects/pychecker/files/pychecker/0.8.19/pychecker-0.8.19.tar.gz/download; fi

before_install:
 - if [[ "$TRAVIS_OS_NAME" == "osx" ]]; then brew update; fi
#Fix a broken homebrew libtool install
 - if [[ "$TRAVIS_OS_NAME" == "osx" ]]; then brew reinstall -s libtool; fi
 - if [[ "$TRAVIS_OS_NAME" == "osx" ]]; then brew install ccache bison flex libftdi libftdi0 libusb liblo libmicrohttpd; fi # ossp-uuid, homebrew/python/numpy already present
 - if [ "$TRAVIS_OS_NAME" == "osx" -a "$PROTOBUF" == "3.5" ]; then brew install protobuf@3.5; fi
 - if [ "$TRAVIS_OS_NAME" == "osx" -a "$PROTOBUF" != "3.5" ]; then brew install protobuf@3.1; fi
 - if [ "$TRAVIS_OS_NAME" == "osx" -a "$PROTOBUF" != "3.5" ]; then brew link -f protobuf@3.1; export PKG_CONFIG_PATH=/usr/local/opt/protobuf@3.1/lib/pkgconfig; brew install --build-from-source --ignore-dependencies --env=std protobuf-c; fi # When protobuf is not on the latest release
 - if [[ "$TRAVIS_OS_NAME" == "osx" ]]; then mkdir -p ${HOME}/Library/Python/2.7/lib/python/site-packages; echo 'import site; site.addsitedir("/usr/local/lib/python2.7/site-packages")' >> ${HOME}/Library/Python/2.7/lib/python/site-packages/homebrew.pth; fi
 - if [ "$TRAVIS_OS_NAME" == "osx" -a "$CPPUNIT" != "1.14" ]; then brew install https://raw.githubusercontent.com/Homebrew/homebrew-core/e6e43cf6a3%5E/Formula/cppunit.rb; fi # install a slightly older cppunit, as latest needs C++11 support
 - if [ "$TRAVIS_OS_NAME" == "osx" -a "$CPPUNIT" == "1.14" ]; then brew install cppunit; fi # install the latest cppunit, which needs C++11
 - if [[ "$TRAVIS_OS_NAME" == "osx" ]]; then PATH=/usr/local/opt/ccache/libexec:$PATH; fi # Use ccache on Mac too
#Coverity doesn't work with g++ 5 or 6, so only upgrade to g++ 4.9 for that
 - if [ "$TRAVIS_OS_NAME" == "linux" -a \( "$TASK" = "compile" -o "$TASK" = "coverage" -o "$TASK" = "doxygen" \) -a "$CXX" = "g++" ]; then export CXX="ccache g++-6" CC="ccache gcc-6"; fi
 - if [ "$TASK" = "coverity" -a "$CXX" = "g++" ]; then export CXX="g++-4.9" CC="gcc-4.9"; fi
#Use the latest clang if we're compiling with clang
 - if [ "$TRAVIS_OS_NAME" == "linux" -a "$CXX" = "clang++" ]; then export CXX="clang++-5.0" CC="clang-5.0"; fi
#Report the compiler version
 - $CXX --version
 - if [ "$TASK" == "spellintian" -o "$TASK" == "spellintian-duplicates" ]; then sudo add-apt-repository ppa:waja/trusty-backports -y; sudo apt-get update -qq; sudo apt-get install lintian -y; fi # Install a late enough lintian

after_failure:
  - cat ${TRAVIS_BUILD_DIR}/ola-*/_build/sub/test-suite.log

after_success:
  - if [ "$TASK" = "coverage" ]; then coveralls --gcov /usr/bin/gcov-6 -b . -E '.*Test\.cpp$' -E '.*\.pb\.cc$' -E '.*\.pb\.cpp$' -E '.*\.pb\.h$' -E '.*\.yy\.cpp$' -E '.*\.tab\.cpp$' -E '.*\.tab\.h$' -E '.*/doxygen/examples.*$' --gcov-options '\-lp' > /dev/null; fi

after_script:
  - if [ "$TASK" = "coverity" ]; then tail -n 10000 ${TRAVIS_BUILD_DIR}/cov-int/build-log.txt; cat ${TRAVIS_BUILD_DIR}/cov-int/scm_log.txt; fi

notifications:
  irc:
    channels:
     - "chat.freenode.net#openlighting"
    on_success: change
    on_failure: change<|MERGE_RESOLUTION|>--- conflicted
+++ resolved
@@ -232,8 +232,6 @@
       # Short duration job, use the container/without sudo image as it boots faster
       sudo: false
       env: TASK='pychecker-wip'
-<<<<<<< HEAD
-=======
     - os: osx
       osx_image: xcode9.2
       compiler: clang
@@ -257,7 +255,6 @@
     - os: linux
       dist: trusty
       env: TASK='codespell'
->>>>>>> bea455e6
 
 env:
   global:
