language: cpp
# To get the Trusty image, not actually required
sudo: required
script:
 - "bash -ex .travis-ci.sh"

addons:
  apt:
    packages: &base_build
     # This is the absolute minimum for configure to pass
     # Non C++ based tasks use it so they can run make builtfiles
     - ccache
     - libcppunit-dev
     - bison
     - flex
     - uuid-dev
     - libprotobuf-dev
     - protobuf-compiler
     - libprotoc-dev
    packages: &core_build
     # This is all the bits we need to enable all options
     - *base_build
     - libftdi-dev
     - libftdi1
     - libusb-1.0-0-dev
     - liblo-dev
     - libavahi-glib1
     - libncurses5-dev
     - libmicrohttpd-dev
    packages: &core_build_gpp_latest
     - *core_build
     - g++-6
    packages: &core_build_clang_latest
     - *core_build
     - clang-5.0

matrix:
  fast_finish: true
  include:
    - os: osx
      osx_image: xcode8.3
      compiler: clang
      env: TASK='compile'
    - os: osx
      osx_image: xcode8.3
      compiler: gcc
      env: TASK='compile'
    - os: linux
      dist: trusty
      compiler: clang
      env: TASK='compile'
      python: '2.7'
      addons:
        apt:
          packages:
           - *core_build_clang_latest
          sources:
           - ubuntu-toolchain-r-test
           - llvm-toolchain-precise
    - os: linux
      dist: trusty
      compiler: gcc
      env: TASK='compile'
      python: '2.7'
      addons:
        apt:
          packages:
           - *core_build_gpp_latest
          sources:
           - ubuntu-toolchain-r-test
    - os: linux
      dist: trusty
      compiler: gcc
      env: TASK='coverage'
      addons:
        apt:
          packages:
           - *core_build_gpp_latest
          sources:
           - ubuntu-toolchain-r-test
    - os: linux
      dist: trusty
      compiler: gcc
      env: TASK='coverity'
      addons:
        apt:
          packages:
           # Coverity doesn't work with g++-5 or g++-6 yet
           - *core_build
           - g++-4.9
          sources:
           - ubuntu-toolchain-r-test
    - os: linux
      dist: trusty
      env: TASK='doxygen'
      addons:
        apt:
          packages:
           - *core_build_gpp_latest
           - doxygen
           - graphviz
          sources:
           - ubuntu-toolchain-r-test
    - os: linux
      dist: trusty
      env: TASK='lint'
      addons:
        apt:
          packages:
           - *core_build
    - os: linux
      dist: trusty
      env: TASK='check-licences'
      addons:
        apt:
          packages:
           - *core_build
    - os: linux
      dist: trusty
      env: TASK='jshint'
      addons:
        apt:
          packages:
    - os: linux
      dist: trusty
      env: TASK='flake8'
      addons:
        apt:
          packages:
           - *base_build
    - os: linux
      dist: trusty
      env: TASK='pychecker'
      addons:
        apt:
          packages:
           - *base_build
    - os: linux
      dist: trusty
      env: TASK='pychecker-wip'
      addons:
        apt:
          packages:
           - *base_build
  allow_failures:
    - os: linux
      dist: trusty
      compiler: gcc
      env: TASK='coverage'
    - os: linux
      dist: trusty
      compiler: gcc
      env: TASK='coverity'
    - os: linux
      dist: trusty
      env: TASK='pychecker-wip'

env:
  global:
   # -- BEGIN Coverity Scan ENV
   - COVERITY_SCAN_BUILD_COMMAND_PREPEND="cov-configure --comptype gcc --compiler gcc-4.9 --template && autoreconf -i && ./configure --enable-ja-rule --enable-e133"
   # The build command with all of the arguments that you would apply to a manual `cov-build`
   # Usually this is the same as STANDARD_BUILD_COMMAND, exluding the automated test arguments
   - COVERITY_SCAN_BUILD_COMMAND="make"
   # Name of the project
   - COVERITY_SCAN_PROJECT_NAME="$TRAVIS_REPO_SLUG"
   # Email address for notifications related to this build
   - COVERITY_SCAN_NOTIFICATION_EMAIL="ola-coverity@pjnewman.co.uk"
   # Regular expression selects on which branches to run analysis
   # Be aware of quotas. Do not run on every branch/commit
   - COVERITY_SCAN_BRANCH_PATTERN=".*"
   # COVERITY_SCAN_TOKEN via "travis encrypt" using the repo's public key
   - secure: "U+NmPtScHZ1NLmkDrzpqApHmJvELV44cXgjQsxA8N8xIATckbs+DrmWSNeECENyvuOPz+nPzglSgBvJtejf97jYJIIwAExq5TJMUAIPFS6KU3mohODW2PZSoVoUyJPzFIlhzcELQgONI+ILLm29lNdQNb7GFUVtO6+jS10AFtWY="
   # -- END Coverity Scan ENV

cache:
  apt: true
  directories:
    - $HOME/.cache/pip # pip cache
    - $HOME/.npm # npm cache
    - $HOME/.ccache # ccache cache

before_cache:
  - rm -f $HOME/.cache/pip/log/debug.log # erase log
  - ccache -s # see how many hits ccache got

install:
# Match the version of protobuf being installed via apt
  - pip install --user protobuf==3.1.0
# We need to use pip rather than apt on Trusty
  - if [ "$TRAVIS_OS_NAME" == "linux" ]; then pip install --user numpy; fi
  - if [ "$TASK" = "coverage" ]; then pip install --user cpp-coveralls; fi
  - if [ "$TASK" = "flake8" ]; then pip install --user flake8; fi
  - if [ "$TASK" = "jshint" ]; then npm install -g grunt-cli; fi
  - if [ "$TASK" = "pychecker" -o "$TASK" = "pychecker-wip" ]; then pip install --user http://sourceforge.net/projects/pychecker/files/pychecker/0.8.19/pychecker-0.8.19.tar.gz/download; fi

before_install:
 - if [[ "$TRAVIS_OS_NAME" == "osx" ]]; then brew update; fi
#Fix a broken homebrew libtool install
 - if [[ "$TRAVIS_OS_NAME" == "osx" ]]; then brew reinstall -s libtool; fi
<<<<<<< HEAD
 - if [[ "$TRAVIS_OS_NAME" == "osx" ]]; then brew install ccache cppunit bison flex protobuf@2.6 libftdi libftdi0 libusb liblo libmicrohttpd; fi # ossp-uuid, homebrew/python/numpy already present
 - if [[ "$TRAVIS_OS_NAME" == "osx" ]]; then brew link -f protobuf@2.6; export PKG_CONFIG_PATH=/usr/local/opt/protobuf@2.6/lib/pkgconfig; brew install --build-from-source --ignore-dependencies --env=std protobuf-c; fi # While protobuf is not on the latest release
 - if [[ "$TRAVIS_OS_NAME" == "osx" ]]; then mkdir -p ${HOME}/Library/Python/2.7/lib/python/site-packages; echo 'import site; site.addsitedir("/usr/local/lib/python2.7/site-packages")' >> ${HOME}/Library/Python/2.7/lib/python/site-packages/homebrew.pth; fi
#Coverity doesn't work with g++ 5 or 6, so only upgrade to g++ 4.9 for that
 - if [ "$TRAVIS_OS_NAME" == "linux" -a \( "$TASK" = "compile" -o "$TASK" = "coverage" -o "$TASK" = "doxygen" \) -a "$CXX" = "g++" ]; then export CXX="ccache g++-6" CC="ccache gcc-6"; fi
=======
 - if [[ "$TRAVIS_OS_NAME" == "osx" ]]; then brew install ccache bison flex protobuf@3.1 libftdi libftdi0 libusb liblo libmicrohttpd; fi # ossp-uuid already present
 - if [[ "$TRAVIS_OS_NAME" == "osx" ]]; then brew link -f protobuf@3.1; export PKG_CONFIG_PATH=/usr/local/opt/protobuf@3.1/lib/pkgconfig; brew install --build-from-source --ignore-dependencies --env=std protobuf-c; fi # While protobuf is not on the latest release
 - if [[ "$TRAVIS_OS_NAME" == "osx" ]]; then mkdir -p ${HOME}/Library/Python/2.7/lib/python/site-packages; echo 'import site; site.addsitedir("/usr/local/lib/python2.7/site-packages")' >> ${HOME}/Library/Python/2.7/lib/python/site-packages/homebrew.pth; fi
 - if [[ "$TRAVIS_OS_NAME" == "osx" ]]; then brew install https://raw.githubusercontent.com/Homebrew/homebrew-core/e6e43cf6a3%5E/Formula/cppunit.rb; fi # install a slightly older cppunit, as latest needs C++11 support
#Coverity doesn't work with g++ 5, so only upgrade to g++ 4.9 for that
 - if [ "$TRAVIS_OS_NAME" == "linux" -a \( "$TASK" = "compile" -o "$TASK" = "coverage" -o "$TASK" = "doxygen" \) -a "$CXX" = "g++" ]; then export CXX="ccache g++-5" CC="ccache gcc-5"; fi
>>>>>>> 38c90b53
 - if [ "$TASK" = "coverity" -a "$CXX" = "g++" ]; then export CXX="g++-4.9" CC="gcc-4.9"; fi
#Use the latest clang if we're compiling with clang
 - if [ "$TRAVIS_OS_NAME" == "linux" -a "$CXX" = "clang++" ]; then export CXX="clang++-5.0" CC="clang-5.0"; fi
#Report the compiler version
 - $CXX --version

after_failure:
  - cat ${TRAVIS_BUILD_DIR}/ola-*/_build/sub/test-suite.log

after_success:
  - if [ "$TASK" = "coverage" ]; then coveralls --gcov /usr/bin/gcov-6 -b . -E '.*Test\.cpp$' -E '.*\.pb\.cc$' -E '.*\.pb\.cpp$' -E '.*\.pb\.h$' -E '.*\.yy\.cpp$' -E '.*\.tab\.cpp$' -E '.*\.tab\.h$' -E '.*/doxygen/examples.*$' --gcov-options '\-lp' > /dev/null; fi

after_script:
  - if [ "$TASK" = "coverity" ]; then tail -n 10000 ${TRAVIS_BUILD_DIR}/cov-int/build-log.txt; cat ${TRAVIS_BUILD_DIR}/cov-int/scm_log.txt; fi

notifications:
  irc:
    channels:
     - "chat.freenode.net#openlighting"
    on_success: change
    on_failure: change<|MERGE_RESOLUTION|>--- conflicted
+++ resolved
@@ -198,20 +198,12 @@
  - if [[ "$TRAVIS_OS_NAME" == "osx" ]]; then brew update; fi
 #Fix a broken homebrew libtool install
  - if [[ "$TRAVIS_OS_NAME" == "osx" ]]; then brew reinstall -s libtool; fi
-<<<<<<< HEAD
- - if [[ "$TRAVIS_OS_NAME" == "osx" ]]; then brew install ccache cppunit bison flex protobuf@2.6 libftdi libftdi0 libusb liblo libmicrohttpd; fi # ossp-uuid, homebrew/python/numpy already present
+ - if [[ "$TRAVIS_OS_NAME" == "osx" ]]; then brew install ccache bison flex protobuf@2.6 libftdi libftdi0 libusb liblo libmicrohttpd; fi # ossp-uuid, homebrew/python/numpy already present
  - if [[ "$TRAVIS_OS_NAME" == "osx" ]]; then brew link -f protobuf@2.6; export PKG_CONFIG_PATH=/usr/local/opt/protobuf@2.6/lib/pkgconfig; brew install --build-from-source --ignore-dependencies --env=std protobuf-c; fi # While protobuf is not on the latest release
  - if [[ "$TRAVIS_OS_NAME" == "osx" ]]; then mkdir -p ${HOME}/Library/Python/2.7/lib/python/site-packages; echo 'import site; site.addsitedir("/usr/local/lib/python2.7/site-packages")' >> ${HOME}/Library/Python/2.7/lib/python/site-packages/homebrew.pth; fi
+ - if [[ "$TRAVIS_OS_NAME" == "osx" ]]; then brew install https://raw.githubusercontent.com/Homebrew/homebrew-core/e6e43cf6a3%5E/Formula/cppunit.rb; fi # install a slightly older cppunit, as latest needs C++11 support
 #Coverity doesn't work with g++ 5 or 6, so only upgrade to g++ 4.9 for that
  - if [ "$TRAVIS_OS_NAME" == "linux" -a \( "$TASK" = "compile" -o "$TASK" = "coverage" -o "$TASK" = "doxygen" \) -a "$CXX" = "g++" ]; then export CXX="ccache g++-6" CC="ccache gcc-6"; fi
-=======
- - if [[ "$TRAVIS_OS_NAME" == "osx" ]]; then brew install ccache bison flex protobuf@3.1 libftdi libftdi0 libusb liblo libmicrohttpd; fi # ossp-uuid already present
- - if [[ "$TRAVIS_OS_NAME" == "osx" ]]; then brew link -f protobuf@3.1; export PKG_CONFIG_PATH=/usr/local/opt/protobuf@3.1/lib/pkgconfig; brew install --build-from-source --ignore-dependencies --env=std protobuf-c; fi # While protobuf is not on the latest release
- - if [[ "$TRAVIS_OS_NAME" == "osx" ]]; then mkdir -p ${HOME}/Library/Python/2.7/lib/python/site-packages; echo 'import site; site.addsitedir("/usr/local/lib/python2.7/site-packages")' >> ${HOME}/Library/Python/2.7/lib/python/site-packages/homebrew.pth; fi
- - if [[ "$TRAVIS_OS_NAME" == "osx" ]]; then brew install https://raw.githubusercontent.com/Homebrew/homebrew-core/e6e43cf6a3%5E/Formula/cppunit.rb; fi # install a slightly older cppunit, as latest needs C++11 support
-#Coverity doesn't work with g++ 5, so only upgrade to g++ 4.9 for that
- - if [ "$TRAVIS_OS_NAME" == "linux" -a \( "$TASK" = "compile" -o "$TASK" = "coverage" -o "$TASK" = "doxygen" \) -a "$CXX" = "g++" ]; then export CXX="ccache g++-5" CC="ccache gcc-5"; fi
->>>>>>> 38c90b53
  - if [ "$TASK" = "coverity" -a "$CXX" = "g++" ]; then export CXX="g++-4.9" CC="gcc-4.9"; fi
 #Use the latest clang if we're compiling with clang
  - if [ "$TRAVIS_OS_NAME" == "linux" -a "$CXX" = "clang++" ]; then export CXX="clang++-5.0" CC="clang-5.0"; fi
