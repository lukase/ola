language: cpp
# To get the Trusty image, not actually required
sudo: required
script:
 - "bash -ex .travis-ci.sh"

addons:
  apt:
    packages: &base_build
     # This is the absolute minimum for configure to pass
     # Non C++ based tasks use it so they can run make builtfiles
     - ccache
     - libcppunit-dev
     - bison
     - flex
     - uuid-dev
     - libprotobuf-dev
     - protobuf-compiler
     - libprotoc-dev
    packages: &core_build
     # This is all the bits we need to enable all options
     - *base_build
     - libftdi-dev
     - libftdi1
     - libusb-1.0-0-dev
     - liblo-dev
     - libavahi-glib1
     - libncurses5-dev
     - libmicrohttpd-dev
    packages: &core_build_gpp_latest
     - *core_build
     - g++-6
    packages: &core_build_clang_latest
     - *core_build
     - clang-3.8

matrix:
  fast_finish: true
  include:
    - os: osx
      osx_image: xcode7.3
      compiler: clang
      env: TASK='compile'
    - os: osx
      osx_image: xcode7.3
      compiler: gcc
      env: TASK='compile'
    - os: linux
      dist: trusty
      compiler: clang
      env: TASK='compile'
      python: '2.7'
      addons:
        apt:
          packages:
           - *core_build_clang_latest
          sources:
           - ubuntu-toolchain-r-test
           - llvm-toolchain-precise-3.8
    - os: linux
      dist: trusty
      compiler: gcc
      env: TASK='compile'
      python: '2.7'
      addons:
        apt:
          packages:
           - *core_build_gpp_latest
          sources:
           - ubuntu-toolchain-r-test
    - os: linux
      dist: trusty
      compiler: gcc
      env: TASK='coverage'
      addons:
        apt:
          packages:
           - *core_build_gpp_latest
          sources:
           - ubuntu-toolchain-r-test
    - os: linux
      dist: trusty
      compiler: gcc
      env: TASK='coverity'
      addons:
        apt:
          packages:
           # Coverity doesn't work with g++-5 or g++-6 yet
           - *core_build
           - g++-4.9
          sources:
           - ubuntu-toolchain-r-test
    - os: linux
      dist: trusty
      env: TASK='doxygen'
      addons:
        apt:
          packages:
           - *core_build_gpp_latest
           - doxygen
           - graphviz
          sources:
           - ubuntu-toolchain-r-test
    - os: linux
      dist: trusty
      env: TASK='lint'
      addons:
        apt:
          packages:
           - *core_build
    - os: linux
      dist: trusty
      env: TASK='check-licences'
      addons:
        apt:
          packages:
           - *core_build
    - os: linux
      dist: trusty
      env: TASK='jshint'
      addons:
        apt:
          packages:
    - os: linux
      dist: trusty
      env: TASK='flake8'
      addons:
        apt:
          packages:
           - *base_build
    - os: linux
      dist: trusty
      env: TASK='pychecker'
      addons:
        apt:
          packages:
           - *base_build
    - os: linux
      dist: trusty
      env: TASK='pychecker-wip'
      addons:
        apt:
          packages:
           - *base_build
  allow_failures:
    - os: linux
      dist: trusty
      compiler: gcc
      env: TASK='coverage'
    - os: linux
      dist: trusty
      compiler: gcc
      env: TASK='coverity'
    - os: linux
      dist: trusty
      env: TASK='pychecker-wip'

env:
  global:
   # -- BEGIN Coverity Scan ENV
   - COVERITY_SCAN_BUILD_COMMAND_PREPEND="autoreconf -i && ./configure --enable-ja-rule"
   # The build command with all of the arguments that you would apply to a manual `cov-build`
   # Usually this is the same as STANDARD_BUILD_COMMAND, exluding the automated test arguments
   - COVERITY_SCAN_BUILD_COMMAND="make"
   # Name of the project
   - COVERITY_SCAN_PROJECT_NAME="$TRAVIS_REPO_SLUG"
   # Email address for notifications related to this build
   - COVERITY_SCAN_NOTIFICATION_EMAIL="ola-coverity@pjnewman.co.uk"
   # Regular expression selects on which branches to run analysis
   # Be aware of quotas. Do not run on every branch/commit
   - COVERITY_SCAN_BRANCH_PATTERN=".*"
   # COVERITY_SCAN_TOKEN via "travis encrypt" using the repo's public key
   - secure: "U+NmPtScHZ1NLmkDrzpqApHmJvELV44cXgjQsxA8N8xIATckbs+DrmWSNeECENyvuOPz+nPzglSgBvJtejf97jYJIIwAExq5TJMUAIPFS6KU3mohODW2PZSoVoUyJPzFIlhzcELQgONI+ILLm29lNdQNb7GFUVtO6+jS10AFtWY="
   # -- END Coverity Scan ENV

cache:
  apt: true
  directories:
    - $HOME/.cache/pip # pip cache
    - $HOME/.npm # npm cache
    - $HOME/.ccache # ccache cache

before_cache:
  - rm -f $HOME/.cache/pip/log/debug.log # erase log
  - ccache -s # see how many hits ccache got

install:
<<<<<<< HEAD
# Match the version of protobuf being installed via apt
  - if [ "$TRAVIS_OS_NAME" == "linux" ]; then pip install --user protobuf==2.5.0; fi
# We need to use pip rather than apt on Trusty
  - if [ "$TRAVIS_OS_NAME" == "linux" ]; then pip install --user numpy; fi
=======
  - pip install --user protobuf==3.0.0
>>>>>>> 0af26e7d
  - if [ "$TASK" = "coverage" ]; then pip install --user cpp-coveralls; fi
  - if [ "$TASK" = "flake8" ]; then pip install --user flake8; fi
  - if [ "$TASK" = "jshint" ]; then npm install -g grunt-cli; fi
  - if [ "$TASK" = "pychecker" -o "$TASK" = "pychecker-wip" ]; then pip install --user http://sourceforge.net/projects/pychecker/files/pychecker/0.8.19/pychecker-0.8.19.tar.gz/download; fi

before_install:
 - if [[ "$TRAVIS_OS_NAME" == "osx" ]]; then brew update; fi
#Fix a broken homebrew libtool install
 - if [[ "$TRAVIS_OS_NAME" == "osx" ]]; then brew reinstall -s libtool; fi
 - if [[ "$TRAVIS_OS_NAME" == "osx" ]]; then brew install ccache cppunit bison flex protobuf protobuf-c libftdi libftdi0 libusb liblo libmicrohttpd homebrew/python/numpy; fi # ossp-uuid already present
 - if [[ "$TRAVIS_OS_NAME" == "osx" ]]; then mkdir -p ${HOME}/Library/Python/2.7/lib/python/site-packages; echo 'import site; site.addsitedir("/usr/local/lib/python2.7/site-packages")' >> ${HOME}/Library/Python/2.7/lib/python/site-packages/homebrew.pth; fi
#Coverity doesn't work with g++ 5 or 6, so only upgrade to g++ 4.9 for that
 - if [ "$TRAVIS_OS_NAME" == "linux" -a \( "$TASK" = "compile" -o "$TASK" = "coverage" -o "$TASK" = "doxygen" \) -a "$CXX" = "g++" ]; then export CXX="ccache g++-6" CC="ccache gcc-6"; fi
 - if [ "$TASK" = "coverity" -a "$CXX" = "g++" ]; then export CXX="ccache g++-4.9" CC="ccache gcc-4.9"; fi
#Use the latest clang if we're compiling with clang
 - if [ "$TRAVIS_OS_NAME" == "linux" -a "$CXX" = "clang++" ]; then export CXX="clang++-3.8" CC="clang-3.8"; fi
#Report the compiler version
 - $CXX --version

after_failure:
  - cat ${TRAVIS_BUILD_DIR}/ola-*/_build/test-suite.log

after_success:
  - if [ "$TASK" = "coverage" ]; then coveralls --gcov /usr/bin/gcov-6 -b . -E '.*Test\.cpp$' -E '.*\.pb\.cc$' -E '.*\.pb\.cpp$' -E '.*\.pb\.h$' -E '.*\.yy\.cpp$' -E '.*\.tab\.cpp$' -E '.*\.tab\.h$' -E '.*/doxygen/examples.*$' --gcov-options '\-lp' > /dev/null; fi

after_script:
  - if [ "$TASK" = "coverity" ]; then cat ${TRAVIS_BUILD_DIR}/cov-int/scm_log.txt; fi

notifications:
  irc:
    channels:
     - "chat.freenode.net#openlighting"
    on_success: change
    on_failure: change<|MERGE_RESOLUTION|>--- conflicted
+++ resolved
@@ -185,14 +185,10 @@
   - ccache -s # see how many hits ccache got
 
 install:
-<<<<<<< HEAD
 # Match the version of protobuf being installed via apt
-  - if [ "$TRAVIS_OS_NAME" == "linux" ]; then pip install --user protobuf==2.5.0; fi
+  - pip install --user protobuf==3.0.0
 # We need to use pip rather than apt on Trusty
   - if [ "$TRAVIS_OS_NAME" == "linux" ]; then pip install --user numpy; fi
-=======
-  - pip install --user protobuf==3.0.0
->>>>>>> 0af26e7d
   - if [ "$TASK" = "coverage" ]; then pip install --user cpp-coveralls; fi
   - if [ "$TASK" = "flake8" ]; then pip install --user flake8; fi
   - if [ "$TASK" = "jshint" ]; then npm install -g grunt-cli; fi
