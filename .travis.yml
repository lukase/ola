language: cpp
sudo: false
script:
 - "bash -ex .travis-ci.sh"

addons:
  apt:
    packages: &base_build
     # This is the absolute minimum for configure to pass
     # Non C++ based tasks use it so they can run make builtfiles
     - ccache
     - libcppunit-dev
     - bison
     - flex
     - uuid-dev
     - libprotobuf-dev
     - protobuf-compiler
     - libprotoc-dev
    packages: &core_build
     # This is all the bits we need to enable all options
     - *base_build
     - libftdi-dev
     - libftdi1
     - libusb-1.0-0-dev
     - liblo-dev
     - libavahi-glib1
     - libncurses5-dev
     - libmicrohttpd-dev
    packages: &core_build_gpp_latest
     - *core_build
     - g++-6
    packages: &core_build_clang_latest
     - *core_build
     - clang-5.0

matrix:
  fast_finish: true
  include:
    - os: osx
      osx_image: xcode8.3
      compiler: clang
      env:
      - TASK='compile'
      - CPPUNIT='1.13'
    - os: osx
      osx_image: xcode8.3
      compiler: clang
      env:
      - TASK='compile'
      - CPPUNIT='1.14'
    - os: osx
      osx_image: xcode8.3
      compiler: gcc
      env:
      - TASK='compile'
      - CPPUNIT='1.13'
    - os: osx
      osx_image: xcode8.3
      compiler: gcc
      env:
      - TASK='compile'
      - CPPUNIT='1.14'
    - os: linux
      dist: trusty
      compiler: clang
      env: TASK='compile'
      python: '2.7'
      addons:
        apt:
          packages:
           - *core_build_clang_latest
          sources:
           - ubuntu-toolchain-r-test
           - llvm-toolchain-precise
    - os: linux
      dist: trusty
      compiler: gcc
      env: TASK='compile'
      python: '2.7'
      addons:
        apt:
          packages:
           - *core_build_gpp_latest
          sources:
           - ubuntu-toolchain-r-test
    - os: linux
      dist: trusty
      compiler: gcc
      env: TASK='coverage'
      addons:
        apt:
          packages:
           - *core_build_gpp_latest
          sources:
           - ubuntu-toolchain-r-test
    - os: linux
      dist: trusty
      compiler: gcc
      env: TASK='coverity'
      addons:
        apt:
          packages:
           # Coverity doesn't work with g++-5 or g++-6 yet
           - *core_build
           - g++-4.9
          sources:
           - ubuntu-toolchain-r-test
    - os: linux
      dist: trusty
      env: TASK='doxygen'
      addons:
        apt:
          packages:
           - *core_build_gpp_latest
           - doxygen
           - graphviz
          sources:
           - ubuntu-toolchain-r-test
    - os: linux
      dist: trusty
      env: TASK='lint'
      addons:
        apt:
          packages:
           - *core_build
    - os: linux
      dist: trusty
      env: TASK='check-licences'
      addons:
        apt:
          packages:
           - *core_build
    - os: linux
      dist: trusty
      env: TASK='jshint'
      addons:
        apt:
          packages:
    - os: linux
      dist: trusty
      env: TASK='flake8'
      addons:
        apt:
          packages:
           - *base_build
  allow_failures:
    - os: linux
      dist: trusty
      compiler: gcc
      env: TASK='coverage'
    - os: linux
      dist: trusty
      compiler: gcc
      env: TASK='coverity'

env:
  global:
   # Parallel make build
   - MAKEFLAGS="-j 2"
   # -- BEGIN Coverity Scan ENV
   - COVERITY_SCAN_BUILD_COMMAND_PREPEND="cov-configure --comptype gcc --compiler gcc-4.9 --template && autoreconf -i && ./configure --enable-ja-rule --enable-e133"
   # The build command with all of the arguments that you would apply to a manual `cov-build`
   # Usually this is the same as STANDARD_BUILD_COMMAND, exluding the automated test arguments
   - COVERITY_SCAN_BUILD_COMMAND="make"
   # Name of the project
   - COVERITY_SCAN_PROJECT_NAME="$TRAVIS_REPO_SLUG"
   # Email address for notifications related to this build
   - COVERITY_SCAN_NOTIFICATION_EMAIL="ola-coverity@pjnewman.co.uk"
   # Regular expression selects on which branches to run analysis
   # Be aware of quotas. Do not run on every branch/commit
   - COVERITY_SCAN_BRANCH_PATTERN=".*"
   # COVERITY_SCAN_TOKEN via "travis encrypt" using the repo's public key
   - secure: "U+NmPtScHZ1NLmkDrzpqApHmJvELV44cXgjQsxA8N8xIATckbs+DrmWSNeECENyvuOPz+nPzglSgBvJtejf97jYJIIwAExq5TJMUAIPFS6KU3mohODW2PZSoVoUyJPzFIlhzcELQgONI+ILLm29lNdQNb7GFUVtO6+jS10AFtWY="
   # -- END Coverity Scan ENV

cache:
  apt: true
  directories:
    - $HOME/.cache/pip # pip cache
    - $HOME/.npm # npm cache
    - $HOME/.ccache # ccache cache

before_cache:
  - rm -f $HOME/.cache/pip/log/debug.log # erase log
  - ccache -s # see how many hits ccache got

install:
# Match the version of protobuf being installed via apt
  - pip install --user protobuf==3.1.0
# We need to use pip rather than apt on Trusty
  - if [ "$TRAVIS_OS_NAME" == "linux" ]; then pip install --user numpy; fi
  - if [ "$TASK" = "coverage" ]; then pip install --user cpp-coveralls; fi
  - if [ "$TASK" = "flake8" ]; then pip install --user flake8; fi
  - if [ "$TASK" = "jshint" ]; then npm install -g grunt-cli; fi

before_install:
 - if [[ "$TRAVIS_OS_NAME" == "osx" ]]; then brew update; fi
#Fix a broken homebrew libtool install
 - if [[ "$TRAVIS_OS_NAME" == "osx" ]]; then brew reinstall -s libtool; fi
 - if [[ "$TRAVIS_OS_NAME" == "osx" ]]; then brew install ccache bison flex protobuf@3.1 libftdi libftdi0 libusb liblo libmicrohttpd; fi # ossp-uuid, homebrew/python/numpy already present
 - if [[ "$TRAVIS_OS_NAME" == "osx" ]]; then brew link -f protobuf@3.1; export PKG_CONFIG_PATH=/usr/local/opt/protobuf@3.1/lib/pkgconfig; brew install --build-from-source --ignore-dependencies --env=std protobuf-c; fi # While protobuf is not on the latest release
 - if [[ "$TRAVIS_OS_NAME" == "osx" ]]; then mkdir -p ${HOME}/Library/Python/2.7/lib/python/site-packages; echo 'import site; site.addsitedir("/usr/local/lib/python2.7/site-packages")' >> ${HOME}/Library/Python/2.7/lib/python/site-packages/homebrew.pth; fi
 - if [ "$TRAVIS_OS_NAME" == "osx" -a "$CPPUNIT" != "1.14" ]; then brew install https://raw.githubusercontent.com/Homebrew/homebrew-core/e6e43cf6a3%5E/Formula/cppunit.rb; fi # install a slightly older cppunit, as latest needs C++11 support
 - if [ "$TRAVIS_OS_NAME" == "osx" -a "$CPPUNIT" == "1.14" ]; then brew install cppunit; fi # install the latest cppunit, which needs C++11
<<<<<<< HEAD
 - if [[ "$TRAVIS_OS_NAME" == "osx" ]]; then PATH=/usr/local/opt/ccache/libexec:$PATH; fi # Use ccache on Mac too
#Coverity doesn't work with g++ 5, so only upgrade to g++ 4.9 for that
 - if [ "$TRAVIS_OS_NAME" == "linux" -a \( "$TASK" = "compile" -o "$TASK" = "coverage" -o "$TASK" = "doxygen" \) -a "$CXX" = "g++" ]; then export CXX="ccache g++-5" CC="ccache gcc-5"; fi
=======
#Coverity doesn't work with g++ 5 or 6, so only upgrade to g++ 4.9 for that
 - if [ "$TRAVIS_OS_NAME" == "linux" -a \( "$TASK" = "compile" -o "$TASK" = "coverage" -o "$TASK" = "doxygen" \) -a "$CXX" = "g++" ]; then export CXX="ccache g++-6" CC="ccache gcc-6"; fi
>>>>>>> 494b73c7
 - if [ "$TASK" = "coverity" -a "$CXX" = "g++" ]; then export CXX="g++-4.9" CC="gcc-4.9"; fi
#Use the latest clang if we're compiling with clang
 - if [ "$TRAVIS_OS_NAME" == "linux" -a "$CXX" = "clang++" ]; then export CXX="clang++-5.0" CC="clang-5.0"; fi
#Report the compiler version
 - $CXX --version

after_failure:
  - cat ${TRAVIS_BUILD_DIR}/ola-*/_build/sub/test-suite.log

after_success:
  - if [ "$TASK" = "coverage" ]; then coveralls --gcov /usr/bin/gcov-6 -b . -E '.*Test\.cpp$' -E '.*\.pb\.cc$' -E '.*\.pb\.cpp$' -E '.*\.pb\.h$' -E '.*\.yy\.cpp$' -E '.*\.tab\.cpp$' -E '.*\.tab\.h$' -E '.*/doxygen/examples.*$' --gcov-options '\-lp' > /dev/null; fi

after_script:
  - if [ "$TASK" = "coverity" ]; then tail -n 10000 ${TRAVIS_BUILD_DIR}/cov-int/build-log.txt; cat ${TRAVIS_BUILD_DIR}/cov-int/scm_log.txt; fi

notifications:
  irc:
    channels:
     - "chat.freenode.net#openlighting"
    on_success: change
    on_failure: change<|MERGE_RESOLUTION|>--- conflicted
+++ resolved
@@ -202,14 +202,9 @@
  - if [[ "$TRAVIS_OS_NAME" == "osx" ]]; then mkdir -p ${HOME}/Library/Python/2.7/lib/python/site-packages; echo 'import site; site.addsitedir("/usr/local/lib/python2.7/site-packages")' >> ${HOME}/Library/Python/2.7/lib/python/site-packages/homebrew.pth; fi
  - if [ "$TRAVIS_OS_NAME" == "osx" -a "$CPPUNIT" != "1.14" ]; then brew install https://raw.githubusercontent.com/Homebrew/homebrew-core/e6e43cf6a3%5E/Formula/cppunit.rb; fi # install a slightly older cppunit, as latest needs C++11 support
  - if [ "$TRAVIS_OS_NAME" == "osx" -a "$CPPUNIT" == "1.14" ]; then brew install cppunit; fi # install the latest cppunit, which needs C++11
-<<<<<<< HEAD
  - if [[ "$TRAVIS_OS_NAME" == "osx" ]]; then PATH=/usr/local/opt/ccache/libexec:$PATH; fi # Use ccache on Mac too
-#Coverity doesn't work with g++ 5, so only upgrade to g++ 4.9 for that
- - if [ "$TRAVIS_OS_NAME" == "linux" -a \( "$TASK" = "compile" -o "$TASK" = "coverage" -o "$TASK" = "doxygen" \) -a "$CXX" = "g++" ]; then export CXX="ccache g++-5" CC="ccache gcc-5"; fi
-=======
 #Coverity doesn't work with g++ 5 or 6, so only upgrade to g++ 4.9 for that
  - if [ "$TRAVIS_OS_NAME" == "linux" -a \( "$TASK" = "compile" -o "$TASK" = "coverage" -o "$TASK" = "doxygen" \) -a "$CXX" = "g++" ]; then export CXX="ccache g++-6" CC="ccache gcc-6"; fi
->>>>>>> 494b73c7
  - if [ "$TASK" = "coverity" -a "$CXX" = "g++" ]; then export CXX="g++-4.9" CC="gcc-4.9"; fi
 #Use the latest clang if we're compiling with clang
  - if [ "$TRAVIS_OS_NAME" == "linux" -a "$CXX" = "clang++" ]; then export CXX="clang++-5.0" CC="clang-5.0"; fi
