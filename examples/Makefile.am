--- conflicted
+++ resolved
@@ -30,14 +30,10 @@
 ola_usbpro_LDADD = $(COMMON_LIBS) libolaconfig.la \
                    $(top_builddir)/plugins/usbpro/messages/libolausbproconf.la
 
-<<<<<<< HEAD
 ola_rdm_get_SOURCES = ola-rdm.cpp
 ola_rdm_get_LDADD = $(top_builddir)/ola/libola.la \
                     $(top_builddir)/common/libolacommon.la
 ola_rdm_get_CXXFLAGS = @OLAD_DEFINES@
-=======
-ola_rdm_get_SOURCES = RDMController.cpp RDMHandler.cpp ola-rdm.cpp
->>>>>>> 53fc4e0d
 
 ola_rdm_discover_SOURCES = ola-rdm-discover.cpp
 
