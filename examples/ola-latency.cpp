/*
 * This program is free software; you can redistribute it and/or modify
 * it under the terms of the GNU General Public License as published by
 * the Free Software Foundation; either version 2 of the License, or
 * (at your option) any later version.
 *
 * This program is distributed in the hope that it will be useful,
 * but WITHOUT ANY WARRANTY; without even the implied warranty of
 * MERCHANTABILITY or FITNESS FOR A PARTICULAR PURPOSE.  See the
 * GNU Library General Public License for more details.
 *
 * You should have received a copy of the GNU General Public License
 * along with this program; if not, write to the Free Software
 * Foundation, Inc., 59 Temple Place - Suite 330, Boston, MA 02111-1307, USA.
 *
 *  ola-latency.cpp
 *  Call FetchDmx and track the latency for each call.
 *  Copyright (C) 2005-2010 Simon Newton
 */

#include <stdlib.h>
#include <ola/Callback.h>
#include <ola/Clock.h>
#include <ola/DmxBuffer.h>
#include <ola/Logging.h>
#include <ola/OlaClientWrapper.h>
#include <ola/base/Flags.h>
#include <ola/base/Init.h>
#include <ola/thread/SignalThread.h>

#include <iostream>
#include <string>

using ola::DmxBuffer;
using ola::NewSingleCallback;
using ola::OlaCallbackClientWrapper;
using ola::TimeStamp;
using ola::TimeInterval;
using std::cout;
using std::endl;
using std::string;

DEFINE_s_uint32(universe, u, 1, "The universe to receive data for");
DEFINE_bool(send_dmx, false, "Use SendDmx messages, default is GetDmx");
DEFINE_s_uint32(count, c, 0,
    "Exit after this many RPCs, default: infinite (0)");

class Tracker {
  public:
    Tracker()
        : m_count(0),
          m_sum(0) {
      m_buffer.Blackout();
    }

    bool Setup();
    void Start();

    void GotDmx(const DmxBuffer &data, const string &error);
    void SendComplete(const string &error);

  private:
    uint32_t m_count;
    uint64_t m_sum;
    TimeInterval m_max;
    ola::DmxBuffer m_buffer;
    OlaCallbackClientWrapper m_wrapper;
    ola::Clock m_clock;
    ola::thread::SignalThread m_signal_thread;
    TimeStamp m_send_time;

    void SendRequest();
    void LogTime();
    void StartSignalThread();
};

bool Tracker::Setup() {
  return m_wrapper.Setup();
}

void Tracker::Start() {
  ola::SelectServer *ss = m_wrapper.GetSelectServer();
  m_signal_thread.InstallSignalHandler(
      SIGINT,
      ola::NewCallback(ss, &ola::SelectServer::Terminate));
  m_signal_thread.InstallSignalHandler(
      SIGTERM,
      ola::NewCallback(ss, &ola::SelectServer::Terminate));
  SendRequest();

<<<<<<< HEAD
  // Log this as WARN to ensure we actually get some output by default
  // It also means you can just see the stats and not each individual request
  // if you want.
  OLA_WARN << "--------------";
  OLA_WARN << "Sent " << m_count << " RPCs";
  OLA_WARN << "Max was " << m_max.MicroSeconds() << " microseconds";
  OLA_WARN << "Mean " << m_sum / m_count << " microseconds";
=======
  ss->Execute(ola::NewSingleCallback(this, &Tracker::StartSignalThread));
  ss->Run();

  // Print this via cout to ensure we actually get some output by default
  // It also means you can just see the stats and not each individual request
  // if you want.
  cout << "--------------" << endl;
  cout << "Sent " << m_count << " RPCs" << endl;
  cout << "Max was " << m_max.MicroSeconds() << " microseconds" << endl;
  cout << "Mean " << m_sum / m_count << " microseconds" << endl;
>>>>>>> 4783318d
}

void Tracker::GotDmx(const DmxBuffer &, const string &) {
  LogTime();
}

void Tracker::SendComplete(const string &) {
  LogTime();
}

void Tracker::SendRequest() {
  m_clock.CurrentTime(&m_send_time);
  if (FLAGS_send_dmx) {
    m_wrapper.GetClient()->SendDmx(
        FLAGS_universe,
        m_buffer,
        NewSingleCallback(this, &Tracker::SendComplete));

  } else {
    m_wrapper.GetClient()->FetchDmx(
        FLAGS_universe,
        NewSingleCallback(this, &Tracker::GotDmx));
  }
}

void Tracker::LogTime() {
  TimeStamp now;
  m_clock.CurrentTime(&now);
  TimeInterval delta = now - m_send_time;
  if (delta > m_max) {
    m_max = delta;
  }
  m_sum += delta.MicroSeconds();

  OLA_INFO << "RPC took " << delta;
  if (FLAGS_count == ++m_count) {
    m_wrapper.GetSelectServer()->Terminate();
  } else {
    SendRequest();
  }
}

void Tracker::StartSignalThread() {
  if (!m_signal_thread.Start()) {
    m_wrapper.GetSelectServer()->Terminate();
  }
}

int main(int argc, char *argv[]) {
  ola::AppInit(argc, argv);
  ola::SetHelpString("[options]", "Measure the latency of RPCs to olad.");
  ola::ParseFlags(&argc, argv);
  ola::InitLoggingFromFlags();

  if (FLAGS_count == 0) {
    ola::log_level current_log_level = ola::LogLevel();
    if (current_log_level != ola::OLA_LOG_DEBUG &&
        current_log_level != ola::OLA_LOG_INFO) {
      ola::SetLogLevel(ola::OLA_LOG_INFO);
      OLA_INFO << "Forced log level to INFO to ensure you see some output in "
                  "infinite mode";
    }
  }

  Tracker tracker;
  if (!tracker.Setup()) {
    OLA_FATAL << "Setup failed";
    exit(1);
  }

  tracker.Start();
  return 0;
}<|MERGE_RESOLUTION|>--- conflicted
+++ resolved
@@ -88,15 +88,6 @@
       ola::NewCallback(ss, &ola::SelectServer::Terminate));
   SendRequest();
 
-<<<<<<< HEAD
-  // Log this as WARN to ensure we actually get some output by default
-  // It also means you can just see the stats and not each individual request
-  // if you want.
-  OLA_WARN << "--------------";
-  OLA_WARN << "Sent " << m_count << " RPCs";
-  OLA_WARN << "Max was " << m_max.MicroSeconds() << " microseconds";
-  OLA_WARN << "Mean " << m_sum / m_count << " microseconds";
-=======
   ss->Execute(ola::NewSingleCallback(this, &Tracker::StartSignalThread));
   ss->Run();
 
@@ -107,7 +98,6 @@
   cout << "Sent " << m_count << " RPCs" << endl;
   cout << "Max was " << m_max.MicroSeconds() << " microseconds" << endl;
   cout << "Mean " << m_sum / m_count << " microseconds" << endl;
->>>>>>> 4783318d
 }
 
 void Tracker::GotDmx(const DmxBuffer &, const string &) {
@@ -162,16 +152,6 @@
   ola::ParseFlags(&argc, argv);
   ola::InitLoggingFromFlags();
 
-  if (FLAGS_count == 0) {
-    ola::log_level current_log_level = ola::LogLevel();
-    if (current_log_level != ola::OLA_LOG_DEBUG &&
-        current_log_level != ola::OLA_LOG_INFO) {
-      ola::SetLogLevel(ola::OLA_LOG_INFO);
-      OLA_INFO << "Forced log level to INFO to ensure you see some output in "
-                  "infinite mode";
-    }
-  }
-
   Tracker tracker;
   if (!tracker.Setup()) {
     OLA_FATAL << "Setup failed";
