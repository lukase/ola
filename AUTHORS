Please do not email the author directly, instead use
open-lighting@googlegroups.com

Primary author:
  Simon Newton

Contributors:
  Bastien Andrès, contributed to the dmx4linux plugin
  Carsten Presser, Karate USB plugin
  Dave Olsthoorn, working on a new web-ui
  E.S. Rosenberg, further work on ftdidmx plugin.
  Florian Edelmann, added DMXCreator 512 Basic USB and native SPI DMX support
  Hakan Lindestaf, Renard plugin
  Harry F, for the Eurolite USB Pro code
  Heikki Junnila, bug fixes for the debian packaging files
  Laurent (Renzo), Debian packages, FreeBSD & RDM testing.
  Lukas Erlinghagen, win32 port.
  Johan Nilsson, Philips Hue, Osram Lightify & crelay trigger config
  Joshua Moyerman, Art-Net fixes.
  Masaki Muranaka, various patches
  Nicolas, for the win32 port of libartnet
  Nicolas Bertrand, added ShowJockey DMX-U1 support
  Peter Newman, MilInst Plugin, Scanlime Fadecandy support and numerous fixes
  Ravindra Nath Kakarla, RDM Test Server (Google Summer of Code 2012)
  Rowan Maclachlan (hippy) for various changes
  Rui Barreiros, ftdidmx plugin
  Sean Sill, various fixes.
  Stefan Krüger, added APA102 support to the SPI Plugin
  Tobi Schäfer, for the MacPort files
<<<<<<< HEAD
  Lukas Erlinghagen, worked on the Windows/MinGW port (GSoC 2014)
=======
  Tor Håkon Gjerde, added AVLdiy D512 support
>>>>>>> 41d42011
<|MERGE_RESOLUTION|>--- conflicted
+++ resolved
@@ -27,8 +27,4 @@
   Sean Sill, various fixes.
   Stefan Krüger, added APA102 support to the SPI Plugin
   Tobi Schäfer, for the MacPort files
-<<<<<<< HEAD
-  Lukas Erlinghagen, worked on the Windows/MinGW port (GSoC 2014)
-=======
-  Tor Håkon Gjerde, added AVLdiy D512 support
->>>>>>> 41d42011
+  Tor Håkon Gjerde, added AVLdiy D512 support