/*
 * This library is free software; you can redistribute it and/or
 * modify it under the terms of the GNU Lesser General Public
 * License as published by the Free Software Foundation; either
 * version 2.1 of the License, or (at your option) any later version.
 *
 * This library is distributed in the hope that it will be useful,
 * but WITHOUT ANY WARRANTY; without even the implied warranty of
 * MERCHANTABILITY or FITNESS FOR A PARTICULAR PURPOSE.  See the GNU
 * Lesser General Public License for more details.
 *
 * You should have received a copy of the GNU Lesser General Public
 * License along with this library; if not, write to the Free Software
 * Foundation, Inc., 59 Temple Place, Suite 330, Boston, MA  02111-1307  USA
 *
 * Interface.h
 * Represents a network interface.
 * Copyright (C) 2010 Simon Newton
 */

#ifndef INCLUDE_OLA_NETWORK_INTERFACE_H_
#define INCLUDE_OLA_NETWORK_INTERFACE_H_

#ifdef WIN32
// TODO(Peter): Do something else
#else
#include <net/if_arp.h>
#endif

#include <stdint.h>
#include <ola/network/IPV4Address.h>
#include <ola/network/MACAddress.h>
#include <string>

namespace ola {
namespace network {

using std::string;

/*
 * Represents an interface.
 */
class Interface {
<<<<<<< HEAD
  public:
    enum { DEFAULT_INDEX = 0 };

=======
 public:
>>>>>>> 960184b1
    Interface();
    Interface(const string &name,
              const IPV4Address &ip_address,
              const IPV4Address &broadcast_address,
              const IPV4Address &subnet_mask,
              const MACAddress &hw_address,
              bool loopback,
              int32_t index = DEFAULT_INDEX,
              uint16_t type = ARPHRD_VOID);
    Interface(const Interface &other);
    Interface& operator=(const Interface &other);
    bool operator==(const Interface &other);

    std::string name;
    IPV4Address ip_address;
    IPV4Address bcast_address;
    IPV4Address subnet_mask;
    MACAddress hw_address;
    bool loopback;
    int32_t index;
    uint16_t type;
};


/**
 * An InterfaceBuilder, this can construct Interface objects
 */
class InterfaceBuilder {
 public:
    InterfaceBuilder();
    ~InterfaceBuilder() {}

    void SetName(const string &name) { m_name = name; }

    bool SetAddress(const string &ip_address);
    void SetAddress(const IPV4Address &ip_address) {
      m_ip_address = ip_address;
    }

    bool SetBroadcast(const string &broadcast_address);
    void SetBroadcast(const IPV4Address &broadcast_address) {
      m_broadcast_address = broadcast_address;
    }

    bool SetSubnetMask(const string &mask);
    void SetSubnetMask(const IPV4Address &mask) {
      m_subnet_mask = mask;
    }

    void SetHardwareAddress(const MACAddress &mac_address) {
      m_hw_address = mac_address;
    }

    void SetLoopback(bool loopback);

    void SetIndex(int32_t index);

    void SetType(uint16_t type);

    void Reset();
    Interface Construct();

 private:
    std::string m_name;
    IPV4Address m_ip_address;
    IPV4Address m_broadcast_address;
    IPV4Address m_subnet_mask;
    MACAddress m_hw_address;
    bool m_loopback;
    int32_t m_index;
    uint16_t m_type;

    bool SetAddress(const string &str, IPV4Address *target);
};
}  // namespace network
}  // namespace ola
#endif  // INCLUDE_OLA_NETWORK_INTERFACE_H_<|MERGE_RESOLUTION|>--- conflicted
+++ resolved
@@ -41,13 +41,9 @@
  * Represents an interface.
  */
 class Interface {
-<<<<<<< HEAD
   public:
     enum { DEFAULT_INDEX = 0 };
 
-=======
- public:
->>>>>>> 960184b1
     Interface();
     Interface(const string &name,
               const IPV4Address &ip_address,
