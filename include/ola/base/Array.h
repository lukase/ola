/*
 * This library is free software; you can redistribute it and/or
 * modify it under the terms of the GNU Lesser General Public
 * License as published by the Free Software Foundation; either
 * version 2.1 of the License, or (at your option) any later version.
 *
 * This library is distributed in the hope that it will be useful,
 * but WITHOUT ANY WARRANTY; without even the implied warranty of
 * MERCHANTABILITY or FITNESS FOR A PARTICULAR PURPOSE.  See the GNU
 * Lesser General Public License for more details.
 *
 * You should have received a copy of the GNU Lesser General Public
 * License along with this library; if not, write to the Free Software
 * Foundation, Inc., 59 Temple Place, Suite 330, Boston, MA  02111-1307  USA
 *
 * Array.h
 * A macro for determining array size.
 */

/**
 * @file Array.h
 * @brief Helper macros / methods for static arrays.
 */

#ifndef INCLUDE_OLA_BASE_ARRAY_H_
#define INCLUDE_OLA_BASE_ARRAY_H_

namespace ola {

/**
<<<<<<< HEAD
 * @brief Part of a helper to determine the size of a statically allocated
 * array
 * @tparam T is your class or variable
=======
 * @brief A helper to determine the size of a statically allocated array.
 * @private
 * @tparam T is the type of your object.
>>>>>>> ca24d157
 * @tparam N is the size of your type T.
 *
 * @note
 * Please see
 * http://src.chromium.org/svn/trunk/src/third_party/cld/base/macros.h
 * for all the gory details
 */
template <typename T, size_t N>
  char (&ArraySizeHelper(T (&array)[N]))[N];

/**
 * @brief Part of a helper to determine the size of a statically allocated
 * const array
 * @private
 *
 * @tparam T is your class or variable
 * @tparam N is the size of your type T
 */
template <typename T, size_t N>
  char (&ArraySizeHelper(const T (&array)[N]))[N];


/**
 * @def arraysize(array)
 * @brief Computes the size of the statically allocated array.
 * @param array the array to get the size of.
 * @return the number of elements in the array.
 */
#define arraysize(array) (sizeof(ArraySizeHelper(array)))

}  // namespace ola
#endif  // INCLUDE_OLA_BASE_ARRAY_H_<|MERGE_RESOLUTION|>--- conflicted
+++ resolved
@@ -28,15 +28,9 @@
 namespace ola {
 
 /**
-<<<<<<< HEAD
- * @brief Part of a helper to determine the size of a statically allocated
- * array
- * @tparam T is your class or variable
-=======
  * @brief A helper to determine the size of a statically allocated array.
  * @private
  * @tparam T is the type of your object.
->>>>>>> ca24d157
  * @tparam N is the size of your type T.
  *
  * @note
