--- conflicted
+++ resolved
@@ -92,12 +92,6 @@
    */
   virtual void Number(int64_t value) = 0;
 
-<<<<<<< HEAD
-  /**
-   * @brief Called when a double is encounted.
-   */
-  virtual void Number(long double value) = 0;
-=======
   // MinGW struggles with long doubles
   // http://mingw.5.n7.nabble.com/Strange-behaviour-of-gcc-4-8-1-with-long-double-td32949.html
   // To avoid this, and to keep as many significant bits as possible we keep
@@ -105,7 +99,6 @@
   virtual void Number(bool is_negative, uint64_t full,
                       int32_t leading_fractional_zeros, uint64_t fractional,
                       int32_t exponent) = 0;
->>>>>>> 7f39f164
 
   /**
    * @brief Called when a bool is encounted.
