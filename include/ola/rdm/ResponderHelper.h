--- conflicted
+++ resolved
@@ -136,17 +136,14 @@
     static const RDMResponse *GetString(const RDMRequest *request,
                                         const std::string &value,
                                         uint8_t queued_message_count = 0);
-<<<<<<< HEAD
 
     static const RDMResponse *EmptySetResponse(
         const RDMRequest *request,
         uint8_t queued_message_count = 0);
 
-=======
     static const RDMResponse *SetString(const RDMRequest *request,
                                         std::string *value,
                                         uint8_t queued_message_count = 0);
->>>>>>> d4d3a0da
     static const RDMResponse *GetBoolValue(
         const RDMRequest *request, bool value,
         uint8_t queued_message_count = 0);
