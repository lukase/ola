/*
 * This library is free software; you can redistribute it and/or
 * modify it under the terms of the GNU Lesser General Public
 * License as published by the Free Software Foundation; either
 * version 2.1 of the License, or (at your option) any later version.
 *
 * This library is distributed in the hope that it will be useful,
 * but WITHOUT ANY WARRANTY; without even the implied warranty of
 * MERCHANTABILITY or FITNESS FOR A PARTICULAR PURPOSE.  See the GNU
 * Lesser General Public License for more details.
 *
 * You should have received a copy of the GNU Lesser General Public
 * License along with this library; if not, write to the Free Software
 * Foundation, Inc., 59 Temple Place, Suite 330, Boston, MA  02111-1307  USA
 *
 * ResponderHelper.h
 * Copyright (C) 2013-2014 Simon Newton
 */

/**
 * @addtogroup rdm_resp
 * @{
 * @file ResponderHelper.h
 * @brief Helper methods for building RDM responders.
 * @}
 */
#ifndef INCLUDE_OLA_RDM_RESPONDERHELPER_H_
#define INCLUDE_OLA_RDM_RESPONDERHELPER_H_

#include <ola/network/IPV4Address.h>
<<<<<<< HEAD
#include <ola/network/Interface.h>
#include <ola/rdm/NetworkManagerInterface.h>
=======
>>>>>>> 23bba7cf
#include <ola/rdm/RDMCommand.h>
#include <ola/rdm/ResponderNetworkController.h>
#include <ola/rdm/ResponderPersonality.h>
#include <ola/rdm/ResponderSensor.h>

#include <string>
#include <vector>

namespace ola {
namespace rdm {

/**
 * Helper methods for building RDM responders. These don't check that the
 * request is for the specified pid, so be sure to get it right!
 */
class ResponderHelper {
 public:
    // Request Parsing methods
    static bool ExtractUInt8(const RDMRequest *request, uint8_t *output);
    static bool ExtractUInt16(const RDMRequest *request, uint16_t *output);
    static bool ExtractUInt32(const RDMRequest *request, uint32_t *output);

    // Response Generation methods
    // E1.20 Helpers
    static const RDMResponse *GetDeviceInfo(
        const RDMRequest *request,
        uint16_t device_model,
        rdm_product_category product_category,
        uint32_t software_version,
        uint16_t dmx_footprint,
        uint8_t current_personality,
        uint8_t personality_count,
        uint16_t dmx_start_address,
        uint16_t sub_device_count,
        uint8_t sensor_count,
        uint8_t queued_message_count = 0);

    static const RDMResponse *GetDeviceInfo(
        const RDMRequest *request,
        uint16_t device_model,
        rdm_product_category product_category,
        uint32_t software_version,
        const PersonalityManager *personality_manager,
        uint16_t dmx_start_address,
        uint16_t sub_device_count,
        uint8_t sensor_count,
        uint8_t queued_message_count = 0);

    static const RDMResponse *GetProductDetailList(
        const RDMRequest *request,
        const std::vector<rdm_product_detail> &product_details,
        uint8_t queued_message_count = 0);

    static const RDMResponse *GetPersonality(
        const RDMRequest *request,
        const PersonalityManager *personality_manager,
        uint8_t queued_message_count = 0);
    static const RDMResponse *SetPersonality(
        const RDMRequest *request,
        PersonalityManager *personality_manager,
        uint16_t start_address,
        uint8_t queued_message_count = 0);

    static const RDMResponse *GetPersonalityDescription(
        const RDMRequest *request,
        const PersonalityManager *personality_manager,
        uint8_t queued_message_count = 0);

    static const RDMResponse *GetSlotInfo(
        const RDMRequest *request,
        const PersonalityManager *personality_manager,
        uint8_t queued_message_count = 0);

    static const RDMResponse *GetSlotDescription(
        const RDMRequest *request,
        const PersonalityManager *personality_manager,
        uint8_t queued_message_count = 0);

    static const RDMResponse *GetSlotDefaultValues(
        const RDMRequest *request,
        const PersonalityManager *personality_manager,
        uint8_t queued_message_count = 0);

    static const RDMResponse *GetDmxAddress(
        const RDMRequest *request,
        const PersonalityManager *personality_manager,
        uint16_t start_address,
        uint8_t queued_message_count = 0);
    static const RDMResponse *SetDmxAddress(
        const RDMRequest *request,
        const PersonalityManager *personality_manager,
        uint16_t *dmx_address,
        uint8_t queued_message_count = 0);

    static const RDMResponse *GetSensorDefinition(
        const RDMRequest *request, const Sensors &sensor_list);

    static const RDMResponse *GetSensorValue(
        const RDMRequest *request, const Sensors &sensor_list);
    static const RDMResponse *SetSensorValue(
        const RDMRequest *request, const Sensors &sensor_list);

    static const RDMResponse *RecordSensor(
        const RDMRequest *request, const Sensors &sensor_list);

<<<<<<< HEAD
=======
    static const RDMResponse *GetListInterfaces(
        const RDMRequest *request,
        const GlobalNetworkGetter *global_network_getter,
        uint8_t queued_message_count = 0);

    static const RDMResponse *GetInterfaceLabel(
        const RDMRequest *request,
        const GlobalNetworkGetter *global_network_getter,
        uint8_t queued_message_count = 0);

    static const RDMResponse *GetInterfaceHardwareAddressType1(
        const RDMRequest *request,
        const GlobalNetworkGetter *global_network_getter,
        uint8_t queued_message_count = 0);

    static const RDMResponse *GetIPV4CurrentAddress(
        const RDMRequest *request,
        const GlobalNetworkGetter *global_network_getter,
        uint8_t queued_message_count = 0);

    static const RDMResponse *GetIPV4DefaultRoute(
        const RDMRequest *request,
        const GlobalNetworkGetter *global_network_getter,
        uint8_t queued_message_count = 0);

    static const RDMResponse *GetDNSHostname(
        const RDMRequest *request,
        const GlobalNetworkGetter *global_network_getter,
        uint8_t queued_message_count = 0);

    static const RDMResponse *GetDNSDomainName(
        const RDMRequest *request,
        const GlobalNetworkGetter *global_network_getter,
        uint8_t queued_message_count = 0);

    static const RDMResponse *GetDNSNameServer(
        const RDMRequest *request,
        const GlobalNetworkGetter *global_network_getter,
        uint8_t queued_message_count = 0);

    static const RDMResponse *GetRealTimeClock(
        const RDMRequest *request,
        uint8_t queued_message_count = 0);

>>>>>>> 23bba7cf
    static const RDMResponse *GetParamDescription(
        const RDMRequest *request,
        uint16_t pid,
        uint8_t pdl_size,
        rdm_data_type data_type,
        rdm_command_class command_class,
        rdm_pid_unit unit,
        rdm_pid_prefix prefix,
        uint32_t min_value,
        uint32_t default_value,
        uint32_t max_value,
        std::string description,
        uint8_t queued_message_count = 0);
    static const RDMResponse *GetASCIIParamDescription(
        const RDMRequest *request,
        uint16_t pid,
        rdm_command_class command_class,
        std::string description,
        uint8_t queued_message_count = 0);
    static const RDMResponse *GetBitFieldParamDescription(
        const RDMRequest *request,
        uint16_t pid,
        uint8_t pdl_size,
        rdm_command_class command_class,
        std::string description,
        uint8_t queued_message_count = 0);

<<<<<<< HEAD
    static const RDMResponse *GetRealTimeClock(
        const RDMRequest *request,
        uint8_t queued_message_count = 0);

    // E1.37-2 Helpers
    static const RDMResponse *GetListInterfaces(
        const RDMRequest *request,
        const NetworkManagerInterface *network_manager,
        uint8_t queued_message_count = 0);

    static const RDMResponse *GetInterfaceLabel(
        const RDMRequest *request,
        const NetworkManagerInterface *network_manager,
        uint8_t queued_message_count = 0);

    static const RDMResponse *GetInterfaceHardwareAddressType1(
        const RDMRequest *request,
        const NetworkManagerInterface *network_manager,
        uint8_t queued_message_count = 0);

    static const RDMResponse *GetIPV4CurrentAddress(
        const RDMRequest *request,
        const NetworkManagerInterface *network_manager,
        uint8_t queued_message_count = 0);

    static const RDMResponse *GetIPV4DefaultRoute(
        const RDMRequest *request,
        const NetworkManagerInterface *network_manager,
        uint8_t queued_message_count = 0);

    static const RDMResponse *GetDNSHostname(
        const RDMRequest *request,
        const NetworkManagerInterface *network_manager,
        uint8_t queued_message_count = 0);

    static const RDMResponse *GetDNSDomainName(
        const RDMRequest *request,
        const NetworkManagerInterface *network_manager,
        uint8_t queued_message_count = 0);

    static const RDMResponse *GetDNSNameServer(
        const RDMRequest *request,
        const NetworkManagerInterface *network_manager,
        uint8_t queued_message_count = 0);

=======
>>>>>>> 23bba7cf
    static const RDMResponse *GetIPV4Address(
        const RDMRequest *request,
        const ola::network::IPV4Address &value,
        uint8_t queued_message_count = 0);

<<<<<<< HEAD
    // Generic Helpers.
=======
>>>>>>> 23bba7cf
    static const RDMResponse *GetString(const RDMRequest *request,
                                        const std::string &value,
                                        uint8_t queued_message_count = 0);

    static const RDMResponse *EmptyGetResponse(
        const RDMRequest *request,
        uint8_t queued_message_count = 0);
    static const RDMResponse *EmptySetResponse(
        const RDMRequest *request,
        uint8_t queued_message_count = 0);

    static const RDMResponse *SetString(const RDMRequest *request,
                                        std::string *value,
                                        uint8_t queued_message_count = 0);
    static const RDMResponse *GetBoolValue(
        const RDMRequest *request, bool value,
        uint8_t queued_message_count = 0);
    static const RDMResponse *SetBoolValue(
        const RDMRequest *request, bool *value,
        uint8_t queued_message_count = 0);

    static const RDMResponse *GetUInt8Value(
        const RDMRequest *request, uint8_t value,
        uint8_t queued_message_count = 0);
    static const RDMResponse *GetUInt16Value(
        const RDMRequest *request, uint16_t value,
        uint8_t queued_message_count = 0);
    static const RDMResponse *GetUInt32Value(
        const RDMRequest *request, uint32_t value,
        uint8_t queued_message_count = 0);
    static const RDMResponse *SetUInt8Value(
        const RDMRequest *request, uint8_t *value,
        uint8_t queued_message_count = 0);
    static const RDMResponse *SetUInt16Value(
        const RDMRequest *request, uint16_t *value,
        uint8_t queued_message_count = 0);
    static const RDMResponse *SetUInt32Value(
        const RDMRequest *request, uint32_t *value,
        uint8_t queued_message_count = 0);

    struct sensor_value_s {
      uint8_t sensor;
      int16_t value;
      int16_t lowest;
      int16_t highest;
      int16_t recorded;
    } __attribute__((packed));

 private:
  static bool FindInterface(
      const NetworkManagerInterface *network_manager,
      ola::network::Interface *interface,
      uint32_t index);
};
}  // namespace rdm
}  // namespace ola
#endif  // INCLUDE_OLA_RDM_RESPONDERHELPER_H_<|MERGE_RESOLUTION|>--- conflicted
+++ resolved
@@ -28,11 +28,8 @@
 #define INCLUDE_OLA_RDM_RESPONDERHELPER_H_
 
 #include <ola/network/IPV4Address.h>
-<<<<<<< HEAD
 #include <ola/network/Interface.h>
 #include <ola/rdm/NetworkManagerInterface.h>
-=======
->>>>>>> 23bba7cf
 #include <ola/rdm/RDMCommand.h>
 #include <ola/rdm/ResponderNetworkController.h>
 #include <ola/rdm/ResponderPersonality.h>
@@ -138,53 +135,6 @@
     static const RDMResponse *RecordSensor(
         const RDMRequest *request, const Sensors &sensor_list);
 
-<<<<<<< HEAD
-=======
-    static const RDMResponse *GetListInterfaces(
-        const RDMRequest *request,
-        const GlobalNetworkGetter *global_network_getter,
-        uint8_t queued_message_count = 0);
-
-    static const RDMResponse *GetInterfaceLabel(
-        const RDMRequest *request,
-        const GlobalNetworkGetter *global_network_getter,
-        uint8_t queued_message_count = 0);
-
-    static const RDMResponse *GetInterfaceHardwareAddressType1(
-        const RDMRequest *request,
-        const GlobalNetworkGetter *global_network_getter,
-        uint8_t queued_message_count = 0);
-
-    static const RDMResponse *GetIPV4CurrentAddress(
-        const RDMRequest *request,
-        const GlobalNetworkGetter *global_network_getter,
-        uint8_t queued_message_count = 0);
-
-    static const RDMResponse *GetIPV4DefaultRoute(
-        const RDMRequest *request,
-        const GlobalNetworkGetter *global_network_getter,
-        uint8_t queued_message_count = 0);
-
-    static const RDMResponse *GetDNSHostname(
-        const RDMRequest *request,
-        const GlobalNetworkGetter *global_network_getter,
-        uint8_t queued_message_count = 0);
-
-    static const RDMResponse *GetDNSDomainName(
-        const RDMRequest *request,
-        const GlobalNetworkGetter *global_network_getter,
-        uint8_t queued_message_count = 0);
-
-    static const RDMResponse *GetDNSNameServer(
-        const RDMRequest *request,
-        const GlobalNetworkGetter *global_network_getter,
-        uint8_t queued_message_count = 0);
-
-    static const RDMResponse *GetRealTimeClock(
-        const RDMRequest *request,
-        uint8_t queued_message_count = 0);
-
->>>>>>> 23bba7cf
     static const RDMResponse *GetParamDescription(
         const RDMRequest *request,
         uint16_t pid,
@@ -212,7 +162,6 @@
         std::string description,
         uint8_t queued_message_count = 0);
 
-<<<<<<< HEAD
     static const RDMResponse *GetRealTimeClock(
         const RDMRequest *request,
         uint8_t queued_message_count = 0);
@@ -258,17 +207,12 @@
         const NetworkManagerInterface *network_manager,
         uint8_t queued_message_count = 0);
 
-=======
->>>>>>> 23bba7cf
     static const RDMResponse *GetIPV4Address(
         const RDMRequest *request,
         const ola::network::IPV4Address &value,
         uint8_t queued_message_count = 0);
 
-<<<<<<< HEAD
     // Generic Helpers.
-=======
->>>>>>> 23bba7cf
     static const RDMResponse *GetString(const RDMRequest *request,
                                         const std::string &value,
                                         uint8_t queued_message_count = 0);
