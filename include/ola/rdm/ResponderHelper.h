/*
 * This library is free software; you can redistribute it and/or
 * modify it under the terms of the GNU Lesser General Public
 * License as published by the Free Software Foundation; either
 * version 2.1 of the License, or (at your option) any later version.
 *
 * This library is distributed in the hope that it will be useful,
 * but WITHOUT ANY WARRANTY; without even the implied warranty of
 * MERCHANTABILITY or FITNESS FOR A PARTICULAR PURPOSE.  See the GNU
 * Lesser General Public License for more details.
 *
 * You should have received a copy of the GNU Lesser General Public
 * License along with this library; if not, write to the Free Software
 * Foundation, Inc., 59 Temple Place, Suite 330, Boston, MA  02111-1307  USA
 *
 * ResponderHelper.h
 * Copyright (C) 2013 Simon Newton
 */

/**
 * @addtogroup rdm_resp
 * @{
 * @file ResponderHelper.h
 * @brief Helper methods for building RDM responders.
 * @}
 */
#ifndef INCLUDE_OLA_RDM_RESPONDERHELPER_H_
#define INCLUDE_OLA_RDM_RESPONDERHELPER_H_

#include <string>
#include <vector>
#include "ola/rdm/RDMCommand.h"
#include "ola/rdm/ResponderPersonality.h"

namespace ola {
namespace rdm {

/**
 * Helper methods for building RDM responders. These don't check that the
 * request is for the specified pid, so be sure to get it right!
 */
class ResponderHelper {
  public:
    // Request Parsing methods
    static bool ExtractUInt8(const RDMRequest *request, uint8_t *output);
    static bool ExtractUInt16(const RDMRequest *request, uint16_t *output);
    static bool ExtractUInt32(const RDMRequest *request, uint32_t *output);

    // Response Generation methods
    static const RDMResponse *GetDeviceInfo(
        const RDMRequest *request,
        uint16_t device_model,
        rdm_product_category product_category,
        uint32_t software_version,
        uint16_t dmx_footprint,
        uint8_t current_personality,
        uint8_t personality_count,
        uint16_t dmx_start_address,
        uint16_t sub_device_count,
        uint8_t sensor_count,
        uint8_t queued_message_count = 0);

    static const RDMResponse *GetDeviceInfo(
        const RDMRequest *request,
        uint16_t device_model,
        rdm_product_category product_category,
        uint32_t software_version,
        const PersonalityManager *personality_manager,
        uint16_t dmx_start_address,
        uint16_t sub_device_count,
        uint8_t sensor_count,
        uint8_t queued_message_count = 0);

    static const RDMResponse *GetProductDetailList(
        const RDMRequest *request,
        const std::vector<rdm_product_detail> &product_details,
        uint8_t queued_message_count = 0);

    static const RDMResponse *GetPersonality(
        const RDMRequest *request,
        const PersonalityManager *personality_manager,
        uint8_t queued_message_count = 0);
    static const RDMResponse *SetPersonality(
        const RDMRequest *request,
        PersonalityManager *personality_manager,
        uint16_t start_address,
        uint8_t queued_message_count = 0);

    static const RDMResponse *GetPersonalityDescription(
        const RDMRequest *request,
        const PersonalityManager *personality_manager,
        uint8_t queued_message_count = 0);

    static const RDMResponse *GetSlotInfo(
        const RDMRequest *request,
        const PersonalityManager *personality_manager,
        uint8_t queued_message_count = 0);

    static const RDMResponse *GetSlotDescription(
        const RDMRequest *request,
        const PersonalityManager *personality_manager,
        uint8_t queued_message_count = 0);

<<<<<<< HEAD
=======
    static const RDMResponse *GetSlotDefaultValues(
        const RDMRequest *request,
        const PersonalityManager *personality_manager,
        uint8_t queued_message_count = 0);

>>>>>>> bcd373c4
    static const RDMResponse *GetDmxAddress(
        const RDMRequest *request,
        const PersonalityManager *personality_manager,
        uint16_t start_address,
        uint8_t queued_message_count = 0);
    static const RDMResponse *SetDmxAddress(
        const RDMRequest *request,
        const PersonalityManager *personality_manager,
        uint16_t *dmx_address,
        uint8_t queued_message_count = 0);

    static const RDMResponse *GetRealTimeClock(
        const RDMRequest *request,
        uint8_t queued_message_count = 0);

    static const RDMResponse *GetParamDescription(
        const RDMRequest *request,
        uint16_t pid,
        uint8_t pdl_size,
        rdm_data_type data_type,
        rdm_command_class command_class,
        rdm_pid_unit unit,
        rdm_pid_prefix prefix,
        uint32_t min_value,
        uint32_t default_value,
        uint32_t max_value,
        string description,
        uint8_t queued_message_count = 0);
    static const RDMResponse *GetASCIIParamDescription(
        const RDMRequest *request,
        uint16_t pid,
        rdm_command_class command_class,
        string description,
        uint8_t queued_message_count = 0);
    static const RDMResponse *GetBitFieldParamDescription(
        const RDMRequest *request,
        uint16_t pid,
        uint8_t pdl_size,
        rdm_command_class command_class,
        string description,
        uint8_t queued_message_count = 0);

    static const RDMResponse *GetString(const RDMRequest *request,
                                        const std::string &value,
                                        uint8_t queued_message_count = 0);

    static const RDMResponse *EmptyGetResponse(
        const RDMRequest *request,
        uint8_t queued_message_count = 0);
    static const RDMResponse *EmptySetResponse(
        const RDMRequest *request,
        uint8_t queued_message_count = 0);

    static const RDMResponse *SetString(const RDMRequest *request,
                                        std::string *value,
                                        uint8_t queued_message_count = 0);
    static const RDMResponse *GetBoolValue(
        const RDMRequest *request, bool value,
        uint8_t queued_message_count = 0);
    static const RDMResponse *SetBoolValue(
        const RDMRequest *request, bool *value,
        uint8_t queued_message_count = 0);

    static const RDMResponse *GetUInt8Value(
        const RDMRequest *request, uint8_t value,
        uint8_t queued_message_count = 0);
    static const RDMResponse *GetUInt16Value(
        const RDMRequest *request, uint16_t value,
        uint8_t queued_message_count = 0);
    static const RDMResponse *GetUInt32Value(
        const RDMRequest *request, uint32_t value,
        uint8_t queued_message_count = 0);
    static const RDMResponse *SetUInt8Value(
        const RDMRequest *request, uint8_t *value,
        uint8_t queued_message_count = 0);
    static const RDMResponse *SetUInt16Value(
        const RDMRequest *request, uint16_t *value,
        uint8_t queued_message_count = 0);
    static const RDMResponse *SetUInt32Value(
        const RDMRequest *request, uint32_t *value,
        uint8_t queued_message_count = 0);
};
}  // namespace rdm
}  // namespace ola
#endif  // INCLUDE_OLA_RDM_RESPONDERHELPER_H_<|MERGE_RESOLUTION|>--- conflicted
+++ resolved
@@ -101,14 +101,11 @@
         const PersonalityManager *personality_manager,
         uint8_t queued_message_count = 0);
 
-<<<<<<< HEAD
-=======
     static const RDMResponse *GetSlotDefaultValues(
         const RDMRequest *request,
         const PersonalityManager *personality_manager,
         uint8_t queued_message_count = 0);
 
->>>>>>> bcd373c4
     static const RDMResponse *GetDmxAddress(
         const RDMRequest *request,
         const PersonalityManager *personality_manager,
