/*
 * This library is free software; you can redistribute it and/or
 * modify it under the terms of the GNU Lesser General Public
 * License as published by the Free Software Foundation; either
 * version 2.1 of the License, or (at your option) any later version.
 *
 * This library is distributed in the hope that it will be useful,
 * but WITHOUT ANY WARRANTY; without even the implied warranty of
 * MERCHANTABILITY or FITNESS FOR A PARTICULAR PURPOSE.  See the GNU
 * Lesser General Public License for more details.
 *
 * You should have received a copy of the GNU Lesser General Public
 * License along with this library; if not, write to the Free Software
 * Foundation, Inc., 59 Temple Place, Suite 330, Boston, MA  02111-1307  USA
 *
 * ResponderHelper.h
 * Copyright (C) 2013 Simon Newton
 */

#ifndef INCLUDE_OLA_RDM_RESPONDERHELPER_H_
#define INCLUDE_OLA_RDM_RESPONDERHELPER_H_

#include <string>
#include "ola/rdm/RDMCommand.h"

namespace ola {
namespace rdm {

/**
 * Helper methods for building RDM responders. These don't check that the
 * request is for the specified pid, so be sure to get it right!
 */
class ResponderHelper {
  public:
    // Request Parsing methods
    static bool ExtractUInt8(const RDMRequest *request, uint8_t *output);
    static bool ExtractUInt16(const RDMRequest *request, uint16_t *output);
    static bool ExtractUInt32(const RDMRequest *request, uint32_t *output);

    // Response Generation methods
    static const RDMResponse *GetDeviceInfo(
        const RDMRequest *request,
        uint16_t device_model,
        rdm_product_category product_category,
        uint32_t software_version,
        uint16_t dmx_footprint,
        uint8_t current_personality,
        uint8_t personality_count,
        uint16_t dmx_start_address,
        uint16_t sub_device_count,
        uint8_t sensor_count,
        uint8_t queue_message_count = 0);

    static const RDMResponse *GetRealTimeClock(const RDMRequest *request);

    static const RDMResponse *GetString(const RDMRequest *request,
                                        const std::string &value,
                                        uint8_t queue_message_count = 0);
    static const RDMResponse *GetBoolValue(
        const RDMRequest *request, bool value,
        uint8_t queue_message_count = 0);
    static const RDMResponse *SetBoolValue(
<<<<<<< HEAD
        const RDMRequest *request, bool *value,
        uint8_t queue_message_count = 0);
=======
        const RDMRequest *request, bool *value);
    static const RDMResponse *GetUInt8Value(
        const RDMRequest *request, uint8_t value);
    static const RDMResponse *GetUInt16Value(
        const RDMRequest *request, uint16_t value);
    static const RDMResponse *GetUInt32Value(
        const RDMRequest *request, uint32_t value);
    static const RDMResponse *SetUInt8Value(
        const RDMRequest *request, uint8_t *value);
    static const RDMResponse *SetUInt16Value(
        const RDMRequest *request, uint16_t *value);
    static const RDMResponse *SetUInt32Value(
        const RDMRequest *request, uint32_t *value);
>>>>>>> 0809ac7c
};
}  // namespace rdm
}  // namespace ola
#endif  // INCLUDE_OLA_RDM_RESPONDERHELPER_H_<|MERGE_RESOLUTION|>--- conflicted
+++ resolved
@@ -60,11 +60,9 @@
         const RDMRequest *request, bool value,
         uint8_t queue_message_count = 0);
     static const RDMResponse *SetBoolValue(
-<<<<<<< HEAD
         const RDMRequest *request, bool *value,
         uint8_t queue_message_count = 0);
-=======
-        const RDMRequest *request, bool *value);
+
     static const RDMResponse *GetUInt8Value(
         const RDMRequest *request, uint8_t value);
     static const RDMResponse *GetUInt16Value(
@@ -77,7 +75,6 @@
         const RDMRequest *request, uint16_t *value);
     static const RDMResponse *SetUInt32Value(
         const RDMRequest *request, uint32_t *value);
->>>>>>> 0809ac7c
 };
 }  // namespace rdm
 }  // namespace ola
