/*
 * This library is free software; you can redistribute it and/or
 * modify it under the terms of the GNU Lesser General Public
 * License as published by the Free Software Foundation; either
 * version 2.1 of the License, or (at your option) any later version.
 *
 * This library is distributed in the hope that it will be useful,
 * but WITHOUT ANY WARRANTY; without even the implied warranty of
 * MERCHANTABILITY or FITNESS FOR A PARTICULAR PURPOSE.  See the GNU
 * Lesser General Public License for more details.
 *
 * You should have received a copy of the GNU Lesser General Public
 * License along with this library; if not, write to the Free Software
 * Foundation, Inc., 59 Temple Place, Suite 330, Boston, MA  02111-1307  USA
 *
 * AdvancedDimmerResponder_h
 * Copyright (C) 2013 Simon Newton
 */

/**
 * @addtogroup rdm_resp
 * @{
 * @file AdvancedDimmerResponder.h
 * @brief Soft responder that implements a Dimmer that supports E1.37-1 PIDs
 * @}
 */

#ifndef INCLUDE_OLA_RDM_ADVANCEDDIMMERRESPONDER_H_
#define INCLUDE_OLA_RDM_ADVANCEDDIMMERRESPONDER_H_

#include <ola/rdm/RDMControllerInterface.h>
#include <ola/rdm/ResponderOps.h>
#include <ola/rdm/ResponderPersonality.h>
#include <ola/rdm/ResponderSettings.h>
#include <ola/rdm/UID.h>
#include <memory>
#include <string>
#include <vector>

namespace ola {
namespace rdm {

using std::auto_ptr;

/**
 * A dimmer that supports many of the E1.37-1 PIDs.
 */
class AdvancedDimmerResponder: public RDMControllerInterface {
  public:
    explicit AdvancedDimmerResponder(const UID &uid);

    void SendRDMRequest(const RDMRequest *request, RDMCallback *callback);

  private:
    /**
     * The RDM Operations for the AdvancedDimmerResponder.
     */
    class RDMOps : public ResponderOps<AdvancedDimmerResponder> {
      public:
        static RDMOps *Instance() {
          if (!instance)
            instance = new RDMOps();
          return instance;
        }

      private:
        RDMOps() : ResponderOps<AdvancedDimmerResponder>(PARAM_HANDLERS) {}
        static RDMOps *instance;
    };

    /**
     * The personalities
     */
    class Personalities : public PersonalityCollection {
      public:
        static const Personalities *Instance();

      private:
        explicit Personalities(const PersonalityList &personalities) :
          PersonalityCollection(personalities) {
        }

        static Personalities *instance;
    };

<<<<<<< HEAD
    class CurveSettings : public BasicSettingCollection {
      public:
        static const CurveSettings *Instance();

      private:
        explicit CurveSettings(const BasicSetting::ArgType args[],
                               unsigned int arg_count)
            : BasicSettingCollection(args, arg_count) {
        }

        static CurveSettings *instance;
    };

    class ResponseTimeSettings : public BasicSettingCollection {
      public:
        static const ResponseTimeSettings *Instance();

      private:
        explicit ResponseTimeSettings(const BasicSetting::ArgType args[],
                               unsigned int arg_count)
            : BasicSettingCollection(args, arg_count) {
        }

        static ResponseTimeSettings *instance;
    };

    class FrequencySettings : public
                              SettingCollection<FrequencyModulationSetting> {
      public:
        static const FrequencySettings *Instance();

      private:
        explicit FrequencySettings(
            const FrequencyModulationSetting::ArgType args[],
            unsigned int arg_count)
            : SettingCollection<FrequencyModulationSetting>(args, arg_count) {
        }

        static FrequencySettings *instance;
    };

    class LockSettings : public BasicSettingCollection {
      public:
        static const LockSettings *Instance();

     private:
        explicit LockSettings(const BasicSetting::ArgType arg[],
                              unsigned int arg_count)
          : BasicSettingCollection(arg, arg_count) {
        }

        static LockSettings *instance;
    };

    class LockManager: public BasicSettingManager {
      public:
        explicit LockManager(const LockSettings *settings):
            BasicSettingManager(settings) {
        }

        const RDMResponse *Set(const RDMRequest *request, const uint16_t *pin);
    };

=======
>>>>>>> 1d82738c
    const UID m_uid;
    bool m_identify_state;
    uint16_t m_start_address;
    uint16_t m_lock_pin;
    uint8_t m_identify_mode;
    uint8_t m_burn_in;
    PersonalityManager m_personality_manager;

    BasicSettingManager m_curve_settings;
    BasicSettingManager m_response_time_settings;
    LockManager m_lock_settings;
    SettingManager<FrequencyModulationSetting> m_frequency_settings;

    const RDMResponse *GetDeviceInfo(const RDMRequest *request);
    const RDMResponse *GetProductDetailList(const RDMRequest *request);
    const RDMResponse *GetDeviceModelDescription(const RDMRequest *request);
    const RDMResponse *GetManufacturerLabel(const RDMRequest *request);
    const RDMResponse *GetDeviceLabel(const RDMRequest *request);
    const RDMResponse *GetSoftwareVersionLabel(const RDMRequest *request);
    const RDMResponse *GetPersonality(const RDMRequest *request);
    const RDMResponse *SetPersonality(const RDMRequest *request);
    const RDMResponse *GetPersonalityDescription(const RDMRequest *request);
    const RDMResponse *GetDmxStartAddress(const RDMRequest *request);
    const RDMResponse *SetDmxStartAddress(const RDMRequest *request);
    const RDMResponse *GetIdentify(const RDMRequest *request);
    const RDMResponse *SetIdentify(const RDMRequest *request);
    const RDMResponse *GetIdentifyMode(const RDMRequest *request);
    const RDMResponse *SetIdentifyMode(const RDMRequest *request);
    const RDMResponse *GetBurnIn(const RDMRequest *request);
    const RDMResponse *SetBurnIn(const RDMRequest *request);
    const RDMResponse *GetCurve(const RDMRequest *request);
    const RDMResponse *SetCurve(const RDMRequest *request);
    const RDMResponse *GetCurveDescription(const RDMRequest *request);
    const RDMResponse *GetResponseTime(const RDMRequest *request);
    const RDMResponse *SetResponseTime(const RDMRequest *request);
    const RDMResponse *GetResponseTimeDescription(const RDMRequest *request);
    const RDMResponse *GetPWMFrequency(const RDMRequest *request);
    const RDMResponse *SetPWMFrequency(const RDMRequest *request);
    const RDMResponse *GetPWMFrequencyDescription(const RDMRequest *request);
    const RDMResponse *GetLockState(const RDMRequest *request);
    const RDMResponse *SetLockState(const RDMRequest *request);
    const RDMResponse *GetLockStateDescription(const RDMRequest *request);
    const RDMResponse *GetLockPin(const RDMRequest *request);
    const RDMResponse *SetLockPin(const RDMRequest *request);


    static const ResponderOps<AdvancedDimmerResponder>::ParamHandler
      PARAM_HANDLERS[];
    static const char* CURVES[];
    static const char* RESPONSE_TIMES[];
    static const char* LOCK_STATES[];
    static const FrequencyModulationSetting::FrequencyModulationArg
        PWM_FREQUENCIES[];

<<<<<<< HEAD
=======
    static const SettingCollection<BasicSetting> CurveSettings;
    static const SettingCollection<BasicSetting> ResponseTimeSettings;
    static const SettingCollection<FrequencyModulationSetting>
      FrequencySettings;
>>>>>>> 1d82738c
};
}  // namespace rdm
}  // namespace ola
#endif  // INCLUDE_OLA_RDM_ADVANCEDDIMMERRESPONDER_H_<|MERGE_RESOLUTION|>--- conflicted
+++ resolved
@@ -83,7 +83,6 @@
         static Personalities *instance;
     };
 
-<<<<<<< HEAD
     class CurveSettings : public BasicSettingCollection {
       public:
         static const CurveSettings *Instance();
@@ -147,8 +146,6 @@
         const RDMResponse *Set(const RDMRequest *request, const uint16_t *pin);
     };
 
-=======
->>>>>>> 1d82738c
     const UID m_uid;
     bool m_identify_state;
     uint16_t m_start_address;
@@ -203,13 +200,10 @@
     static const FrequencyModulationSetting::FrequencyModulationArg
         PWM_FREQUENCIES[];
 
-<<<<<<< HEAD
-=======
     static const SettingCollection<BasicSetting> CurveSettings;
     static const SettingCollection<BasicSetting> ResponseTimeSettings;
     static const SettingCollection<FrequencyModulationSetting>
       FrequencySettings;
->>>>>>> 1d82738c
 };
 }  // namespace rdm
 }  // namespace ola
