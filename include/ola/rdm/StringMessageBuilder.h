/*
 *  This program is free software; you can redistribute it and/or modify
 *  it under the terms of the GNU General Public License as published by
 *  the Free Software Foundation; either version 2 of the License, or
 *  (at your option) any later version.
 *
 *  This program is distributed in the hope that it will be useful,
 *  but WITHOUT ANY WARRANTY; without even the implied warranty of
 *  MERCHANTABILITY or FITNESS FOR A PARTICULAR PURPOSE.  See the
 *  GNU Library General Public License for more details.
 *
 *  You should have received a copy of the GNU General Public License
 *  along with this program; if not, write to the Free Software
 *  Foundation, Inc., 59 Temple Place - Suite 330, Boston, MA 02111-1307, USA.
 *
 * StringMessageBuilder.h
 * Builds a Message object from a list of strings & a Descriptor.
 * Copyright (C) 2011 Simon Newton
 */

#ifndef INCLUDE_OLA_RDM_STRINGMESSAGEBUILDER_H_
#define INCLUDE_OLA_RDM_STRINGMESSAGEBUILDER_H_

#include <ola/messaging/DescriptorVisitor.h>
#include <stack>
#include <string>
#include <vector>

namespace ola {

namespace messaging {
  class Descriptor;
  class MessageFieldInterface;
  class Message;
}

namespace rdm {

using std::string;
using std::vector;

/**
 * This visitor builds a message based on a vector of strings from a
 * Descriptor.
 */
class StringMessageBuilder: public ola::messaging::FieldDescriptorVisitor {
  public:
    StringMessageBuilder();
    ~StringMessageBuilder();

<<<<<<< HEAD
    bool Descend() const { return true; }
    const ola::messaging::Message *GetMessage();
=======
    const ola::messaging::Message *GetMessage(
        const vector<string> &inputs,
        const class ola::messaging::Descriptor*);
>>>>>>> 4ce43e0c
    const string GetError() const { return m_error_string; }

    void Visit(const ola::messaging::BoolFieldDescriptor*);
    void Visit(const ola::messaging::StringFieldDescriptor*);
    void Visit(const ola::messaging::UInt8FieldDescriptor*);
    void Visit(const ola::messaging::UInt16FieldDescriptor*);
    void Visit(const ola::messaging::UInt32FieldDescriptor*);
    void Visit(const ola::messaging::Int8FieldDescriptor*);
    void Visit(const ola::messaging::Int16FieldDescriptor*);
    void Visit(const ola::messaging::Int32FieldDescriptor*);
    void Visit(const ola::messaging::FieldDescriptorGroup*);
    void PostVisit(const ola::messaging::FieldDescriptorGroup*);

  private:
    vector<string> m_inputs;
    std::stack<vector<const ola::messaging::MessageFieldInterface*> > m_groups;
    unsigned int m_offset, m_input_size;
    bool m_error;
    string m_error_string;

    bool StopParsing() const;
    void SetError(const string &error);

    template<typename type>
    void VisitInt(const ola::messaging::IntegerFieldDescriptor<type> *);

    void InitVars(const vector<string> &inputs);
    void CleanUpVector();
};
}  // rdm
}  // ola
#endif  // INCLUDE_OLA_RDM_STRINGMESSAGEBUILDER_H_<|MERGE_RESOLUTION|>--- conflicted
+++ resolved
@@ -48,14 +48,10 @@
     StringMessageBuilder();
     ~StringMessageBuilder();
 
-<<<<<<< HEAD
     bool Descend() const { return true; }
-    const ola::messaging::Message *GetMessage();
-=======
     const ola::messaging::Message *GetMessage(
         const vector<string> &inputs,
         const class ola::messaging::Descriptor*);
->>>>>>> 4ce43e0c
     const string GetError() const { return m_error_string; }
 
     void Visit(const ola::messaging::BoolFieldDescriptor*);
