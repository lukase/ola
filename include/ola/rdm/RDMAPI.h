--- conflicted
+++ resolved
@@ -272,11 +272,7 @@
     virtual void PowerState(const ResponseStatus &status,
                             uint8_t power_state) = 0;
     virtual void ResetDevice(const ResponseStatus &status,
-<<<<<<< HEAD
-                            uint8_t reset_device) = 0;
-=======
                              uint8_t reset_device) = 0;
->>>>>>> bcd373c4
     virtual void SelfTestEnabled(const ResponseStatus &status,
                                  bool is_enabled) = 0;
     virtual void SelfTestDescription(const ResponseStatus &status,
