--- conflicted
+++ resolved
@@ -75,11 +75,7 @@
   grunt test
 else
   # Otherwise compile and check as normal
-<<<<<<< HEAD
-  export DISTCHECK_CONFIGURE_FLAGS='--enable-rdm-tests --enable-ja-rule'
-=======
   export DISTCHECK_CONFIGURE_FLAGS='--enable-rdm-tests'
->>>>>>> 78df99ce
   autoreconf -i;
   ./configure $DISTCHECK_CONFIGURE_FLAGS;
   make distcheck;
