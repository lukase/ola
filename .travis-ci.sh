--- conflicted
+++ resolved
@@ -75,15 +75,10 @@
   grunt test
 else
   # Otherwise compile and check as normal
-  export DISTCHECK_CONFIGURE_FLAGS='--enable-rdm-tests --enable-ja-rule'
+  export DISTCHECK_CONFIGURE_FLAGS='--enable-rdm-tests'
   autoreconf -i;
-<<<<<<< HEAD
-  ./configure --enable-rdm-tests # --enable-ja-rule;
-  make distcheck DISTCHECK_CONFIGURE_FLAGS='--enable-rdm-tests';
-=======
   ./configure $DISTCHECK_CONFIGURE_FLAGS;
   make distcheck;
->>>>>>> e129f6da
   make dist;
   tarball=$(ls -Ut ola*.tar.gz | head -1)
   tar -zxf $tarball;
