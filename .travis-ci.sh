#!/bin/bash

# This script is triggered from the script section of .travis.yml
# It runs the appropriate commands depending on the task requested.

set -e

CPP_LINT_URL="https://raw.githubusercontent.com/google/styleguide/gh-pages/cpplint/cpplint.py";

COVERITY_SCAN_BUILD_URL="https://scan.coverity.com/scripts/travisci_build_coverity_scan.sh"

PYCHECKER_BLACKLIST="threading,unittest,cmd,optparse,google,google.protobuf,ssl,fftpack,lapack_lite,mtrand"

if [[ $TASK = 'lint' ]]; then
  # run the lint tool only if it is the requested task
  autoreconf -i;
  ./configure --enable-rdm-tests --enable-ja-rule --enable-e133;
  # the following is a bit of a hack to build the files normally built during
  # the build, so they are present for linting to run against
  make builtfiles
  # first check we've not got any generic NOLINTs
  # count the number of generic NOLINTs
  nolints=$(grep -IR NOLINT * | grep -v "NOLINT(" | wc -l)
  if [[ $nolints -ne 0 ]]; then
    # print the output for info
    echo $(grep -IR NOLINT * | grep -v "NOLINT(")
    echo "Found $nolints generic NOLINTs"
    exit 1;
  else
    echo "Found $nolints generic NOLINTs"
  fi;
  # then fetch and run the main cpplint tool
  wget -O cpplint.py $CPP_LINT_URL;
  chmod u+x cpplint.py;
  ./cpplint.py \
    --filter=-legal/copyright,-readability/streams,-runtime/arrays \
    $(find ./ \( -name "*.h" -or -name "*.cpp" \) -and ! \( \
        -wholename "./common/protocol/Ola.pb.*" -or \
        -wholename "./common/rpc/Rpc.pb.*" -or \
        -wholename "./common/rpc/TestService.pb.*" -or \
        -wholename "./common/rdm/Pids.pb.*" -or \
        -wholename "./config.h" -or \
        -wholename "./plugins/*/messages/*ConfigMessages.pb.*" -or \
        -wholename "./tools/ola_trigger/config.tab.*" -or \
        -wholename "./tools/ola_trigger/lex.yy.cpp" \) | xargs)
  if [[ $? -ne 0 ]]; then
    exit 1;
  fi;
elif [[ $TASK = 'check-licences' ]]; then
  # check licences only if it is the requested task
  autoreconf -i;
  ./configure --enable-rdm-tests --enable-ja-rule --enable-e133;
  # the following is a bit of a hack to build the files normally built during
  # the build, so they are present for licence checking to run against
  make builtfiles
  ./scripts/enforce_licence.py
  if [[ $? -ne 0 ]]; then
    exit 1;
  fi;
elif [[ $TASK = 'doxygen' ]]; then
  # check doxygen only if it is the requested task
  autoreconf -i;
  # Doxygen is C++ only, so don't bother with RDM tests
  ./configure --enable-ja-rule --enable-e133;
  # the following is a bit of a hack to build the files normally built during
  # the build, so they are present for Doxygen to run against
  make builtfiles
  # count the number of warnings
  warnings=$(make doxygen-doc 2>&1 >/dev/null | wc -l)
  if [[ $warnings -ne 0 ]]; then
    # print the output for info
    make doxygen-doc
    echo "Found $warnings doxygen warnings"
    exit 1;
  else
    echo "Found $warnings doxygen warnings"
  fi;
elif [[ $TASK = 'coverage' ]]; then
  # Compile with coverage for coveralls
  autoreconf -i;
  # Coverage is C++ only, so don't bother with RDM tests
  ./configure --enable-gcov --enable-ja-rule --enable-e133;
  make;
  make check;
elif [[ $TASK = 'coverity' ]]; then
  # Run Coverity Scan unless token is zero length
  # The Coverity Scan script also relies on a number of other COVERITY_SCAN_
  # variables set in .travis.yml
  if [[ ${#COVERITY_SCAN_TOKEN} -ne 0 ]]; then
    curl -s $COVERITY_SCAN_BUILD_URL | bash
  else
    echo "Skipping Coverity Scan as no token found, probably a Pull Request"
  fi;
elif [[ $TASK = 'jshint' ]]; then
  cd ./javascript/new-src;
  npm install;
  grunt test
elif [[ $TASK = 'flake8' ]]; then
  autoreconf -i;
  ./configure --enable-rdm-tests
  # the following is a bit of a hack to build the files normally built during
  # the build, so they are present for flake8 to run against
  make builtfiles
  flake8 --max-line-length 80 --exclude *_pb2.py,.git,__pycache --ignore E111,E114,E121,E127,E129 data/rdm include/ola python scripts tools/ola_mon tools/rdm
elif [[ $TASK = 'pychecker' ]]; then
  autoreconf -i;
  ./configure --enable-rdm-tests
  # the following is a bit of a hack to build the files normally built during
  # the build, so they are present for pychecker to run against
  make builtfiles
  PYTHONPATH=./python/:$PYTHONPATH
  export PYTHONPATH
  mkdir ./python/ola/testing/
  ln -s ./tools/rdm ./python/ola/testing/rdm
  pychecker --quiet --limit 500 --blacklist $PYCHECKER_BLACKLIST $(find ./ -name "*.py" -and \( -wholename "./data/*" -or -wholename "./include/*" -or -wholename "./scripts/*" -or -wholename "./python/examples/rdm_compare.py" -or -wholename "./python/ola/*" \) -and ! \( -name "*_pb2.py" -or -name "OlaClient.py" -or -name "ola_candidate_ports.py" -or -wholename "./scripts/enforce_licence.py" -or -wholename "./python/ola/rpc/*" -or -wholename "./python/ola/ClientWrapper.py" -or -wholename "./python/ola/PidStore.py" -or -wholename "./python/ola/RDMAPI.py" \) | xargs)
  # More restricted checking for files that import files that break pychecker
  pychecker --quiet --limit 500 --blacklist $PYCHECKER_BLACKLIST --only $(find ./ -name "*.py" -and \( -wholename "./tools/rdm/ModelCollector.py" -or -wholename "./tools/rdm/DMXSender.py" -or -wholename "./tools/rdm/TestCategory.py" -or -wholename "./tools/rdm/TestHelpers.py" -or -wholename "./tools/rdm/TestState.py" -or -wholename "./tools/rdm/TimingStats.py" \) | xargs)
  # Even more restricted checking for files that import files that break pychecker and have unused parameters
  pychecker --quiet --limit 500 --blacklist $PYCHECKER_BLACKLIST --only --no-argsused $(find ./ -name "*.py" -and ! \( -name "*_pb2.py" -or -name "OlaClient.py" -or -name "ola_candidate_ports.py" -or -name "ola_universe_info.py" -or -name "rdm_snapshot.py" -or -name "ClientWrapper.py" -or -name "PidStore.py" -or -name "enforce_licence.py" -or -name "ola_mon.py" -or -name "TestLogger.py" -or -name "TestRunner.py" -or -name "rdm_model_collector.py" -or -name "rdm_responder_test.py" -or -name "rdm_test_server.py" \) | xargs)
elif [[ $TASK = 'pychecker-wip' ]]; then
  autoreconf -i;
  ./configure --enable-rdm-tests
  # the following is a bit of a hack to build the files normally built during
  # the build, so they are present for pychecker to run against
  make builtfiles
  PYTHONPATH=./python/:$PYTHONPATH
  export PYTHONPATH
  mkdir ./python/ola/testing/
  ln -s ./tools/rdm ./python/ola/testing/rdm
  pychecker --quiet --limit 500 --blacklist $PYCHECKER_BLACKLIST $(find ./ -name "*.py" -and ! \( -name "*_pb2.py" -or -name "OlaClient.py" -or -name "ola_candidate_ports.py" \) | xargs)
else
  # Otherwise compile and check as normal
<<<<<<< HEAD
  export DISTCHECK_CONFIGURE_FLAGS='--enable-rdm-tests --enable-java-libs --enable-ja-rule'
=======
  export DISTCHECK_CONFIGURE_FLAGS='--enable-rdm-tests --enable-ja-rule --enable-e133'
>>>>>>> ce879956
  autoreconf -i;
  ./configure $DISTCHECK_CONFIGURE_FLAGS;
  make distcheck;
  make dist;
  tarball=$(ls -Ut ola*.tar.gz | head -1)
  tar -zxf $tarball;
  tarball_root=$(echo $tarball | sed 's/.tar.gz$//')
  ./scripts/verify_trees.py ./ $tarball_root
fi<|MERGE_RESOLUTION|>--- conflicted
+++ resolved
@@ -130,11 +130,7 @@
   pychecker --quiet --limit 500 --blacklist $PYCHECKER_BLACKLIST $(find ./ -name "*.py" -and ! \( -name "*_pb2.py" -or -name "OlaClient.py" -or -name "ola_candidate_ports.py" \) | xargs)
 else
   # Otherwise compile and check as normal
-<<<<<<< HEAD
-  export DISTCHECK_CONFIGURE_FLAGS='--enable-rdm-tests --enable-java-libs --enable-ja-rule'
-=======
-  export DISTCHECK_CONFIGURE_FLAGS='--enable-rdm-tests --enable-ja-rule --enable-e133'
->>>>>>> ce879956
+  export DISTCHECK_CONFIGURE_FLAGS='--enable-rdm-tests --enable-java-libs --enable-ja-rule --enable-e133'
   autoreconf -i;
   ./configure $DISTCHECK_CONFIGURE_FLAGS;
   make distcheck;
