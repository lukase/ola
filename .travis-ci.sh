--- conflicted
+++ resolved
@@ -75,16 +75,12 @@
   grunt test
 else
   # Otherwise compile and check as normal
-<<<<<<< HEAD
-  autoreconf -i && ./configure --enable-rdm-tests --enable-ja-rule --enable-java-libs && make distcheck DISTCHECK_CONFIGURE_FLAGS='--enable-rdm-tests --enable-ja-rule --enable-java-libs'
-=======
   autoreconf -i;
-  ./configure --enable-rdm-tests --enable-ja-rule;
-  make distcheck DISTCHECK_CONFIGURE_FLAGS='--enable-rdm-tests --enable-ja-rule';
+  ./configure --enable-rdm-tests --enable-ja-rule --enable-java-libs;
+  make distcheck DISTCHECK_CONFIGURE_FLAGS='--enable-rdm-tests --enable-ja-rule --enable-java-libs';
   make dist;
   tarball=$(ls -Ut ola*.tar.gz | head -1)
   tar -zxf $tarball;
   tarball_root=$(echo $tarball | sed 's/.tar.gz$//')
   ./scripts/verify_trees.py ./ $tarball_root
->>>>>>> 274694a4
 fi