--- conflicted
+++ resolved
@@ -248,26 +248,44 @@
   travis_fold end "make_builtfiles"
   flake8 --max-line-length 80 --exclude *_pb2.py,.git,__pycache --ignore E111,E114,E121,E127,E129 data/rdm include/ola python scripts tools/ola_mon tools/rdm
 elif [[ $TASK = 'pychecker' ]]; then
-  autoreconf -i;
-  ./configure --enable-rdm-tests
+  travis_fold start "autoreconf"
+  autoreconf -i;
+  travis_fold end "autoreconf"
+  travis_fold start "configure"
+  ./configure --enable-rdm-tests;
+  travis_fold end "configure"
   # the following is a bit of a hack to build the files normally built during
   # the build, so they are present for pychecker to run against
-  make builtfiles
+  travis_fold start "make_builtfiles"
+  make builtfiles;
+  travis_fold end "make_builtfiles"
   PYTHONPATH=./python/:$PYTHONPATH
   export PYTHONPATH
   mkdir ./python/ola/testing/
   ln -s ./tools/rdm ./python/ola/testing/rdm
+  travis_fold start "pychecker_a"
   pychecker --quiet --limit 500 --blacklist $PYCHECKER_BLACKLIST $(find ./ -name "*.py" -and \( -wholename "./data/*" -or -wholename "./include/*" -or -wholename "./scripts/*" -or -wholename "./python/examples/rdm_compare.py" -or -wholename "./python/ola/*" \) -and ! \( -name "*_pb2.py" -or -name "OlaClient.py" -or -name "ola_candidate_ports.py" -or -wholename "./scripts/enforce_licence.py" -or -wholename "./python/ola/rpc/*" -or -wholename "./python/ola/ClientWrapper.py" -or -wholename "./python/ola/PidStore.py" -or -wholename "./python/ola/RDMAPI.py" \) | xargs)
+  travis_fold end "pychecker_a"
   # More restricted checking for files that import files that break pychecker
+  travis_fold start "pychecker_b"
   pychecker --quiet --limit 500 --blacklist $PYCHECKER_BLACKLIST --only $(find ./ -name "*.py" -and \( -wholename "./tools/rdm/ModelCollector.py" -or -wholename "./tools/rdm/DMXSender.py" -or -wholename "./tools/rdm/TestCategory.py" -or -wholename "./tools/rdm/TestHelpers.py" -or -wholename "./tools/rdm/TestState.py" -or -wholename "./tools/rdm/TimingStats.py" -or -wholename "./tools/rdm/list_rdm_tests.py" \) | xargs)
+  travis_fold end "pychecker_b"
   # Even more restricted checking for files that import files that break pychecker and have unused parameters
+  travis_fold start "pychecker_c"
   pychecker --quiet --limit 500 --blacklist $PYCHECKER_BLACKLIST --only --no-argsused $(find ./ -name "*.py" -and ! \( -name "*_pb2.py" -or -name "OlaClient.py" -or -name "ola_candidate_ports.py" -or -name "ola_universe_info.py" -or -name "rdm_snapshot.py" -or -name "ClientWrapper.py" -or -name "PidStore.py" -or -name "enforce_licence.py" -or -name "ola_mon.py" -or -name "TestLogger.py" -or -name "TestRunner.py" -or -name "rdm_model_collector.py" -or -name "rdm_responder_test.py" -or -name "rdm_test_server.py" \) | xargs)
+  travis_fold end "pychecker_c"
 elif [[ $TASK = 'pychecker-wip' ]]; then
-  autoreconf -i;
-  ./configure --enable-rdm-tests
+  travis_fold start "autoreconf"
+  autoreconf -i;
+  travis_fold end "autoreconf"
+  travis_fold start "configure"
+  ./configure --enable-rdm-tests;
+  travis_fold end "configure"
   # the following is a bit of a hack to build the files normally built during
   # the build, so they are present for pychecker to run against
-  make builtfiles
+  travis_fold start "make_builtfiles"
+  make builtfiles;
+  travis_fold end "make_builtfiles"
   PYTHONPATH=./python/:$PYTHONPATH
   export PYTHONPATH
   mkdir ./python/ola/testing/
@@ -275,12 +293,8 @@
   pychecker --quiet --limit 500 --blacklist $PYCHECKER_BLACKLIST $(find ./ -name "*.py" -and ! \( -name "*_pb2.py" -or -name "OlaClient.py" -or -name "ola_candidate_ports.py" \) | xargs)
 else
   # Otherwise compile and check as normal
-<<<<<<< HEAD
   export DISTCHECK_CONFIGURE_FLAGS='--enable-rdm-tests --enable-java-libs --enable-ja-rule --enable-e133'
-=======
-  export DISTCHECK_CONFIGURE_FLAGS='--enable-rdm-tests --enable-ja-rule --enable-e133'
-  travis_fold start "autoreconf"
->>>>>>> 9aa9e9b8
+  travis_fold start "autoreconf"
   autoreconf -i;
   travis_fold end "autoreconf"
   travis_fold start "configure"
